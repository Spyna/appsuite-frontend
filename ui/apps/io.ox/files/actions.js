/**
 * This work is provided under the terms of the CREATIVE COMMONS PUBLIC
 * LICENSE. This work is protected by copyright and/or other applicable
 * law. Any use of the work other than as authorized under this license
 * or copyright law is prohibited.
 *
 * http://creativecommons.org/licenses/by-nc-sa/2.5/
 *
 * © 2016 OX Software GmbH, Germany. info@open-xchange.com
 *
 * @author Matthias Biggeleben <matthias.biggeleben@open-xchange.com>
 */
/* global blankshield */
define('io.ox/files/actions', [
    'io.ox/core/folder/api',
    'io.ox/files/api',
    'io.ox/core/api/user',
    'io.ox/files/share/api',
    'io.ox/files/util',
    'io.ox/core/api/filestorage',
    'io.ox/core/extensions',
    'io.ox/core/extPatterns/links',
    'io.ox/core/capabilities',
    'io.ox/files/actions/download',
    'settings!io.ox/files',
    'settings!io.ox/core',
    'gettext!io.ox/files',
    'io.ox/core/yell'
], function (folderAPI, api, userAPI, shareAPI, util, filestorageApi, ext, links, capabilities, download, settings, coreSettings, gt, yell) {

    'use strict';

    var Action = links.Action,
        COMMENTS = settings.get('features/comments', true),
        // used by text editor
        allowedFileExtensions = ['csv', 'txt', 'js', 'css', 'md', 'tmpl', 'html'];

    if (capabilities.has('guard')) {
        allowedFileExtensions.push('pgp');
    }

    function isTrash(baton) {
        var model,
            folderId;
        if (baton.app) {
            folderId = baton.app.folder.get();
        } else if (baton.data) {
            folderId = baton.data.folder_id;
        }
        model = folderAPI.pool.getModel(folderId);
        return model ? folderAPI.is('trash', model.toJSON()) : false;
    }

    // actions
    new Action('io.ox/files/actions/upload', {
        requires: function (e) {
            return e.baton.app.folder.getData().then(function (data) {
                //hide for virtual folders (other files root, public files root)
                var virtual = _.contains(['14', '15'], data.id);
                //no new files in trash folders
                return folderAPI.can('create', data) && !virtual && !folderAPI.is('trash', data);
            });
        },
        action: function (baton) {
            var elem = $(baton.e.target),
                input;

            // remove old input-tags resulting from 'add local file' -> 'cancel'
            elem.siblings('input').remove();

            elem.after(
                input = $('<input type="file" name="file" multiple>')
                .css('display', 'none')
                .on('change', function (e) {
                    var app = baton.app;
                    require(['io.ox/files/upload/main'], function (fileUpload) {
                        e.preventDefault();

                        var list = [];
                        _(e.target.files).each(function (file) {
                            list.push(_.extend(file, { group: 'file' }));
                        });
                        var options = _.extend({ folder: app.folder.get() }, baton.file_options);
                        fileUpload.setWindowNode(app.getWindowNode());
                        fileUpload.create.offer(list, options);
                    });
                    input.remove();
                })
            );

            input.trigger('click');
        }
    });

    // editor
    if (window.Blob) {

        new Action('io.ox/files/actions/editor', {
            requires: function (e) {
                if (isTrash(e.baton)) return false;
                return api.versions.getCurrentState(e.baton.data).then(function (currentVersion) {
                    var model = _.first(e.baton.models);
                    var isEncrypted = model && model.isEncrypted();
                    var encryptionPart = isEncrypted ? '\\.pgp' : '';
                    // the pgp extension is added separately to the regex, remove it from the file extension list
                    var fileExtensions = _.without(allowedFileExtensions, 'pgp');
                    // build regex from list, pgp is added if guard is available
                    var regex = new RegExp('\\.(' + fileExtensions.join('|') + '?)' + encryptionPart + '$', 'i');

                    return util.conditionChain(
                        currentVersion,
                        e.collection.has('one', 'modify'),
                        !util.hasStatus('lockedByOthers', e),
                        regex.test(e.context.filename),
                        (e.baton.openedBy !== 'io.ox/mail/compose'),
                        util.isFolderType('!trash', e.baton)
                    );
                });
            },
            action: function (baton) {
                var launch = function (params) {
                    if (ox.ui.App.reuse('io.ox/editor:edit.' + _.cid(baton.data))) {
                        // if this was opened from the viewer, close it now
                        if (baton.context && baton.context.viewerEvents) {
                            baton.context.viewerEvents.trigger('viewer:close');
                        }
                        return;
                    }
                    ox.launch('io.ox/editor/main', { folder: baton.data.folder_id, id: baton.data.id, params: _.extend({ allowedFileExtensions: allowedFileExtensions }, params) }).done(function () {
                        // if this was opened from the viewer, close it now
                        if (baton.context && baton.context.viewerEvents) {
                            baton.context.viewerEvents.trigger('viewer:close');
                        }
                    });
                };

                // Check if Guard file.  If so, do auth then call with parameters
                // do not use endsWith because of IE11
<<<<<<< HEAD
                if (((baton.data.meta && baton.data.meta.Encrypted) || baton.data.filename.toLowerCase().lastIndexOf('.pgp') === baton.data.filename.length - 4) && capabilities.has('guard-drive')) {
=======
                if (((baton.data.meta && baton.data.meta.Encrypted) || baton.data.filename.toLowerCase().lastIndexOf('.pgp') === baton.data.filename.length - 4) && capabilities.has('guard')) {
>>>>>>> 1c74fb5d
                    require(['io.ox/guard/auth/authorizer'], function (guardAuth) {
                        guardAuth.authorize().then(function (auth) {
                            var params = {
                                cryptoAction: 'Decrypt',
                                cryptoAuth: auth,
                                session: ox.session
                            };
                            launch(params);
                        });
                    });
                    return;
                }

                launch();
            }
        });

        new Action('io.ox/files/actions/editor-new', {
            requires: function (e) {
                return e.baton.app.folder.getData().then(function (data) {
                    //hide for virtual folders (other files root, public files root)
                    var virtual = _.contains(['14', '15'], data.id);

                    //no new files in trash folders
                    if (folderAPI.is('trash', data)) return false;
                    // no new files in virtual folders
                    if (virtual) return false;
                    // no new files in mail attachments
                    if (e.baton.openedBy === 'io.ox/mail/compose') return false;

                    return folderAPI.can('create', data);
                });
            },
            action: function (baton) {
                ox.launch('io.ox/editor/main').done(function () {
                    this.create({ folder: baton.app.folder.get(), params: { allowedFileExtensions: allowedFileExtensions } });
                });
            }
        });
    }

    new Action('io.ox/files/actions/download', {
        requires: function (e) {
            // no download for oldeer ios devices
            if (_.device('ios') && _.device('ios < 11')) return false;

            function isValid(file) {
                // locally added but not yet uploaded,   'description only' items
                return ((file.group !== 'localFile') && (!_.isEmpty(file.filename) || file.file_size > 0));
            }

            if (e.collection.has('multiple')) {
                var result = true;
                _.each(e.baton.data, function (obj) {
                    if (!isValid(obj)) {
                        result = false;
                    }
                });
                return result;
            } else if (_(e.baton.data).has('internal_userid')) {
                // check if this is a contact not a file, happens when contact is send as vcard
                return false;
            }

            return isValid(e.baton.data);
        },
        multiple: function (list) {
            download(list);
        }
    });

    new Action('io.ox/files/actions/download-folder', {
        requires: function (e) {
            if (_.device('ios') && _.device('ios < 11')) return false;
            // single folders only
            if (!e.collection.has('one', 'folders')) return false;
            //disable for external storages
            return !filestorageApi.isExternal(e.baton.data);
        },
        action: function (baton) {
            require(['io.ox/files/api'], function (api) {
                api.zip(baton.data.id);
            });
        }
    });

    new Action('io.ox/files/actions/downloadversion', {
        requires: function (e) {
            // no file-system, no download
            if (_.device('ios') && _.device('ios < 11')) return false;
            if (e.collection.has('multiple')) return true;
            // 'description only' items
            return !_.isEmpty(e.baton.data.filename) || e.baton.data.file_size > 0;
        },
        multiple: function (list) {
            // loop over list, get full file object and trigger downloads
            require(['io.ox/core/download'], function (download) {
                _(list).each(function (o) {
                    download.file(o);
                });
            });
        }
    });

    new Action('io.ox/files/actions/permissions', {
        requires: function (e) {
            if (_.device('smartphone')) return false;
            if (!e.collection.has('one')) return false;
            // get proper id
            var id = e.collection.has('folders') ? e.baton.data.id : e.baton.data.folder_id;
            return folderAPI.pool.getModel(id).isShareable();
        },
        action: function (baton) {
            require(['io.ox/files/share/permissions'], function (controller) {
                var model = baton.models[0];
                if (model.isFile()) {
                    controller.showFilePermissions(baton.data);
                } else {
                    controller.showFolderPermissions(baton.data.id);
                }
            });
        }
    });

    new Action('io.ox/files/actions/open', {
        requires: function (e) {
            if (e.collection.has('multiple')) return false;
            if (e.collection.has('folders')) return false;
            // check if this is a contact not a file, happens when contact is send as vcard
            if (_(e.baton.data).has('internal_userid')) return false;
            // locally added but not yet uploaded
            if (e.baton.data.group === 'localFile') { return false; }
            // no 'open' menu entry for office documents, PDF and plain text
            if (api.isOffice(e.baton.data)) return false;
            if (api.isPDF(e.baton.data)) return false;
            if (api.isText(e.baton.data)) return false;
            // 'description only' items
            return !_.isEmpty(e.baton.data.filename) || e.baton.data.file_size > 0;
        },
        multiple: function (list) {
            _(list).each(function (file) {
                blankshield.open(api.getUrl(file, 'open'));
            });
        }
    });

    new Action('io.ox/files/actions/send', {
        capabilities: 'webmail',
        requires: function (e) {
            if (!capabilities.has(this.capabilities)) { return; }

            var list = _.getArray(e.context);
            return util.conditionChain(
                _.device('!smartphone'),
                !_.isEmpty(e.baton.data),
                e.collection.has('some', 'items'),
                e.baton.openedBy !== 'io.ox/mail/compose',
                _(list).reduce(function (memo, obj) {
                    return memo || obj.file_size > 0;
                }, false),
                util.isFolderType('!trash', e.baton)
            );
        },
        multiple: function (array) {
            api.getList(array).done(function (list) {
                var filtered_list = _.filter(list, function (o) { return o.file_size !== 0; });
                if (filtered_list.length === 0) return;
                ox.registry.call('mail-compose', 'compose', { infostore_ids: filtered_list });
            });
        }
    });

    new Action('io.ox/files/actions/delete', {
        requires: function (e) {
            // hide in mail compose preview
            if (e.baton.openedBy === 'io.ox/mail/compose') return false;
            // not in standalone mode
            if (e.context.standalone) return false;
            return e.collection.has('some', 'delete') && util.hasStatus('!lockedByOthers', e);
        },
        multiple: function (list, baton) {
            ox.load(['io.ox/files/actions/delete']).done(function (action) {
                if (!baton.models) {
                    api.pool.add(list);
                    baton.models = api.pool.resolve(list);
                }
                action(baton.models);
            });
        }
    });

    new Action('io.ox/files/actions/viewer', {
        requires: function (e) {
            if (e.collection.has('guard') && !capabilities.has('guard')) return false;
            return e.collection.has('some', 'items');
        },
        action: function (baton) {
            ox.load(['io.ox/core/viewer/main']).done(function (Viewer) {
                var viewer = new Viewer(),
                    selection = [].concat(baton.data);

                if (selection.length > 1) {
                    // only show selected files - the first one is automatically selected
                    viewer.launch({ files: selection });
                } else {
                    viewer.launch({ selection: _(selection).first(), files: baton.collection.models });
                }
            });
        }
    });

    //drive action for double-click or enter in files
    new Action('io.ox/files/actions/default', {
        action: function (baton) {
            require(['io.ox/core/extPatterns/actions']).done(function (actions) {
                actions.invoke('io.ox/files/actions/viewer', null, baton);
            });
        }
    });

    new Action('io.ox/files/actions/lock', {
        capabilities: '!alone',
        requires: function (e) {
            if (isTrash(e.baton)) return false;
            var preCondition = _.device('!smartphone') &&
                !_.isEmpty(e.baton.data) &&
                e.collection.has('some', 'modify', 'items') &&
                // hide in mail compose preview
                (e.baton.openedBy !== 'io.ox/mail/compose') &&
                util.hasStatus('!locked', e);

            // only test the second condition when files are selected, so 'some' and 'items' must be checked in the preCondition
            return preCondition && folderAPI.get(_.first(e.baton.models).get('folder_id')).then(function (fileModel) { return !folderAPI.isExternalFileStorage(fileModel); });
        },
        multiple: function (list) {
            ox.load(['io.ox/files/actions/lock-unlock']).done(function (action) {
                action.lock(list);
            });
        }
    });

    new Action('io.ox/files/actions/unlock', {
        capabilities: '!alone',
        requires: function (e) {
            if (isTrash(e.baton)) return false;
            var preCondition = _.device('!smartphone') &&
                !_.isEmpty(e.baton.data) &&
                e.collection.has('some', 'modify', 'items') &&
                // hide in mail compose preview
                (e.baton.openedBy !== 'io.ox/mail/compose') &&
                util.hasStatus('locked', e) &&
                // locked or created by me
                (util.hasStatus('lockedByMe', e) || util.hasStatus('createdByMe', e));

            // only test the second condition when files are selected, so 'some' and 'items' must be checked in the preCondition
            return preCondition && folderAPI.get(_.first(e.baton.models).get('folder_id')).then(function (fileModel) { return !folderAPI.isExternalFileStorage(fileModel); });
        },
        multiple: function (list) {
            ox.load(['io.ox/files/actions/lock-unlock']).done(function (action) {
                action.unlock(list);
            });
        }
    });

    new Action('io.ox/files/actions/add-to-portal', {
        capabilities: 'portal',
        requires: function (e) {
            return util.conditionChain(
                e.collection.has('one', 'items'),
                // check if this is a contact not a file, happens when contact is send as vcard
                !_(e.baton.data).has('internal_userid'),
                !_.isEmpty(e.baton.data),
                util.isFolderType('!trash', e.baton)
            );
        },
        action: function (baton) {
            ox.load(['io.ox/files/actions/add-to-portal']).done(function (action) {
                action(baton.data);
            });
        }
    });

    function hasObjectWritePermissions(data) {
        if (_.isArray(data)) data = _(data).first();
        if (!_.isObject(data)) return false;
        var array = data.object_permissions || data['com.openexchange.share.extendedObjectPermissions'],
            myself = _(array).findWhere({ entity: ox.user_id });

        // check if there is a permission for a group, the user is a member of
        // use max permissions available
        if ((!myself || (myself && myself.bits < 2)) && _(array).findWhere({ group: true })) {
            var def = $.Deferred();

            userAPI.get().done(function (userData) {
                myself = _(array).findWhere({ entity: _(_.pluck(array, 'entity')).intersection(userData.groups)[0] });
                def.resolve(!!(myself && (myself.bits >= 2)));
            }).fail(function () { def.reject(); });

            return def;

        }

        return !!(myself && (myself.bits >= 2));
    }

    new Action('io.ox/files/actions/rename', {
        requires: function (e) {
            if (isTrash(e.baton)) return false;
            // one?
            if (!e.collection.has('one')) return false;
            if (util.hasStatus('lockedByOthers', e)) return false;
            // hide in mail compose preview
            if (e.baton.openedBy === 'io.ox/mail/compose') return false;
            // case 1: folder?
            if (e.collection.has('folders')) {
                return e.collection.has('rename:folder');
            }
            // case 2: file
            // access on folder?
            if (e.collection.has('modify')) return true;
            // check object permission
            return hasObjectWritePermissions(e.baton.data);
        },
        action: function (baton) {
            // if this is a folder use the folder rename action
            if (baton.data.folder_id === 'folder') {
                ox.load(['io.ox/core/folder/actions/rename']).done(function (action) {
                    action(baton.data.id);
                });
            } else {
                // files use the file rename action
                ox.load(['io.ox/files/actions/rename']).done(function (action) {
                    action(baton.data);
                });
            }
        }
    });

    new Action('io.ox/files/actions/save-as-pdf', {
        capabilities: 'document_preview', // document converter.
        requires: function (e) {
            if (isTrash(e.baton)) return false;
            // one?
            if (e.baton.favorite) return false;
            if (!e.collection.has('one')) return false;

            // hide in mail compose preview
            if (e.baton.openedBy === 'io.ox/mail/compose') return false;

            // is folder?
            if (e.collection.has('folders')) return false;

            // bug 54493: no "Save as PDF" for anonymous guests (same solution as in bug 42621)
            if (capabilities.has('guest && anonymous')) return false;

            var model = e.baton.models[0];
            //    isAccessWrite = folderAPI.can('create', folderAPI.pool.models[model.get('folder_id')].toJSON());
            //
            //if (!isAccessWrite(e)) return false;

            // preferred variant over >> return (model.isFile() && !model.isPDF()); <<
            return (model.isFile() && (model.isOffice() || model.isText()));
        },
        action: function (baton) {
            // files use the file rename action
            ox.load(['io.ox/files/actions/save-as-pdf']).done(function (action) {
                action(baton);
            });
        }
    });

    new Action('io.ox/files/actions/edit-description', {
        requires: function (e) {
            if (isTrash(e.baton)) return false;
            if (!e.collection.has('one', 'items')) return false;
            if (util.hasStatus('lockedByOthers', e)) return false;
            // hide in mail compose preview
            if (e.baton.openedBy === 'io.ox/mail/compose') return false;
            if (!(folderAPI.pool.getModel(e.baton.data.folder_id || e.baton.data[0].folder_id).supports('extended_metadata'))) return false;
            // access on folder?
            if (e.collection.has('modify')) return true;
            // check object permission
            return hasObjectWritePermissions(e.baton.data);
        },
        action: function (baton) {
            ox.load(['io.ox/files/actions/edit-description']).done(function (action) {
                // initially the description in not in the reduced data in the pool that is used here, get the fileModel
                api.get(baton.data).done(function (fileModel) {
                    action(fileModel);
                });
            });
        }
    });

    new Action('io.ox/files/actions/upload-new-version', {
        requires: function (e) {
            // hide in mail compose preview and only when file backend supports version comments
            return e.collection.has('one', 'modify', 'items') && util.hasStatus('!lockedByOthers', e) && (e.baton.openedBy !== 'io.ox/mail/compose') && COMMENTS &&
                   folderAPI.pool.getModel(e.baton.data.folder_id || e.baton.data[0].folder_id) && folderAPI.pool.getModel(e.baton.data.folder_id || e.baton.data[0].folder_id).can('add:version');
        },
        action: function (baton) {
            ox.load(['io.ox/files/actions/upload-new-version']).done(function (action) {
                action(baton.data);
            });
        }
    });

    // Action to restore a list of files and folders
    new Action('io.ox/files/actions/restore', {
        requires: function (e) {
            if (!e.context) return false;

            if (!_.isArray(e.context)) e.context = [e.context];

            if (!e.context.length) return false;

            var result = true;
            _.each(e.context, function (element) {
                // folderId where the item is located
                var folderId = element.folder_id;
                if ((/^folder\./).test(e.context[0].cid)) {
                    // the folderId is the id of the parent folder if the item is a folder
                    var folderModel = folderAPI.pool.getModel(e.context[0].id);
                    folderId = folderModel.get('folder_id');
                }

                // is an item is not located in the trash, disable the action
                if (String(settings.get('folder/trash')) !== folderId) {
                    result = false;
                }
            });

            return result;
        },
        action: function (baton) {
            ox.load(['io.ox/files/actions/restore']).done(function (action) {
                if (!_.isArray(baton.data)) baton.data = [baton.data];
                var models = [];
                _.each(baton.data, function (element) {
                    var model = new api.Model(element);
                    var key = baton.app.listView.getCompositeKey(model);

                    // the file model of files and folders
                    var convertedModel = api.resolve([key], false);
                    if (convertedModel.length) models.push(convertedModel[0]);
                });

                action(models);
            });
        }
    });

    function moveAndCopy(type, label, success) {
        new Action('io.ox/files/actions/' + type, {
            requires:  function (e) {
                if (!e.collection.has('some')) return false;
                if (e.baton.openedBy === 'io.ox/mail/compose') return false;
                if (type === 'move' && e.baton.favorite) return false;
                if (util.hasStatus('lockedByOthers', e)) return false;
                // anonymous guests just have one folder so no valid target folder (see bug 42621)
                if (capabilities.has('guest && anonymous')) return false;
                // copy
                if (type === 'copy') return e.collection.has('some', 'items', 'read');
                // move
                return e.collection.has('delete');
            },
            multiple: function (list, baton) {
                ox.load(['io.ox/files/actions/move-copy']).done(function (action) {
                    var options = {
                        type: type,
                        fullResponse: true,
                        label: label,
                        success: success,
                        successCallback: function (response, apiInput) {
                            // see file/api.js transfer(): in case of an error the callback returns a string
                            if (!_.isString(response)) {
                                var conflicts = { warnings: [] },
                                    itemsLeft = [];

                                if (!_.isArray(response)) {
                                    response = [response];
                                }
                                // find possible conflicts with filestorages and offer a dialog with ignore warnings option see(Bug 39039)
                                _.each(response, function (error) {
                                    // check the error structure to prevent a nested error object
                                    var errorResponse = _.isString(error.error) ? error : error.error;

                                    if (errorResponse) {

                                        var errorCausedByFolder = errorResponse.code === 'FLD-1038';
                                        var errorCausedByFile = errorResponse.code.indexOf('FILE_STORAGE') === 0;
                                        var warningsInErrorResponse = _.isArray(errorResponse.warnings) ? errorResponse.warnings : [errorResponse.warnings];

                                        if (errorResponse.categories === 'CONFLICT' && (errorCausedByFile || errorCausedByFolder)) {

                                            // -> populate error title for the dialog
                                            if (!conflicts.title) {
                                                conflicts.title = errorResponse.error;
                                            }

                                            // -> populate 'itemsLeft' for folder that will be moved after pressed on ignore conflict
                                            if (errorCausedByFolder && type === 'move' && !_(itemsLeft).findWhere({ id: errorResponse.error_params[1] })) {
                                                itemsLeft.push(_(list).findWhere({ id: errorResponse.error_params[1] }));
                                            }

                                            // -> populate 'itemsLeft' list for files that will be moved after pressed on ignore conflict
                                            // note: when a folder is moved and the conflict happens for files in this folder, don't move these files but only the folder
                                            if (!errorCausedByFolder && type === 'move' && warningsInErrorResponse) {
                                                _.each(warningsInErrorResponse, function (warning) {
                                                    if (!_(itemsLeft).findWhere({ id: warning.error_params[3] })) {
                                                        itemsLeft.push(_(list).findWhere({ id: warning.error_params[3] }));
                                                    }
                                                });
                                            }

                                            // -> populate shown warnings for the dialog
                                            if (warningsInErrorResponse) {
                                                _.each(warningsInErrorResponse, function (warning) {
                                                    conflicts.warnings.push(warning.error);
                                                });
                                            }

                                            // unfortunately move and copy responses do nt have the same structure
                                            if (type === 'copy') {
                                                itemsLeft.push(_(list).findWhere({ id: errorResponse.error_params[1] }));
                                            }
                                        }
                                    }
                                });

                                if (conflicts.title && itemsLeft.length) {
                                    require(['io.ox/core/tk/filestorageUtil'], function (filestorageUtil) {
                                        filestorageUtil.displayConflicts(conflicts, {
                                            callbackIgnoreConflicts: function () {
                                                // if folderpicker is used baton.target is undefined (that's why the folderpicker is needed), use the previous apiInput to get the correct folder
<<<<<<< HEAD
                                                api[type](itemsLeft, baton.target || apiInput.target, true);

=======
                                                api[type](itemsLeft, baton.target || apiInput.target, true)
                                                .always(function (response) {

                                                    // see file/api.js transfer(): in case of an error the callback returns a string
                                                    // important: only errors must be checked, conflicts can't happen here, since the
                                                    // ignoreConflicts flag is 'true' at api.move
                                                    var error = _.isString(response);

                                                    if (error) {
                                                        require(['io.ox/core/yell'], function (yell) {
                                                            yell('error', response);
                                                            api.trigger('reload:listview');
                                                        });

                                                    } else {
                                                        //no error, must be success
                                                        require(['io.ox/core/yell'], function (yell) {
                                                            yell('success', itemsLeft.length > 1 ? success.multiple : success.single);
                                                        });
                                                    }

                                                });
>>>>>>> 1c74fb5d
                                            },
                                            callbackCancel: function () {
                                                // note: drag&drop and actions via menu use a different baton, see b53498
                                                var folder_id = _.isArray(baton.data) ? baton.data[0].folder_id : baton.data.folder_id;
                                                if (folder_id) {
                                                    folderAPI.reload(folder_id);
                                                    // bug 53498: refresh the list to display the not moved elements again after a failed move,
                                                    // when it's working without this sometimes, it's due to a side effect from pagination
                                                    api.trigger('reload:listview');
                                                }
                                            }
                                        });
                                    });
                                } else {
                                    //no error, must be success
                                    require(['io.ox/core/yell'], function (yell) {
                                        yell('success', list.length > 1 ? success.multiple : success.single);
                                    });
                                }
                            } else {
                                require(['io.ox/core/yell'], function (yell) {
                                    yell('error', response);
                                    // bug 53498: refresh the list to display the not moved elements again after a failed move,
                                    // when it's working without this sometimes, it's due to a side effect from pagination
                                    api.trigger('reload:listview');
                                });
                            }
                        }
                    };
                    action(list, baton, options);
                });
            }
        });
    }

    moveAndCopy('move', gt('Move'), { single: gt('File has been moved'), multiple: gt('Files have been moved') });
    moveAndCopy('copy', gt('Copy'), { single: gt('File has been copied'), multiple: gt('Files have been copied') });

    /**
     * Checks if the collection inside an event is shareable
     * @param {Event} e
     *  Event to check the collection
     * @param {String} type
     *  Type of the sharing to check ("invite" or "link")
     * @returns {boolean}
     *  Whether the elements inside the collection are shareable
     */
    function isShareable(e, type) {
        var id, folderModel;

        // not possible for multi-selection
        if (e.collection.has('multiple')) return false;
        // check if this is a contact not a file, happens when contact is send as vcard
        if (e.baton.data && _(e.baton.data).has('internal_userid')) return false;
        // get folder id
        if (e.collection.has('one')) {

            // -> from the folder tree we get an array, in the list an obj so normalize
            var dataObj = _.isArray(e.baton.data) ? e.baton.data[0] : e.baton.data;
            id = e.collection.has('folders') ? dataObj.id : dataObj.folder_id;

        } else if (e.baton.app) {
            // use current folder
            id = e.baton.app.folder.get();
        }

        if (!id) return false;
        // general capability and folder check
        folderModel = folderAPI.pool.getModel(id);
        if (!folderModel.isShareable()) return false;
        if (folderModel.is('trash')) return false;
        return type === 'invite' ? folderModel.supportsInviteGuests() : true;
    }

    new Action('io.ox/files/dropdown/share', {
        requires: function (e) {
            // usually this dropdown was always true and only removed in case the child actions are disabled.
            // but this introduced jumping icons in the toolbar, therefore we check the dropdown/share too now to prevent this.
            // note for the next one who is working in this area: a more elegant solution would be to wait until
            // the child action from this dropdown are checked or something similar, so that we don't need
            // to check it twice like now.
            return isShareable(e, 'link') || isShareable(e, 'invite');
        },
        action: $.noop
    });

    // Action for the editShare Dialog. Detects if the link or invitiation dialog is opened.
    new Action('io.ox/files/actions/editShare', {
        requires: function (e) {
            if (!e.baton.app || !e.baton.app.mysharesListView || !e.baton.app.mysharesListView.$el) return false;
            // we must check the real selection because in myShares we could have two items for one model
            if (e.baton.app.mysharesListView.selection.get().length !== 1) return false;
            return true;
        },
        action: function (baton) {
            ox.load(['io.ox/files/actions/share']).done(function (action) {
                var models = _.isArray(baton.models) ? baton.models : [baton.models],
                    shareType, elem;
                if (models && models.length) {
                    elem = baton.app.mysharesListView.$el.find('.list-item.selected');
                    if (elem.length) {
                        shareType = elem.attr('data-share-type');
                        if (shareType === 'invited-people') {
                            action.invite(models);
                        } else if (shareType === 'public-link') {
                            action.link(models);
                        }
                    }
                }
            });
        }
    });

    // folder based actions
    new Action('io.ox/files/actions/invite', {
        capabilities: 'invite_guests',
        requires: function (e) {
            if (e.baton.models.length > 1) return false;
            return isShareable(e, 'invite');
        },
        action: function (baton) {
            ox.load(['io.ox/files/actions/share']).done(function (action) {
                if (baton.models && baton.models.length) {
                    // share selected file
                    action.invite(baton.models);
                } else {
                    // share current folder
                    // convert folder model into file model
                    var id = baton.app.folder.get(),
                        model = new api.Model(folderAPI.pool.getModel(id).toJSON());
                    action.invite([model]);
                }
            });
        }
    });

    new Action('io.ox/files/actions/getalink', {
        capabilities: 'share_links',
        requires: function (e) {
            if (e.baton.models.length > 1) return false;
            return isShareable(e, 'link');
        },
        action: function (baton) {
            ox.load(['io.ox/files/actions/share']).done(function (action) {
                if (baton.models && baton.models.length) {
                    action.link(baton.models);
                } else {
                    // share current folder
                    // convert folder model into file model
                    var id = baton.app.folder.get(),
                        model = new api.Model(folderAPI.pool.getModel(id).toJSON());
                    action.link([model]);
                }
            });
        }
    });

    // Action to revoke the sharing of the files.
    new Action('io.ox/files/share/revoke', {
        requires: function (e) {
            if (!e.baton.app || !e.baton.app.mysharesListView || !e.baton.app.mysharesListView.$el) return false;
            // we must check the real selection because in myShares we could have two items for one model
            if (e.baton.app.mysharesListView.selection.get().length !== 1) return false;
            return true;
        },
        action: _.throttle(function (baton) {
            require(['io.ox/files/share/permissions', 'io.ox/files/share/api'], function (permissions, shareApi) {

                var models = _.isArray(baton.models) ? baton.models : [baton.models];
                if (models && models.length) {
                    var model = _.first(models),
                        elem = baton.app.mysharesListView.$el.find('.list-item.selected'),
                        shareType = elem.attr('data-share-type'),
                        shareModel = new shareApi.Model(model.isFile() ? model.pick('id', 'folder_id') : model.pick('id')),
                        folderId = model.get('folder_id') || model.get('id'),
                        options = { module: 'infostore', folder: folderId },
                        permissionsToKeep,
                        fileModel, folderModel,
                        newPermissionList, newExtendedPermissionList;

                    // do nothing when the item is removed from DOM, because the type is (unfortunately) determined by DOM attributes
                    // revoking an sharing link while the DOM does not exist would remove permissions for example as shareType is undefined
                    if (shareType === undefined) { return; }

                    shareModel.loadExtendedPermissions().done(function () {

                        if (shareType === 'public-link') {
                            var def;

                            if (model.isFile()) {
                                options.item = model.get('id');
                                // workaround: do not cache, we need the most recent data from the server to prevent old timestamps
                                def = api.get(_.pick(model.toJSON(), 'id', 'folder_id'), { cache: false }).then(function (fileModel) {
                                    // use this as a timestamp for files for deleteLink, never use system time!
                                    return fileModel.sequence_number;
                                });
                            } else {
                                // workaround: do not cache, we need the most recent data from the server to prevent old timestamps
                                def = folderAPI.get(model.get('id'), { cache: false }).then(function (folderDesc) {
                                    // use this as a timestamp for deleteLink, never use system time!
                                    return folderDesc.last_modified_utc;
                                });
                            }

                            def.done(function (changeTimestamp) {
                                shareAPI.deleteLink(options, changeTimestamp)
                                .done(function () {
                                    yell('success', gt('Revoked access.'));
                                    shareModel.destroy.bind(shareModel);
                                })
                                .fail(function (error) {
                                    // current 'dirty' workaround: the error below appears when the link does not exist anymore on the server and when the user revoke it,
                                    // the user should not see this error, so we can just refresh the view and refresh all data to be sync again
                                    if (error.categories === 'ERROR' && error.code === 'SHR-0023') {
                                        ox.trigger('refresh^');
                                    } else {
                                        yell(error);
                                    }
                                });
                            });

                        } else {
                            shareModel.reload().done(function () {
                                permissionsToKeep = shareModel.getPermissions().filter(function (item) {
                                    if (item.type === 'anonymous' || ox.user_id === item.entity) {
                                        return true;
                                    }
                                    return false;
                                });

                                shareModel.setPermissions(permissionsToKeep);

                                if (model.isFolder()) {
                                    folderAPI.get(model.get('id')).done(function (folderDesc) {
                                        folderModel = new folderAPI.FolderModel(folderDesc);
                                        newPermissionList = folderModel.get('permissions').filter(function (item) {
                                            return !!_.where(permissionsToKeep, { entity: item.entity }).length;
                                        });
                                        folderAPI
                                            .update(folderModel.get('id'), { permissions: newPermissionList })
                                            .done(function () {
                                                yell('success', gt('Revoked access.'));
                                            })
                                            .fail(function (error) {
                                                yell(error);
                                            });
                                    });
                                } else {
                                    api.get(_.pick(model.toJSON(), 'id', 'folder_id')).done(function (fileDesc) {
                                        fileModel = new api.Model(fileDesc);
                                        newPermissionList = fileModel.get('object_permissions').filter(function (item) {
                                            return !!_.where(permissionsToKeep, { entity: item.entity }).length;
                                        });
                                        newExtendedPermissionList = fileModel.get('com.openexchange.share.extendedObjectPermissions').filter(function (item) {
                                            return !!_.where(permissionsToKeep, { entity: item.entity }).length;
                                        });
                                        api
                                            .update(fileDesc, {
                                                object_permissions: newPermissionList,
                                                'com.openexchange.share.extendedObjectPermissions': newExtendedPermissionList
                                            })
                                            .done(function () {
                                                fileModel.destroy.bind(fileModel);
                                                yell('success', gt('Revoked access.'));
                                            })
                                            .fail(function (error) {
                                                yell(error);
                                            });
                                    });
                                }
                            });
                        }
                    })
                    .fail(function (error) {
                        yell(error);
                    });
                }
            });
        }, 600)
    });

    // version specific actions

    new Action('io.ox/files/versions/actions/makeCurrent', {
        requires: function (e) {
            // hide in mail compose preview
            return e.collection.has('one', 'items', 'modify') && !e.context.current_version && (e.baton.openedBy !== 'io.ox/mail/compose');
        },
        action: function (baton) {
            api.versions.setCurrent(baton.data);
        }
    });

    new Action('io.ox/files/versions/actions/delete', {
        requires: function (e) {
            // hide in mail compose preview
            return e.collection.has('one', 'items', 'delete') && e.baton.openedBy !== 'io.ox/mail/compose';
        },
        action: function (baton) {
            ox.load(['io.ox/files/actions/versions-delete']).done(function (action) {
                action(baton.data);
            });
        }
    });

    //
    // Add new folder
    //

    new Action('io.ox/files/actions/add-folder', {
        requires: function (e) {
            var model = folderAPI.pool.getModel(e.baton.app.folder.get());
            return folderAPI.can('create:folder', model.toJSON()) && !folderAPI.is('trash', model.toJSON());
        },
        action: function (baton) {
            var id = baton.app.folder.get(), model = folderAPI.pool.getModel(id);
            ox.load(['io.ox/core/folder/actions/add']).done(function (add) {
                add(id, { module: model.get('module') });
            });
        }
    });

    // guidance
    new Action('io.ox/files/actions/guidance', {
        action: function (baton) {
            require(['io.ox/files/guidance/main'], function (guidance) {
                guidance.sidePopup(baton.app, baton.e);
            });
        }
    });

    new Action('io.ox/files/actions/guidance-reload', {
        action: function (baton) {
            require(['io.ox/files/guidance/main'], function (guidance) {
                guidance.reloadPopup(baton.app, baton.e);
            });
        }
    });

    new Action('io.ox/files/premium/actions/synchronize', {
        capabilities: 'boxcom || google || msliveconnect',
        requires: function () {
            // use client onboarding here, since it is a setting and not a capability
            return capabilities.has('client-onboarding');
        },
        action: function () {
            require(['io.ox/onboarding/clients/wizard'], function (wizard) {
                wizard.run();
            });
        }
    });

    // Action to switch to the folder of a file
    new Action('io.ox/files/actions/show-in-folder', {
        requires: function (e) {
            if (_.device('smartphone')) return false;
            if (!e.collection.has('one')) return false;
            if (!e.baton.favorite && !e.baton.share && !e.baton.portal) return false;

            // get proper id
            var id = e.collection.has('folders') ? e.baton.data.id : e.baton.data.folder_id;
            var model = folderAPI.pool.getModel(id);
            return !!model;
        },
        action: function (baton) {
            var app = baton.app,
                model = baton.models[0],
                attr = model.attributes,
                folder_id = model.isFile() ? attr.folder_id : attr.id,
                listView = app.listView,
                mysharesListView = app.mysharesListView,
                myfavoritesListView = app.myfavoritesListView,
                cid = app.listView.getCompositeKey(model),

                // refresh the view and select file even if the folder is already selected
                alwaysChange = baton.alwaysChange;

            function select() {
                if (mysharesListView) {
                    mysharesListView.off('listview:shown', select);
                } else if (myfavoritesListView) {
                    myfavoritesListView.off('listview:shown', select);
                } else {
                    listView.off('listview:shown', select);
                }

                listView.off('collection:rendered', select);
                listView.selection.set([cid], true);

                var element = app.listView.selection.getNode(cid);
                listView.selection.selectAll(element);
            }

            if (mysharesListView && mysharesListView.$el.is(':visible')) {
                mysharesListView.on('listview:shown', select);
            } else if (myfavoritesListView && myfavoritesListView.$el.is(':visible')) {
                myfavoritesListView.on('listview:shown', select);
            } else {
                listView.on('listview:shown', select);
                listView.on('listview:reset', select);
            }

            if (alwaysChange && app.folder.get() === folder_id) {
                select();
            } else {
                app.folder.set(folder_id);
            }
        }
    });

    // Action to add files/folders to favorites
    new Action('io.ox/files/favorites/add', {
        requires: function (e) {
            if (isTrash(e.baton)) return false;
            if (capabilities.has('guest && anonymous')) return false;

            var favorites = coreSettings.get('favorites/infostore', []);
            var favoriteFiles = coreSettings.get('favoriteFiles/infostore', []);

            var allFavorites = favorites;
            _.each(favoriteFiles, function (file) {
                allFavorites.push(file.id);
            });

            if (Array.isArray(allFavorites)) {
                if (!Array.isArray(e.context)) {
                    e.context = [e.context];
                }

                if (!e.context.length) {
                    e.context.push({ id: e.baton.app.folder.get(), folder_id: 'folder' });
                }

                // returns false if one file/folder of the selection is in favorites or a 'local file' (see below)
                var result =  _.some(e.context, function (element) {
                    // check that we don't have a local file (upload file in mailcompose, view the file -> we have a local file)
                    if (element.group === 'localFile') {
                        return true;
                    }

                    var isFavorite = _.find(favorites, function (elemId) {
                        if (elemId === element.id) {
                            return true;
                        }
                    });
                    return folderAPI.is('trash', element) || isFavorite;
                });

                return !result;
            }
            return true;
        },
        multiple: function (list, baton) {
            if (!Array.isArray(list) || !list.length) {
                if (baton.app) {
                    var model = folderAPI.pool.getModel(baton.app.folder.get());
                    list = [model.toJSON()];
                }
            }
            ox.load(['io.ox/files/actions/favorites']).done(function (action) {
                action.add(list);
            });
        }
    });

    // Action to remove files/folders to favorites
    new Action('io.ox/files/favorites/remove', {
        requires: function (e) {
            if (capabilities.has('guest && anonymous')) return false;
            var favorites = coreSettings.get('favorites/infostore', []);
            var favoriteFiles = coreSettings.get('favoriteFiles/infostore', []);

            var allFavorites = favorites;
            _.each(favoriteFiles, function (file) {
                allFavorites.push(file.id);
            });

            if (Array.isArray(allFavorites)) {
                if (!Array.isArray(e.context)) {
                    e.context = [e.context];
                }

                if (!e.context.length) {
                    e.context.push({ id: e.baton.app.folder.get(), folder_id: 'folder' });
                }

                // returns true if one file/folder of the selection is in favorites
                var result =  _.some(e.context, function (element) {
                    var isFavorite = _.find(favorites, function (elemId) {
                        if (elemId === element.id) {
                            return true;
                        }
                    });
                    return isFavorite;
                });
                return result;
            }
            return false;
        },
        multiple: function (list, baton) {
            if (!Array.isArray(list) || !list.length) {
                if (baton.app) {
                    var model = folderAPI.pool.getModel(baton.app.folder.get());
                    list = [model.toJSON()];
                }
            }
            ox.load(['io.ox/files/actions/favorites']).done(function (action) {
                action.remove(list);
            });
        }
    });

    // 'new' dropdown
    new links.ActionLink('io.ox/files/links/toolbar/default', {
        index: 100,
        id: 'upload',
        label: gt('Add local file'),
        ref: 'io.ox/files/actions/upload'
    });

    new links.ActionLink('io.ox/files/links/toolbar/default', {
        index: 200,
        id: 'note',
        label:
            //#. Please translate like "take a note", "Notiz" in German, for example.
            //#. more like "to notice" than "to notify".
            gt('Add note'),
        ref: 'io.ox/files/actions/editor-new'
    });

    new links.ActionLink('io.ox/files/links/toolbar/default', {
        index: 300,
        id: 'add-folder',
        label: gt('Add new folder'),
        ref: 'io.ox/files/actions/add-folder'
    });

    // share dropdown
    new links.ActionLink('io.ox/files/links/toolbar/share', {
        index: 100,
        id: 'invite',
        label: gt('Invite people'),
        //#. sharing: a guest user will be created for the owner of that email address
        description: gt('Every recipient gets an individual link. Guests can also create and change files.'),
        ref: 'io.ox/files/actions/invite'
    });

    new links.ActionLink('io.ox/files/links/toolbar/share', {
        index: 200,
        id: 'getalink',
        label: gt('Create sharing link'),
        //#. sharing: a link will be created
        description: gt('Everybody gets the same link. The link just allows to view the file or folder.'),
        ref: 'io.ox/files/actions/getalink'
    });

    // INLINE (only used by mobile toolbar atm)
    var index = 100;

    ext.point('io.ox/files/links/inline').extend(new links.Link({
<<<<<<< HEAD
        id: 'open',
        enabled: _.device('!IE'),
        index: index += 100,
        prio: 'lo',
        mobile: 'hi',
        label: gt('Open in browser'),
        ref: 'io.ox/files/actions/open'
    }));

    ext.point('io.ox/files/links/inline').extend(new links.Link({
=======
>>>>>>> 1c74fb5d
        id: 'openviewer',
        index: index += 100,
        prio: 'hi',
        mobile: 'hi',
        label: gt('View'),
        ref: 'io.ox/files/actions/viewer'
    }));

    ext.point('io.ox/files/links/inline').extend(new links.Link({
        id: 'editor',
        index: index += 100,
        prio: 'hi',
        mobile: 'lo',
        label: gt('Edit'),
        ref: 'io.ox/files/actions/editor'
    }));

    // add another link for the viewer
    ext.point('io.ox/core/viewer/toolbar/links/drive').extend(new links.Link({
        id: 'editor',
        index: 110,
        prio: 'hi',
        mobile: 'lo',
        label: gt('Edit'),
        ref: 'io.ox/files/actions/editor',
        customize: function () {
            this.attr('role', 'button');
        }
    }));

    ext.point('io.ox/files/links/inline').extend(new links.Link({
        id: 'download',
        index: index += 100,
        prio: 'hi',
        mobile: 'lo',
        label: gt('Download'),
        ref: 'io.ox/files/actions/download'
    }));

    ext.point('io.ox/files/links/inline').extend(new links.Link({
        id: 'download-folder',
        prio: 'hi',
        mobile: 'lo',
        label: gt('Download'),
        ref: 'io.ox/files/actions/download-folder'
    }));

    ext.point('io.ox/files/links/inline').extend(new links.Link({
        id: 'delete',
        index: index += 100,
        prio: 'hi',
        mobile: 'lo',
        label: gt('Delete'),
        ref: 'io.ox/files/actions/delete'
    }));

    ext.point('io.ox/files/links/inline').extend(new links.Link({
        id: 'favorite-add',
        index: index += 100,
        prio: 'hi',
        mobile: 'lo',
        label: gt('Add to favorites'),
        ref: 'io.ox/files/favorites/add'
    }));

    ext.point('io.ox/files/links/inline').extend(new links.Link({
        id: 'favorite-remove',
        index: index += 100,
        prio: 'hi',
        mobile: 'lo',
        label: gt('Remove from favorites'),
        ref: 'io.ox/files/favorites/remove'
    }));

    // low

    ext.point('io.ox/files/links/inline').extend(new links.Link({
        id: 'send',
        index: index += 100,
        prio: 'lo',
        mobile: 'lo',
        label: gt('Send by mail'),
        ref: 'io.ox/files/actions/send',
        section: 'share'
    }));

    ext.point('io.ox/files/links/inline').extend(new links.Link({
        id: 'add-to-portal',
        index: index += 100,
        prio: 'lo',
        mobile: 'none',
        label: gt('Add to portal'),
        ref: 'io.ox/files/actions/add-to-portal',
        section: 'share'
    }));

    ext.point('io.ox/files/links/inline').extend(new links.Link({
        id: 'invite',
        index: index += 100,
        prio: 'lo',
        mobile: 'lo',
        label: gt('Invite people'),
        ref: 'io.ox/files/actions/invite',
        section: 'share'
    }));

    ext.point('io.ox/files/links/inline').extend(new links.Link({
        id: 'getalink',
        index: index += 100,
        prio: 'lo',
        mobile: 'lo',
        label: gt('Create sharing link'),
        ref: 'io.ox/files/actions/getalink',
        section: 'share'
    }));

    ext.point('io.ox/files/links/inline').extend(new links.Link({
        id: 'rename',
        index: index += 100,
        prio: 'lo',
        mobile: 'lo',
        label: gt('Rename'),
        ref: 'io.ox/files/actions/rename',
        section: 'edit'
    }));

    ext.point('io.ox/files/links/inline').extend(new links.Link({
        id: 'edit-description',
        index: index += 100,
        prio: 'lo',
        mobile: 'lo',
        label: gt('Edit description'),
        ref: 'io.ox/files/actions/edit-description',
        section: 'edit'
    }));

    //ext.point('io.ox/files/links/inline').extend(new links.Link({
    //    id: 'save-as-pdf',
    //    index: index += 100,
    //    prio: 'lo',
    //    mobile: 'lo',
    //    label: gt('Save as PDF'),
    //    ref: 'io.ox/files/actions/save-as-pdf',
    //    section: 'save-as'
    //}));

    ext.point('io.ox/files/links/inline').extend(new links.Link({
        id: 'move',
        index: index += 100,
        prio: 'lo',
        mobile: 'lo',
        label: gt('Move'),
        ref: 'io.ox/files/actions/move',
        section: 'file-op'
    }));

    ext.point('io.ox/files/links/inline').extend(new links.Link({
        id: 'copy',
        index: index += 100,
        prio: 'lo',
        mobile: 'lo',
        label: gt('Copy'),
        ref: 'io.ox/files/actions/copy',
        section: 'file-op'
    }));

    ext.point('io.ox/files/links/inline').extend(new links.Link({
        id: 'lock',
        index: index += 100,
        prio: 'lo',
        mobile: 'lo',
        label: gt('Lock'),
        ref: 'io.ox/files/actions/lock',
        section: 'file-op'
    }));

    ext.point('io.ox/files/links/inline').extend(new links.Link({
        id: 'unlock',
        index: index += 100,
        prio: 'lo',
        mobile: 'lo',
        label: gt('Unlock'),
        ref: 'io.ox/files/actions/unlock',
        section: 'file-op'
    }));

    // version links

    ext.point('io.ox/files/versions/links/inline').extend(new links.Link({
        id: 'open',
        index: 100,
        prio: 'lo',
        mobile: 'lo',
        label: gt('Open'),
        ref: 'io.ox/files/actions/open'
    }));

    ext.point('io.ox/files/versions/links/inline').extend(new links.Link({
        id: 'editor',
        index: 150,
        prio: 'lo',
        mobile: 'lo',
        label: gt('Edit'),
        section: 'edit',
        ref: 'io.ox/files/actions/editor'
    }));

    ext.point('io.ox/files/versions/links/inline').extend(new links.Link({
        id: 'download',
        index: 200,
        prio: 'lo',
        mobile: 'lo',
        label: gt('Download'),
        ref: 'io.ox/files/actions/downloadversion'
    }));

    ext.point('io.ox/files/versions/links/inline').extend(new links.Link({
        id: 'makeCurrent',
        index: 250,
        prio: 'lo',
        mobile: 'lo',
        label: gt('Make this the current version'),
        ref: 'io.ox/files/versions/actions/makeCurrent'
    }));

    ext.point('io.ox/files/versions/links/inline').extend(new links.Link({
        id: 'delete',
        index: 300,
        prio: 'lo',
        mobile: 'lo',
        label: gt('Delete version'),
        ref: 'io.ox/files/versions/actions/delete',
        special: 'danger'
    }));

    // Drag and Drop

    ext.point('io.ox/files/dnd/actions').extend({
        id: 'create',
        index: 10,
        label: gt('Drop here to upload a <b class="dndignore">new file</b>'),
        multiple: function (files, app) {
            require(['io.ox/files/upload/main'], function (fileUpload) {
                fileUpload.create.offer(files, { folder: app.folder.get() });
            });
        }
    });

    ext.point('io.ox/files/dnd/actions').extend({
        id: 'newVersion',
        index: 20,
        isEnabled: function (app) {
            return !!app.currentFile;
        },
        label: function (app) {
            if (app.currentFile.filename || app.currentFile.title) {
                return gt(
                    //#. %1$s is the filename or title of the file
                    'Drop here to upload a <b class="dndignore">new version</b> of "%1$s"',
                    String(app.currentFile.filename || app.currentFile.title).replace(/</g, '&lt;')
                );
            }
            return gt('Drop here to upload a <b class="dndignore">new version</b>');
        },
        action: function (file, app) {
            require(['io.ox/files/upload/main'], function (fileUpload) {
                fileUpload.update.offer(file, { folder: app.folder.get() });
            });
        }
    });

    ext.point('io.ox/files/folderview/premium-area').extend(new links.InlineLinks({
        index: 100,
        id: 'inline-premium-links',
        ref: 'io.ox/files/links/premium-links',
        classes: 'list-unstyled'
    }));

    ext.point('io.ox/files/links/premium-links').extend(new links.Link({
        index: 100,
        prio: 'hi',
        id: 'share-files',
        label: gt('Share your folders'),
        ref: 'io.ox/files/premium/actions/synchronize'
    }));
});<|MERGE_RESOLUTION|>--- conflicted
+++ resolved
@@ -136,11 +136,7 @@
 
                 // Check if Guard file.  If so, do auth then call with parameters
                 // do not use endsWith because of IE11
-<<<<<<< HEAD
-                if (((baton.data.meta && baton.data.meta.Encrypted) || baton.data.filename.toLowerCase().lastIndexOf('.pgp') === baton.data.filename.length - 4) && capabilities.has('guard-drive')) {
-=======
                 if (((baton.data.meta && baton.data.meta.Encrypted) || baton.data.filename.toLowerCase().lastIndexOf('.pgp') === baton.data.filename.length - 4) && capabilities.has('guard')) {
->>>>>>> 1c74fb5d
                     require(['io.ox/guard/auth/authorizer'], function (guardAuth) {
                         guardAuth.authorize().then(function (auth) {
                             var params = {
@@ -676,10 +672,6 @@
                                         filestorageUtil.displayConflicts(conflicts, {
                                             callbackIgnoreConflicts: function () {
                                                 // if folderpicker is used baton.target is undefined (that's why the folderpicker is needed), use the previous apiInput to get the correct folder
-<<<<<<< HEAD
-                                                api[type](itemsLeft, baton.target || apiInput.target, true);
-
-=======
                                                 api[type](itemsLeft, baton.target || apiInput.target, true)
                                                 .always(function (response) {
 
@@ -702,7 +694,6 @@
                                                     }
 
                                                 });
->>>>>>> 1c74fb5d
                                             },
                                             callbackCancel: function () {
                                                 // note: drag&drop and actions via menu use a different baton, see b53498
@@ -1263,19 +1254,6 @@
     var index = 100;
 
     ext.point('io.ox/files/links/inline').extend(new links.Link({
-<<<<<<< HEAD
-        id: 'open',
-        enabled: _.device('!IE'),
-        index: index += 100,
-        prio: 'lo',
-        mobile: 'hi',
-        label: gt('Open in browser'),
-        ref: 'io.ox/files/actions/open'
-    }));
-
-    ext.point('io.ox/files/links/inline').extend(new links.Link({
-=======
->>>>>>> 1c74fb5d
         id: 'openviewer',
         index: index += 100,
         prio: 'hi',
