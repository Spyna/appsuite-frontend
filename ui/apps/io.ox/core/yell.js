--- conflicted
+++ resolved
@@ -32,10 +32,7 @@
             info: 10000,
             success: 4000,
             warning: 10000,
-<<<<<<< HEAD
-            screenreader: 100
-=======
-            screenreader: 5000,
+            screenreader: 5000
         },
 
         ariaText = {
@@ -43,7 +40,6 @@
             info: 'Info',
             success: 'Success',
             warning: 'Warning'
->>>>>>> 6c7d6d7a
         },
 
         icons = {
@@ -79,32 +75,33 @@
     function screenreaderMessage(message) {
 
         var alert = $('.io-ox-alert');
-            function show (text) {
-                var duration = durations.screenreader || 5000,
-                    node = $.find('.io-ox-alert-screenreader'),
-                    alertmessage;
-                if (!node.length) {
-                    node = $('<div tabindex="-1" class="io-ox-alert-screenreader sr-only">');
-                    $('#io-ox-core').append(node);
+
+        function show (text) {
+            var duration = durations.screenreader || 5000,
+                node = $.find('.io-ox-alert-screenreader'),
+                alertmessage;
+            if (!node.length) {
+                node = $('<div tabindex="-1" class="io-ox-alert-screenreader sr-only">');
+                $('#io-ox-core').append(node);
+            }
+
+            // DO NOT REMOVE! We need to use defer here, otherwise screenreaders don't read the alert correctly.
+            _.defer(function () {
+                $(node).append(
+                    alertmessage = $('<div role="alert" aria-live="polite">').append(
+                        $('<span>').text(text)
+                    )
+                );
+            });
+            setTimeout(function () {
+                //remove message
+                alertmessage.remove();
+                //if the container is empty remove it too
+                if (!$(node).children.length) {
+                    $(node).remove();
                 }
-
-                // DO NOT REMOVE! We need to use defer here, otherwise screenreaders don't read the alert correctly.
-                _.defer(function () {
-                    $(node).append(
-                        alertmessage = $('<div role="alert" aria-live="polite">').append(
-                            $('<span>').text(text)
-                        )
-                    );
-                });
-                setTimeout(function () {
-                   //remove message
-                   alertmessage.remove();
-                   //if the container is empty remove it too
-                   if (!$(node).children.length) {
-                       $(node).remove();
-                   }
-                }, duration);
-            }
+            }, duration);
+        }
 
         //if an alert message exists we wait until it disappears
         if (alert.length) {
@@ -146,16 +143,10 @@
         if (!validType.test(o.type)) return;
 
         var alert = [];
-<<<<<<< HEAD
-
-        //screenreader notifications should not remove standard ones, so special remove here
-        if (o.type !== 'screenreader') {
-=======
         //screenreader only messages can be much simpler and don't need styling or formating (audio only)
         if (o.type === 'screenreader') {
             return screenreaderMessage(o.message);
         } else {
->>>>>>> 6c7d6d7a
             clearTimeout(timer);
             timer = o.duration === -1 ? null : setTimeout(remove, o.duration || durations[o.type] || 5000);
             // replace existing alert?
@@ -202,26 +193,15 @@
                     $('<span class="sr-only">').text(gt('Click to close this notification')))
             );
 
-<<<<<<< HEAD
-        // put at end of stack not to run into opening click
-        setTimeout(function () {
-
-            // might be already added
-            node.trigger('notification:appear').addClass('appear');
-            if (o.focus) node.attr('tabindex', 1).focus();
-
-        }, _.device('touch') ? 300 : 0);
-=======
             $('#io-ox-core').append(node);
-    
+
             // put at end of stack not to run into opening click
             setTimeout(function () {
                 // might be already added
                 node.trigger('notification:appear').addClass('appear');
                 if (o.focus) node.attr('tabindex', 1).focus();
-    
+
             }, _.device('touch') ? 300 : 0);
->>>>>>> 6c7d6d7a
 
             return node;
         }
