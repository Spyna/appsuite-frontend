<html lang="de">
<head>
<meta http-equiv="Content-Type" content="text/html; charset=utf-8">
<title>7.1.6. Kalenderansicht Tag, Arbeitswoche, Woche, Monat, Jahr</title>
<link rel="stylesheet" type="text/css" href="../../help.css">
<meta name="generator" content="DocBook XSL Stylesheets V1.78.1">
<link rel="home" href="index.html" title="Benutzeranleitung">
<link rel="up" href="ox.appsuite.user.sect.calendar.gui.html" title="7.1. Die Kalender-Bestandteile">
<link rel="prev" href="ox.appsuite.user.sect.calendar.gui.content.html" title="7.1.5. Der Kalender-Anzeigebereich">
<link rel="next" href="ox.appsuite.user.sect.calendar.gui.datepicker.html" title="7.1.7. Der Datumswähler">
<link rel="copyright" href="ox.appsuite.user.legalnotice.html" title="Rechtlicher Hinweis">
<link rel="stylesheet" type="text/css" href="../../bootstrap.min.css"​/> 
<link id="favicon" rel="shortcut icon" href="../../../apps/themes/default/favicon.ico" type="image/x-icon"> 
<meta name="viewport" content="width=device-width, initial-scale=1.0">
   <script src="../../jquery.min.js"></script> 

   <script src="../../bootstrap.min.js"></script> 
</head>
<body bgcolor="white" text="black" link="#0000FF" vlink="#840084" alink="#0000FF">
<div class="oxhelp-navigation-top"><nav class="navbar navbar-inverse" role="navigation"><div class="container-fluid">
<div class="navbar-header">
<button type="button" class="navbar-toggle" data-toggle="collapse" data-target="#ox-main-nav"><span class="sr-only">Navigation umschalten</span><span class="icon-bar"></span><span class="icon-bar"></span><span class="icon-bar"></span></button><a class="navbar-brand"></a>
</div>
<div class="collapse navbar-collapse" id="ox-main-nav"><ul class="nav navbar-nav">
<li><a accesskey="p" class="oxhelp-prev-link" href="ox.appsuite.user.sect.calendar.gui.content.html">Zurück</a></li>
<li><a accesskey="h" href="index.html" class="oxhelp-home-link">Startseite</a></li>
<li><a accesskey="t" href="bk01-toc.html" class="oxhelp-toc-link">Inhaltsverzeichnis</a></li>
<li><a accesskey="n" class="oxhelp-next-link" href="ox.appsuite.user.sect.calendar.gui.datepicker.html">Weiter</a></li>
</ul></div>
</div></nav></div>
<div class="oxhelp-content">
  <h1 class="sr-only">
    <span class="phrase">Kalender</span>
    
    
    
  </h1>
<h2 class="sr-only">Die
      <span class="phrase"><span class="guilabel"><strong>Kalender</strong></span></span>-Bestandteile
    </h2>
<div class="sect2" id="ox.appsuite.user.sect.calendar.gui.calendarview">
<<<<<<< HEAD
<div class="titlepage"><div><div><h3 class="title">7.1.5. Kalenderansicht <span class="guilabel"><strong>Tag</strong></span>, <span class="guilabel"><strong>Arbeitswoche</strong></span>,
        <span class="guilabel"><strong>Woche</strong></span>, <span class="guilabel"><strong>Monat</strong></span>
</h3></div></div></div>
<div class="reference">
<a name="ox.appsuite.user.reference.calendar.gui.calendarview"></a><p id="ox.appsuite.user.reference.calendar.gui.calendarview">
        Zeigt die Kalenderansicht für den gewählten Zeitraum.
        </p>
<ul class="itemizedlist" style="list-style-type: disc; ">
<li class="listitem"><p role="presentation">Anklicken des Symbols <span class="guibutton"><strong>Blättern</strong></span>
              <span aria-hidden="true" class="inlinemediaobject" id="ox.appsuite.user.fig.calendar.calendarview.browse"><img src="../../images/appsuite_user_icon_calendar_browse.png"></span> links oberhalb des Kalenderblatts blättert im Kalender vor oder zurück.</p></li>
<li class="listitem">
<p role="presentation">Die Ansichten <span class="guilabel"><strong>Tag</strong></span>, <span class="guilabel"><strong>Arbeitswoche</strong></span>, <span class="guilabel"><strong>Woche</strong></span> zeigen
              neben dem Symbol <span class="guibutton"><strong>Blättern</strong></span> das Datum und die Kalenderwoche.</p>
<p role="presentation">Anklicken des Datums öffnet den Datumswähler.</p>
<p role="presentation">Zwischen Datum und Kalenderblatt wird ein Bereich zum Anlegen von ganztägigen Terminen angezeigt.</p>
<p role="presentation">Links vom Kalenderblatt wird oberhalb der Zeiten die Zeitzone angezeigt. Um eine weitere Spalte mit Zeiten in einer
            anderen Zeitzone hinzuzufügen, klicken Sie auf die Zeitzone.</p>
<p role="presentation">Die rote Linie im Kalenderblatt zeigt die aktuelle Uhrzeit.</p>
=======
<div class="titlepage"><div><div><h3 class="title">7.1.6. Kalenderansicht Tag, Arbeitswoche, Woche, Monat, Jahr</h3></div></div></div>
<div class="reference">
<a name="ox.appsuite.user.reference.calendar.gui.calendarview"></a><p id="ox.appsuite.user.reference.calendar.gui.calendarview">       
        Zeigt für den gewählten Zeitraum die Termine der Kalender, die Sie 
        im Ordnerbaum gewählt haben. Die Symbole <span class="guibutton"><strong>Blättern</strong></span> 
        <span aria-hidden="true" class="inlinemediaobject" id="ox.appsuite.user.fig.calendar.gui.calendarview.browse"><img src="../../images/appsuite_user_icon_calendar_browse.png"></span> ermöglichen das Vor- und Zurückblättern. Anklicken eines Termins zeigt die Termindaten im Popup.
        </p>
<p class="title">Inhalt der Ansicht <span class="guibutton"><strong>Tag</strong></span></p>
<ul class="itemizedlist" style="list-style-type: disc; ">
<li class="listitem"><p role="presentation">Wochentag, Datum, Kalenderwoche. Anklicken öffnet den Datumswähler.</p></li>
<li class="listitem"><p role="presentation">Schaltfläche <span class="guibutton"><strong>Trennen</strong></span>. Zeigt die Kalender spaltenweise an, die Sie im Ordnerbaum gewählt haben.</p></li>
<li class="listitem"><p role="presentation">Eine rote Linie im Kalenderblatt zeigt die aktuelle Uhrzeit.</p></li>
<li class="listitem">
<p role="presentation">Links vom Kalenderblatt wird oberhalb der Zeiten die Zeitzone angezeigt.</p>
<p role="presentation">Um eine weitere Spalte mit Zeiten in einer anderen Zeitzone hinzuzufügen, klicken Sie auf die Zeitzone.</p>
>>>>>>> 1c74fb5d
</li>
<li class="listitem"><p role="presentation">Wenn sich oberhalb oder unterhalb des sichtbaren Kalenderblatts weitere Termine befinden, werden 
              am oberen oder am unteren Rand des Kalenderblatts Pfeile angezeigt.</p></li>
</ul>
<p>
        </p>
<p class="title">Inhalt der Ansichten <span class="guibutton"><strong>Arbeitswoche</strong></span>, <span class="guibutton"><strong>Woche</strong></span></p>
<ul class="itemizedlist" style="list-style-type: disc; ">
<li class="listitem"><p role="presentation">Monatsname, Jahreszahl, Kalenderwoche. Anklicken öffnet den Datumswähler.</p></li>
<li class="listitem">
<<<<<<< HEAD
<p role="presentation">Die Ansichten <span class="guilabel"><strong>Arbeitswoche</strong></span>, <span class="guilabel"><strong>Woche</strong></span>, <span class="guilabel"><strong>Monat</strong></span> zeigen
              im Kalenderblatt den aktuellen Tag rot unterlegt.</p>
<p role="presentation">In den
              <a class="link" href="ox.appsuite.user.sect.calendar.settings.html">Kalender-Einstellungen</a>
              können Sie bestimmen, wieviele Tage eine Arbeitswoche umfasst und an welchem Wochentag eine Arbeitswoche beginnt.</p>
</li>
<li class="listitem"><p role="presentation">Die Ansicht <span class="guilabel"><strong>Monat</strong></span> zeigt oberhalb des Kalenderblatts den Monat
              und das Jahr.</p></li>
<li class="listitem">
<p role="presentation"> Die Termine werden je nach Bestätigungsstatus und Farbschema in unterschiedlichen Farben angezeigt.</p>
<p role="presentation">Wenn sich oberhalb oder unterhalb des sichtbaren Kalenderblatts weitere Termine befinden, werden für den
              betroffenen Tag am oberen oder am unteren Rand des Kalenderblatts Pfeile angezeigt.</p>
</li>
</ul>
<p> Anklicken eines Termins zeigt die Daten im Popup.
      </p>
</div>
<p class="title">Siehe auch</p>
<ul class="itemizedlist" id="ox.appsuite.user.reference.calendar.gui.calendarview.related" style="list-style-type: none; "><li class="listitem" style="list-style-type: none">
=======
<p role="presentation">Wochentage. Der aktuelle Wochentag ist rot unterlegt.</p>
<p role="presentation">In den 
              <a class="link" href="ox.appsuite.user.sect.calendar.settings.html">Kalender-Einstellungen</a> 
              können Sie bestimmen, wieviele Tage eine Arbeitswoche umfasst und an welchem Wochentag eine Arbeitswoche beginnt.</p>
</li>
<li class="listitem"><p role="presentation">Anklicken eines Wochentags öffnet das Fenster zum Anlegen eines ganztägigen Termins.</p></li>
<li class="listitem"><p role="presentation">Eine rote Linie im Kalenderblatt zeigt die aktuelle Uhrzeit.</p></li>
<li class="listitem">
<p role="presentation">Links vom Kalenderblatt wird oberhalb der Zeiten die Zeitzone angezeigt.</p>
<p role="presentation">Um eine weitere Spalte mit Zeiten in einer anderen Zeitzone hinzuzufügen, klicken Sie auf die Zeitzone.</p>
</li>
<li class="listitem"><p role="presentation">Wenn sich oberhalb oder unterhalb des sichtbaren Kalenderblatts weitere Termine befinden, werden für den
              betroffenen Tag am oberen oder am unteren Rand des Kalenderblatts Pfeile angezeigt.</p></li>
</ul>
<p>
        </p>
<p class="title">Inhalt der Ansicht <span class="guibutton"><strong>Monat</strong></span></p>
<ul class="itemizedlist" style="list-style-type: disc; ">
<li class="listitem">
<p role="presentation">Wochentage</p>
<p role="presentation">Monatsname, Jahreszahl</p>
</li>
<li class="listitem"><p role="presentation">Links vom Kalenderblatt werden die Kalenderwochen angezeigt.</p></li>
</ul>
<p>
        </p>
<p class="title">Inhalt der Ansicht <span class="guibutton"><strong>Jahr</strong></span></p>
<ul class="itemizedlist" style="list-style-type: disc; ">
<li class="listitem">
<p role="presentation">Jahreszahl. Anklicken öffnet ein Fenster zur Auswahl eines Jahres.</p>
<p role="presentation">Das Kalenderblatt zeigt einen Überblick über die Tage und Monate eines Jahres. Termine werden nicht angezeigt.</p>
</li>
<li class="listitem">
<p role="presentation">Anklicken eines Monats öffnet den Monatskalender.</p>
<p role="presentation"><span class="phrase"><strong>Hinweis:</strong></span> In der Ansicht <span class="guilabel"><strong>Jahr</strong></span> 
              werden keine Termine angezeigt.</p>
</li>
</ul>
<p> 
      </p>
</div>
<p class="title">Siehe auch</p>
<ul class="itemizedlist" id="ox.appsuite.user.reference.calendar.gui.calendarview.related" style="list-style-type: none; ">
<li class="listitem" style="list-style-type: none">
>>>>>>> 1c74fb5d
<p role="presentation"><a class="xref" href="ox.appsuite.user.sect.calendar.view.html">Termine anzeigen</a></p>
<p role="presentation"><a class="xref" href="ox.appsuite.user.sect.calendar.view.timezones.html">Mehrere Zeitzonen anzeigen</a></p>
<p role="presentation"><a class="xref" href="ox.appsuite.user.sect.calendar.view.appointments.html">Wie werden Termine dargestellt?</a></p>
<p role="presentation"><a class="xref" href="ox.appsuite.user.sect.calendar.add.html">Termine anlegen</a></p>
<p role="presentation"><a class="xref" href="ox.appsuite.user.sect.calendar.manage.html">Termine verwalten</a></p>
<<<<<<< HEAD
</li></ul>
<p id="ox.appsuite.user.reference.calendar.gui.calendarview.parent">Übergeordnetes Thema:
        <a class="xref" href="ox.appsuite.user.sect.calendar.gui.html">Die
      <span class="phrase"><span class="guilabel"><strong>Kalender</strong></span></span>
      
      
      
      Bestandteile
=======
</li>
<li class="listitem" style="list-style-type: none"><p role="presentation"><a class="xref" href="ox.appsuite.user.sect.calendar.gui.toolbar.html">Die
        <span class="phrase">Kalender</span>-Werkzeugleiste
      </a></p></li>
</ul>
<p id="ox.appsuite.user.reference.calendar.gui.calendarview.parent">Übergeordnetes Thema:
        <a class="xref" href="ox.appsuite.user.sect.calendar.gui.html">Die
      <span class="phrase"><span class="guilabel"><strong>Kalender</strong></span></span>-Bestandteile
>>>>>>> 1c74fb5d
    </a>
      </p>
</div>
          </div>
        </body>
</html><|MERGE_RESOLUTION|>--- conflicted
+++ resolved
@@ -39,26 +39,6 @@
       <span class="phrase"><span class="guilabel"><strong>Kalender</strong></span></span>-Bestandteile
     </h2>
 <div class="sect2" id="ox.appsuite.user.sect.calendar.gui.calendarview">
-<<<<<<< HEAD
-<div class="titlepage"><div><div><h3 class="title">7.1.5. Kalenderansicht <span class="guilabel"><strong>Tag</strong></span>, <span class="guilabel"><strong>Arbeitswoche</strong></span>,
-        <span class="guilabel"><strong>Woche</strong></span>, <span class="guilabel"><strong>Monat</strong></span>
-</h3></div></div></div>
-<div class="reference">
-<a name="ox.appsuite.user.reference.calendar.gui.calendarview"></a><p id="ox.appsuite.user.reference.calendar.gui.calendarview">
-        Zeigt die Kalenderansicht für den gewählten Zeitraum.
-        </p>
-<ul class="itemizedlist" style="list-style-type: disc; ">
-<li class="listitem"><p role="presentation">Anklicken des Symbols <span class="guibutton"><strong>Blättern</strong></span>
-              <span aria-hidden="true" class="inlinemediaobject" id="ox.appsuite.user.fig.calendar.calendarview.browse"><img src="../../images/appsuite_user_icon_calendar_browse.png"></span> links oberhalb des Kalenderblatts blättert im Kalender vor oder zurück.</p></li>
-<li class="listitem">
-<p role="presentation">Die Ansichten <span class="guilabel"><strong>Tag</strong></span>, <span class="guilabel"><strong>Arbeitswoche</strong></span>, <span class="guilabel"><strong>Woche</strong></span> zeigen
-              neben dem Symbol <span class="guibutton"><strong>Blättern</strong></span> das Datum und die Kalenderwoche.</p>
-<p role="presentation">Anklicken des Datums öffnet den Datumswähler.</p>
-<p role="presentation">Zwischen Datum und Kalenderblatt wird ein Bereich zum Anlegen von ganztägigen Terminen angezeigt.</p>
-<p role="presentation">Links vom Kalenderblatt wird oberhalb der Zeiten die Zeitzone angezeigt. Um eine weitere Spalte mit Zeiten in einer
-            anderen Zeitzone hinzuzufügen, klicken Sie auf die Zeitzone.</p>
-<p role="presentation">Die rote Linie im Kalenderblatt zeigt die aktuelle Uhrzeit.</p>
-=======
 <div class="titlepage"><div><div><h3 class="title">7.1.6. Kalenderansicht Tag, Arbeitswoche, Woche, Monat, Jahr</h3></div></div></div>
 <div class="reference">
 <a name="ox.appsuite.user.reference.calendar.gui.calendarview"></a><p id="ox.appsuite.user.reference.calendar.gui.calendarview">       
@@ -74,7 +54,6 @@
 <li class="listitem">
 <p role="presentation">Links vom Kalenderblatt wird oberhalb der Zeiten die Zeitzone angezeigt.</p>
 <p role="presentation">Um eine weitere Spalte mit Zeiten in einer anderen Zeitzone hinzuzufügen, klicken Sie auf die Zeitzone.</p>
->>>>>>> 1c74fb5d
 </li>
 <li class="listitem"><p role="presentation">Wenn sich oberhalb oder unterhalb des sichtbaren Kalenderblatts weitere Termine befinden, werden 
               am oberen oder am unteren Rand des Kalenderblatts Pfeile angezeigt.</p></li>
@@ -85,27 +64,6 @@
 <ul class="itemizedlist" style="list-style-type: disc; ">
 <li class="listitem"><p role="presentation">Monatsname, Jahreszahl, Kalenderwoche. Anklicken öffnet den Datumswähler.</p></li>
 <li class="listitem">
-<<<<<<< HEAD
-<p role="presentation">Die Ansichten <span class="guilabel"><strong>Arbeitswoche</strong></span>, <span class="guilabel"><strong>Woche</strong></span>, <span class="guilabel"><strong>Monat</strong></span> zeigen
-              im Kalenderblatt den aktuellen Tag rot unterlegt.</p>
-<p role="presentation">In den
-              <a class="link" href="ox.appsuite.user.sect.calendar.settings.html">Kalender-Einstellungen</a>
-              können Sie bestimmen, wieviele Tage eine Arbeitswoche umfasst und an welchem Wochentag eine Arbeitswoche beginnt.</p>
-</li>
-<li class="listitem"><p role="presentation">Die Ansicht <span class="guilabel"><strong>Monat</strong></span> zeigt oberhalb des Kalenderblatts den Monat
-              und das Jahr.</p></li>
-<li class="listitem">
-<p role="presentation"> Die Termine werden je nach Bestätigungsstatus und Farbschema in unterschiedlichen Farben angezeigt.</p>
-<p role="presentation">Wenn sich oberhalb oder unterhalb des sichtbaren Kalenderblatts weitere Termine befinden, werden für den
-              betroffenen Tag am oberen oder am unteren Rand des Kalenderblatts Pfeile angezeigt.</p>
-</li>
-</ul>
-<p> Anklicken eines Termins zeigt die Daten im Popup.
-      </p>
-</div>
-<p class="title">Siehe auch</p>
-<ul class="itemizedlist" id="ox.appsuite.user.reference.calendar.gui.calendarview.related" style="list-style-type: none; "><li class="listitem" style="list-style-type: none">
-=======
 <p role="presentation">Wochentage. Der aktuelle Wochentag ist rot unterlegt.</p>
 <p role="presentation">In den 
               <a class="link" href="ox.appsuite.user.sect.calendar.settings.html">Kalender-Einstellungen</a> 
@@ -150,22 +108,11 @@
 <p class="title">Siehe auch</p>
 <ul class="itemizedlist" id="ox.appsuite.user.reference.calendar.gui.calendarview.related" style="list-style-type: none; ">
 <li class="listitem" style="list-style-type: none">
->>>>>>> 1c74fb5d
 <p role="presentation"><a class="xref" href="ox.appsuite.user.sect.calendar.view.html">Termine anzeigen</a></p>
 <p role="presentation"><a class="xref" href="ox.appsuite.user.sect.calendar.view.timezones.html">Mehrere Zeitzonen anzeigen</a></p>
 <p role="presentation"><a class="xref" href="ox.appsuite.user.sect.calendar.view.appointments.html">Wie werden Termine dargestellt?</a></p>
 <p role="presentation"><a class="xref" href="ox.appsuite.user.sect.calendar.add.html">Termine anlegen</a></p>
 <p role="presentation"><a class="xref" href="ox.appsuite.user.sect.calendar.manage.html">Termine verwalten</a></p>
-<<<<<<< HEAD
-</li></ul>
-<p id="ox.appsuite.user.reference.calendar.gui.calendarview.parent">Übergeordnetes Thema:
-        <a class="xref" href="ox.appsuite.user.sect.calendar.gui.html">Die
-      <span class="phrase"><span class="guilabel"><strong>Kalender</strong></span></span>
-      
-      
-      
-      Bestandteile
-=======
 </li>
 <li class="listitem" style="list-style-type: none"><p role="presentation"><a class="xref" href="ox.appsuite.user.sect.calendar.gui.toolbar.html">Die
         <span class="phrase">Kalender</span>-Werkzeugleiste
@@ -174,7 +121,6 @@
 <p id="ox.appsuite.user.reference.calendar.gui.calendarview.parent">Übergeordnetes Thema:
         <a class="xref" href="ox.appsuite.user.sect.calendar.gui.html">Die
       <span class="phrase"><span class="guilabel"><strong>Kalender</strong></span></span>-Bestandteile
->>>>>>> 1c74fb5d
     </a>
       </p>
 </div>
