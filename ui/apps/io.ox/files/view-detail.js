/**
 * All content on this website (including text, images, source
 * code and any other original works), unless otherwise noted,
 * is licensed under a Creative Commons License.
 *
 * http://creativecommons.org/licenses/by-nc-sa/2.5/
 *
 * Copyright (C) Open-Xchange Inc., 2006-2011
 * Mail: info@open-xchange.com
 *
 * @author Francisco Laguna <francisco.laguna@open-xchange.com>
 */

// TODO: Render Versions

define("io.ox/files/view-detail",
    ["io.ox/core/extensions",
     "io.ox/core/extPatterns/links",
     "io.ox/core/extPatterns/layouts",
     "io.ox/core/i18n",
     "io.ox/core/event",
     "io.ox/files/actions",
     "io.ox/files/api",
     "io.ox/preview/main",
     "io.ox/core/tk/upload",
     "gettext!io.ox/files/files"], function (ext, links, layouts, i18n, Event, actions, filesAPI, Preview, upload, gt) {

    "use strict";

    var supportsDragOut = Modernizr.draganddrop && _.browser.Chrome;

    var draw = function (file) {
<<<<<<< HEAD

        var $element = $("<div>").addClass("file-details view"),
=======
        filesAPI.addDocumentLink(file);
        var self,
            mode = 'display',
            $element = $("<div>").addClass("file-details view"),
>>>>>>> 1a90323f
            sections = new layouts.Sections({
                ref: "io.ox/files/details/sections"
            });

        // add drag-out delegate
        if (supportsDragOut) {
            $element.on('dragstart', '.dragout', function (e) {
                e.originalEvent.dataTransfer.setData('DownloadURL', this.dataset.downloadurl);
            });
        }
        
        var blacklisted = {
            "refresh.list": true
        };

        self = {
            element: $element,
            file: file,
            trigger: function (type, evt) {
                if (blacklisted[type]) {
                    return;
                }
                var self = this;
                if (evt && evt.id && evt.id === file.id && type !== "delete") {
                    filesAPI.get({id: evt.id, folder: evt.folder}).done(function (file) {
                        self.file = file;
                        sections.trigger($element, type, file);
                    });
                }
            },
            edit: function () {
                if (mode === 'edit') {
                    return;
                }
                mode = 'edit';
                sections.each(function (sublayout, $sectionNode) {
                    var hideSection = true;
                    sublayout.each(function (extension, $node) {
                        if (extension.edit) {
                            hideSection = false;
                            extension.edit.call($node, file, self, extension);
                        } else {
                            if (extension.deactivate) {
                                hideSection = false;
                                extension.deactivate.call($node, file, self, extension);
                            } else {
                                // Dim the extension, poor mans 'deactivate'
                                if ($node) {
                                    $node.css({opacity: "0.5" });
                                }
                            }
                        }
                    });
                    
                    if (hideSection) {
                        $sectionNode.fadeOut();
                        $sectionNode.data("io-ox-files-hidden", true);
                    }
                    
                });
            },
            endEdit: function () {
                if (mode === 'display') {
                    return;
                }
                mode = 'display';
                sections.each(function (sublayout, $sectionNode) {
                    sublayout.each(function (extension, $node) {
                        if (extension.endEdit) {
                            extension.endEdit.call($node, file, self, extension);
                        } else {
                            if (extension.activate) {
                                extension.activate.call($node, file, self, extension);
                            } else {
                                // Activate the extension
                                if ($node) {
                                    $node.css({opacity: "" });
                                }
                            }
                        }
                    });
                    
                    if ($sectionNode.data("io-ox-files-hidden")) {
                        $sectionNode.fadeIn();
                        $sectionNode.data("io-ox-files-hidde", false);
                    }
                });
            },
            getModifiedFile: function () {
                sections.each(function (sublayout, $sectionNode) {
                    sublayout.each(function (extension, $node) {
                        if (extension.process) {
                            extension.process.call($node, file, self, extension);
                        }
                    });
                });
                return file;
            },
            destroy: function () {
                sections.destroy();
                $element.empty();
                $element = null;
            }
        };
        
        sections.draw.call($element, file, self);

        return self;
    };

    // Let's define the standard sections
    ext.point("io.ox/files/details/sections").extend({
        id: "header",
        layout: "Grid",
        index: 100
    });

    ext.point("io.ox/files/details/sections").extend({
        id: "content",
        layout: "Grid",
        index: 200
    });

    ext.point("io.ox/files/details/sections").extend({
        id: "upload",
        title: gt("Upload a new version"),
        layout: "Grid",
        index: 300
    });

    ext.point("io.ox/files/details/sections").extend({
        id: "versions",
        title: gt("Versions"),
        layout: "Grid",
        index: 400,
        isEnabled: function (file) {
            return file.current_version && file.version > 1;
        }
    });



    // Fill up the sections


    // Details Extensions
    // Title
    ext.point("io.ox/files/details/sections/header").extend({
        id: "title",
        index: 10,
        draw: function (file) {
            this.append($("<div>").addClass("title clear-title").text(file.title));
        },
        edit: function (file) {
            var size = this.find(".title").css("font-size") || "";
            this.find(".title").empty().append($("<label>").text(gt("Title:"))).append($("<input type='text' name='title'>").css({fontSize: size, height: size, width: "100%"}).val(file.title));
        },
        endEdit: function (file) {
            this.find(".title").empty().text(file.title);
        },
        process: function (file) {
            file.title = this.find("input").val();
        },
        on: {
            update: function (file) {
                this.empty();
                this.append($("<div>").addClass("title clear-title").text(file.title));
            }
        }
    });


    // Basic Info Table
    ext.point("io.ox/files/details/sections/header").extend({
        id: "basicInfo",
        index: 20,
        draw: function (file) {
            this.addClass("basicInfo");
            var $line = $("<div>");
            this.append($line);

            ext.point("io.ox/files/details/sections/header/basicInfo").each(function (extension) {
                var count = 0;
                _.each(extension.fields, function (index, field) {
                    var content = null;
                    $line.append($("<em>").text(extension.label(field) + ":")).append(content = $("<span>"));
                    extension.draw(field, file, content);
                    count++;
                    if (count === 5) {
                        count = 0;
                        $line = $("<div>");
                        this.append($line);
                    }
                });
            });
        },
        on: {
            update: function (file, extension) {
                this.empty();
                extension.draw.call(this, file);
            }
        }
    });


    // Basic Info Fields

    var bytesToSize = function (bytes) {
        var sizes = ['Bytes', 'KB', 'MB', 'GB', 'TB'], i;
        if (bytes === 0) {
            return 'n/a';
        } else {
            i = parseInt(Math.floor(Math.log(bytes) / Math.log(1024)), 10);
            return (bytes / Math.pow(1024, i)).toFixed(1) + ' ' + sizes[i];
        }
    };

    ext.point("io.ox/files/details/sections/header/basicInfo").extend({
        id: "size",
        index: 10,
        fields: ["file_size"],
        label: function () {
            return gt("Size");
        },
        draw: function (field, file, $element) {
            $element.text(bytesToSize(file.file_size));
        }
    });

    ext.point("io.ox/files/details/sections/header/basicInfo").extend({
        id: "version",
        index: 20,
        fields: ["version"],
        label: function (field) {
            return gt("Version");
        },
        draw: function (field, file, $element) {
            $element.text(file.version);
        }
    });

    ext.point("io.ox/files/details/sections/header/basicInfo").extend({
        id: "last_modified",
        index: 30,
        fields: ["last_modified"],
        label: function () {
            return gt("Last Modified");
        },
        draw: function (field, file, $element) {
            $element.text(i18n.date("fulldatetime", file.last_modified));
        }
    });

    // Basic Actions
    (function () {
        var regularLinks = new links.InlineLinks({
            ref: 'io.ox/files/links/inline'
        });
        
        var editLinks = new links.InlineLinks({
            ref: 'io.ox/files/links/edit/inline'
        });
        
        ext.point('io.ox/files/details/sections/header').extend({
            index: 30,
            id: 'inline-links',
            orientation: 'right',
            draw: function (file, detailView, extension) {
                regularLinks.draw.call(this, {
                    file: file,
                    detailView: detailView
                });
            },
            edit: function (file, detailView, extension) {
                this.empty();
                editLinks.draw.call(this, {file: file,
                    detailView: detailView
                });
                
            },
            endEdit: function (file, detailView, extension) {
                this.empty();
                regularLinks.draw.call(this, {file: file,
                    detailView: detailView
                });
            }
        });

    }());
    


    // Content Section
    // Preview
    ext.point("io.ox/files/details/sections/content").extend({
        id: "preview",
        index: 10,
        dim: {
            span: 6
        },
        isEnabled: function (file) {
            if (!file.filename) {
                return false;
            }
            var fileDescription = {
                name: file.filename,
                mimetype: file.file_mimetype,
                size: file.file_size,
                dataURL: filesAPI.getUrl(file)
            };
            var prev = new Preview(fileDescription);
            return prev.supportsPreview();
        },
        draw: function (file) {

            this.addClass("preview");

            var desc = {
                    name: file.filename,
                    mimetype: file.file_mimetype,
                    size: file.file_size,
                    dataURL: filesAPI.getUrl(file)
                },
                link = $('<a>', { href: filesAPI.getUrl(file, 'open'), target: '_blank', draggable: true })
                    .addClass('dragout')
                    .attr('data-downloadurl', desc.mimetype + ':' + desc.name + ':' + ox.abs + desc.dataURL),
                self = this.hide(),
                prev = new Preview(desc);

            if (prev.supportsPreview()) {
                prev.appendTo(link.appendTo(self));
                if (supportsDragOut) {
<<<<<<< HEAD
                    link.attr('title', 'Click to open. Drag on your desktop to download.');
=======
                    link.attr('title', gt('Drag to desktop'));
>>>>>>> 1a90323f
                }
                self.show();
            }
        },
        on: {
            update: function (file, extension) {
                this.empty();
                extension.draw.call(this, file, extension);
            }
        }
    });

    // Description

    ext.point("io.ox/files/details/sections/content").extend({
        id: "description",
        index: 20,
        dim: {
            span: 6
        },
        isEnabled: function (file) {
            return true;
        },
        draw: function (file) {
            this.append(
                $("<div>")
                .css({
                    // makes it readable
                    fontFamily: "monospace, 'Courier new'",
                    whiteSpace: "pre-wrap",
                    paddingRight: "2em"
                }).addClass("description")
                .text(file.description || '')
            );
        },
        edit: function (file) {
            this.find(".description").empty().append($("<label>").text(gt("Description:"))).append($("<textarea>").css({resize: 'none', width: "100%", height: "220px"}).val(file.description));
        },
        endEdit: function (file) {
            this.find(".description").empty().text(file.description);
        },
        process: function (file) {
            file.description = this.find("textarea").val();
        },
        on: {
            update: function (file, extension) {
                this.empty();
                extension.draw.call(this, file, extension);
            }
        }
    });


    // Upload Field

    ext.point("io.ox/files/details/sections/upload").extend({
        id: "form",
        index: 10,
        dim: {
            span: 6
        },
        draw: function (file) {
            var self = this;
            var $node = $("<form>").appendTo(this);
            var $input = $("<input>", {
                type: "file"
            });

            var $button = $("<button/>").text("Upload").addClass("btn btn-primary pull-right").on("click", function () {
                _($input[0].files).each(function (fileData) {
                    $button.addClass("disabled").text(gt("Uploading..."));
                    $commentArea.addClass("disabled");
                    $input.addClass("disabled");
                    filesAPI.uploadNewVersion({
                        file: fileData,
                        id: file.id,
                        folder: file.folder,
                        timestamp: file.last_modified,
                        json: {version_comment: $commentArea.val()}
                    }).done(function (data) {
                        $button.removeClass("disabled").text(gt("Upload new version"));
                        $commentArea.removeClass("disabled");
                        $input.removeClass("disabled");
                        $comment.hide();
                        $commentArea.val("");
                    });
                });

                return false;
            });

            $("<div>").addClass("row-fluid").append($("<div>").addClass("span6").append($input)).append($("<div>").addClass("span6 pull-right").append($button)).appendTo($node);

            var $comment = $("<div>").addClass("row-fluid").hide().appendTo($node);
            $comment.append($("<label>").text(gt("Version Comment:")));
            var $commentArea = $("<textarea rows='5'></textarea>").css({resize: 'none', width: "100%"}).appendTo($comment);

            $input.on("change", function () {
                $comment.show();
                $commentArea.focus();
            });
        }
    });

    // Version List

    var versionSorter = function (version1, version2) {
        if (version1.version === version2.version) {
            return 0;
        }
        if (version1.current_version) {
            return -1;
        }
        if (version2.current_version) {
            return 1;
        }
        return version2.version - version1.version;
    };

    ext.point("io.ox/files/details/sections/versions").extend({
        id: "table",
        index: 10,
        isEnabled: function (file) {
            return file.current_version && file.version > 1;
        },
        draw: function (file, detailView, allVersions) {
            var self = this,
                $link = $("<a>", {
                    href: '#'
                }).appendTo(this),
                $mainContent = $("<div>").addClass("versions");

            function drawAllVersions(allVersions) {
                $mainContent.empty();
                _.chain(allVersions).sort(versionSorter).each(function (version) {
                    var $entryRow = $("<div>")
                            .addClass("row-fluid version " + (version.current_version ? 'current' : ''))
                            .append(
                                $("<div>").addClass("span1").append(
                                    $("<span>").text(version.version).addClass("versionLabel")
                                )
                            ),
                        $detailsPane = $("<div>").addClass("span11").appendTo($entryRow);
                    new layouts.Grid({ref: "io.ox/files/details/versions/details"}).draw.call($detailsPane, version);
                    $mainContent.append($entryRow);
                });
                self.empty().append($mainContent);
            }

            // Then let's fetch all versions and update the table accordingly
            if (!allVersions) {
                filesAPI.versions({
                    id: file.id
                }).done(drawAllVersions);
            } else {
                drawAllVersions(allVersions);
            }
        },

        on: {
            update: function (file, extension) {
                var self = this;
                filesAPI.versions({
                    id: file.id
                }).done(function (allVersions) {
                    self.empty();
                    extension.draw.call(self, file, null, allVersions);
                });
            }
        }
    });

    // Extensions for the version detail table

    ext.point("io.ox/files/details/versions/details").extend({
        index: 10,
        id: "filename",
        dim: {
            span: 4
        },
        draw: function (version) {
            new links.DropdownLinks({
                label: version.filename,
                ref: "io.ox/files/versions/links/inline"
            }).draw.call(this, version);
        }
    });

    ext.point("io.ox/files/details/versions/details").extend({
        index: 20,
        id: "size",
        dim: {
            span: 4
        },
        draw: function (version) {
            this.text(bytesToSize(version.file_size)).css({textAlign: "right"});
        }
    });

    ext.point("io.ox/files/details/versions/details").extend({
        index: 30,
        id: "created_by",
        dim: {
            span: 4,
            orientation: 'right'
        },
        draw: function (version) {
            var $node = this;
            require(["io.ox/core/api/user"], function (userAPI) {
                $node.append($("<span>").append(userAPI.getLink(version.created_by)).addClass("pull-right"));
            });
        }
    });

    ext.point("io.ox/files/details/versions/details").extend({
        index: 40,
        id: "comment",
        dim: {
            span: 8
        },
        draw: function (version) {
            this.addClass('version-comment').text(version.version_comment || '\u00A0');
        }
    });

    ext.point("io.ox/files/details/versions/details").extend({
        index: 50,
        id: "creation_date",
        dim: {
            span: 4,
            orientation: 'right'
        },
        draw: function (version) {
            this.append($("<span>").text(i18n.date("datetime", version.creation_date)).addClass("pull-right"));
        }
    });

    return {
        draw: draw
    };
});<|MERGE_RESOLUTION|>--- conflicted
+++ resolved
@@ -30,15 +30,10 @@
     var supportsDragOut = Modernizr.draganddrop && _.browser.Chrome;
 
     var draw = function (file) {
-<<<<<<< HEAD
-
-        var $element = $("<div>").addClass("file-details view"),
-=======
-        filesAPI.addDocumentLink(file);
+
         var self,
             mode = 'display',
             $element = $("<div>").addClass("file-details view"),
->>>>>>> 1a90323f
             sections = new layouts.Sections({
                 ref: "io.ox/files/details/sections"
             });
@@ -49,7 +44,7 @@
                 e.originalEvent.dataTransfer.setData('DownloadURL', this.dataset.downloadurl);
             });
         }
-        
+
         var blacklisted = {
             "refresh.list": true
         };
@@ -92,12 +87,12 @@
                             }
                         }
                     });
-                    
+
                     if (hideSection) {
                         $sectionNode.fadeOut();
                         $sectionNode.data("io-ox-files-hidden", true);
                     }
-                    
+
                 });
             },
             endEdit: function () {
@@ -120,7 +115,7 @@
                             }
                         }
                     });
-                    
+
                     if ($sectionNode.data("io-ox-files-hidden")) {
                         $sectionNode.fadeIn();
                         $sectionNode.data("io-ox-files-hidde", false);
@@ -143,7 +138,7 @@
                 $element = null;
             }
         };
-        
+
         sections.draw.call($element, file, self);
 
         return self;
@@ -297,11 +292,11 @@
         var regularLinks = new links.InlineLinks({
             ref: 'io.ox/files/links/inline'
         });
-        
+
         var editLinks = new links.InlineLinks({
             ref: 'io.ox/files/links/edit/inline'
         });
-        
+
         ext.point('io.ox/files/details/sections/header').extend({
             index: 30,
             id: 'inline-links',
@@ -317,7 +312,7 @@
                 editLinks.draw.call(this, {file: file,
                     detailView: detailView
                 });
-                
+
             },
             endEdit: function (file, detailView, extension) {
                 this.empty();
@@ -328,7 +323,7 @@
         });
 
     }());
-    
+
 
 
     // Content Section
@@ -371,11 +366,7 @@
             if (prev.supportsPreview()) {
                 prev.appendTo(link.appendTo(self));
                 if (supportsDragOut) {
-<<<<<<< HEAD
-                    link.attr('title', 'Click to open. Drag on your desktop to download.');
-=======
-                    link.attr('title', gt('Drag to desktop'));
->>>>>>> 1a90323f
+                    link.attr('title', gt('Click to open. Drag on your desktop to download.'));
                 }
                 self.show();
             }
