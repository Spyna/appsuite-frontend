--- conflicted
+++ resolved
@@ -1,4 +1,3 @@
-<<<<<<< HEAD
 open-xchange-appsuite-help (7.6.3-0) unstable; urgency=medium
 
   * prepare for 7.6.3 release
@@ -142,13 +141,12 @@
   * prepare for 7.6.2 release
 
  -- Marcus Klein <marcus.klein@open-xchange.com>  Wed, 17 Sep 2014 12:44:17 +0200
-=======
+
 open-xchange-appsuite-help (7.6.1-26) stable; urgency=low
 
   * Build for patch 2015-08-17 (2666)
 
  -- Marcus Klein <marcus.klein@open-xchange.com>  Thu, 06 Aug 2015 11:22:36 +0200
->>>>>>> d6c35002
 
 open-xchange-appsuite-help (7.6.1-25) stable; urgency=low
 
