/**
 * This work is provided under the terms of the CREATIVE COMMONS PUBLIC
 * LICENSE. This work is protected by copyright and/or other applicable
 * law. Any use of the work other than as authorized under this license
 * or copyright law is prohibited.
 *
 * http://creativecommons.org/licenses/by-nc-sa/2.5/
 *
 * © 2014 Open-Xchange Inc., Tarrytown, NY, USA. info@open-xchange.com
 *
 * @author Matthias Biggeleben <matthias.biggeleben@open-xchange.com>
 */

define('io.ox/files/toolbar', [
    'io.ox/core/extensions',
    'io.ox/core/extPatterns/links',
    'io.ox/core/extPatterns/actions',
    'io.ox/backbone/mini-views/dropdown',
    'io.ox/backbone/mini-views/toolbar',
    'io.ox/core/notifications',
    'gettext!io.ox/files',
    'io.ox/files/api',
    'io.ox/files/actions',
    'less!io.ox/files/style'
], function (ext, links, actions, Dropdown, Toolbar, notifications, gt, api) {

    'use strict';

    // define links for classic toolbar
    var point = ext.point('io.ox/files/classic-toolbar/links'),

        meta = {
            //
            // --- HI ----
            //
            'create': {
                prio: 'hi',
                mobile: 'hi',
                label: gt('New'),
                title: gt('New file'),
<<<<<<< HEAD
                drawDisabled: true,
=======
>>>>>>> 74174fc6
                ref: 'io.ox/files/dropdown/new',
                customize: function (baton) {
                    var self = this;

                    this.append('<i class="fa fa-caret-down">');

                    this.after(
                        links.DropdownLinks({
                            ref: 'io.ox/files/links/toolbar/default',
                            wrap: false,
                            //function to call when dropdown is empty
                            emptyCallback: function () {
                                self.addClass('disabled')
                                    .attr({ 'aria-disabled': true })
                                    .removeAttr('href');
                            }
                        }, baton)
                    );

                    this.addClass('dropdown-toggle').attr({
                        'aria-haspopup': 'true',
                        'data-toggle': 'dropdown',
                        'role': 'button'
                    }).dropdown();

                    this.parent().addClass('dropdown');
                }
            },
            'edit': {
                prio: 'hi',
                mobile: 'lo',
                label: gt('Edit'),
                ref: 'io.ox/files/actions/editor'
            },
            'share': {
                prio: 'hi',
                mobile: 'lo',
                icon: 'fa fa-user-plus',
                label: gt('Share'),
<<<<<<< HEAD
                drawDisabled: true,
=======
>>>>>>> 74174fc6
                title: gt('Share selected files'),
                ref: 'io.ox/files/dropdown/share',
                customize: function (baton) {
                    var self = this;
                    this.append('<i class="fa fa-caret-down">');

                    this.after(
                        links.DropdownLinks({
                            ref: 'io.ox/files/links/toolbar/share',
                            wrap: false,
                            //function to call when dropdown is empty
                            emptyCallback: function () {
<<<<<<< HEAD
                                self.addClass('disabled')
                                    .attr({ 'aria-disabled': true })
                                    .removeAttr('href');
=======
                                self.remove();
>>>>>>> 74174fc6
                            }
                        }, baton)
                    );

                    this.addClass('dropdown-toggle').attr({
                        'aria-haspopup': 'true',
                        'data-toggle': 'dropdown',
                        'role': 'button'
                    }).dropdown();

                    this.parent().addClass('dropdown');
                }
            },
            'mediaplayer-audio': {
                prio: 'hi',
                mobile: 'lo',
                icon: 'fa fa-music',
                label: gt('Play audio files'),
                ref: 'io.ox/files/icons/audioplayer'
            },
            'mediaplayer-video': {
                prio: 'hi',
                mobile: 'lo',
                icon: 'fa fa-film',
                label: gt('Play video files'),
                ref: 'io.ox/files/icons/videoplayer'
            },
            'viewer': {
                prio: 'hi',
                mobile: 'lo',
                icon: 'fa fa-eye',
                label: gt('View'),
                ref: 'io.ox/files/actions/viewer'
            },
            'download': {
                prio: 'hi',
                mobile: 'lo',
                icon: 'fa fa-download',
                label: gt('Download'),
                ref: 'io.ox/files/actions/download'
            },
            'download-folder': {
                prio: 'hi',
                mobile: 'lo',
                icon: 'fa fa-download',
                label: gt('Download'),
                ref: 'io.ox/files/actions/download-folder'
            },
            'delete': {
                prio: 'hi',
                mobile: 'lo',
                icon: 'fa fa-trash-o',
                label: gt('Delete'),
                ref: 'io.ox/files/actions/delete'
            },
            //
            // --- LO ----
            //
<<<<<<< HEAD
            'edit-description': {
=======
            'rename': {
>>>>>>> 74174fc6
                prio: 'lo',
                mobile: 'lo',
                label: gt('Rename'),
                ref: 'io.ox/files/actions/rename',
                section: 'edit'
            },
<<<<<<< HEAD
            'rename': {
=======
            'edit-description': {
>>>>>>> 74174fc6
                prio: 'lo',
                mobile: 'lo',
                label: gt('Edit description'),
                ref: 'io.ox/files/actions/edit-description',
                section: 'edit'
            },
            'send': {
                prio: 'lo',
                mobile: 'lo',
                label: gt('Send by mail'),
                ref: 'io.ox/files/actions/send',
                section: 'share'
            },
            'sendlink': {
                prio: 'lo',
                mobile: 'lo',
                label: gt('Send as internal link'),
                ref: 'io.ox/files/actions/sendlink',
                section: 'share'
            },
            'showlink': {
                prio: 'lo',
                mobile: 'lo',
                label: gt('Show internal link'),
                ref: 'io.ox/files/actions/showlink',
                section: 'share'
            },
            'add-to-portal': {
                prio: 'lo',
                mobile: 'lo',
                label: gt('Add to portal'),
                ref: 'io.ox/files/actions/add-to-portal',
                section: 'share'
            },
            'move': {
                label: gt('Move'),
                prio: 'lo',
                mobile: 'lo',
                ref: 'io.ox/files/actions/move',
                section: 'file-op'
            },
            'copy': {
                prio: 'lo',
                mobile: 'lo',
                label: gt('Copy'),
                ref: 'io.ox/files/actions/copy',
                section: 'file-op'
            },
            'lock': {
                prio: 'lo',
                mobile: 'lo',
                label: gt('Lock'),
                ref: 'io.ox/files/actions/lock',
                section: 'file-op'
            },
            'unlock': {
                prio: 'lo',
                mobile: 'lo',
                label: gt('Unlock'),
                ref: 'io.ox/files/actions/unlock',
                section: 'file-op'
<<<<<<< HEAD
            },
            'permissions': {
                prio: 'lo',
                mobile: 'lo',
                label: gt('Permissions'),
                ref: 'io.ox/files/actions/permissions',
                section: 'file-op'
=======
>>>>>>> 74174fc6
            }
        };

    // local dummy action

    new actions.Action('io.ox/files/dropdown/new', {
        requires: function () { return true; },
        action: $.noop
    });

    new actions.Action('io.ox/files/dropdown/share', {
        requires: function () { return true; },
        action: $.noop
    });

    // transform into extensions

    var index = 0;

    _(meta).each(function (extension, id) {
        extension.id = id;
        extension.index = (index += 100);
        point.extend(new links.Link(extension));
    });

    ext.point('io.ox/files/classic-toolbar').extend(new links.InlineLinks({
        attributes: {},
        classes: '',
        // always use drop-down
        dropdown: true,
        index: 200,
        id: 'toolbar-links',
        ref: 'io.ox/files/classic-toolbar/links'
    }));

    // view dropdown
    ext.point('io.ox/files/classic-toolbar').extend({
        id: 'view-dropdown',
        index: 10000,
        draw: function (baton) {

            if (_.device('smartphone')) return;

            //#. View is used as a noun in the toolbar. Clicking the button opens a popup with options related to the View
            var dropdown = new Dropdown({ model: baton.app.props, label: gt('View'), tagName: 'li', caret: true })
                .header(gt('Layout'))
                .option('layout', 'list', gt('List'))
                .option('layout', 'icon', gt('Icons'))
                .option('layout', 'tile', gt('Tiles'))
                .divider()
                .header(gt('Options'))
                .option('checkboxes', true, gt('Checkboxes'))
                .option('folderview', true, gt('Folder view'));

            if (_.device('!touch')) dropdown.option('details', true, gt('File details'));

            this.append(
                dropdown.render().$el.addClass('pull-right').attr('data-dropdown', 'view')
            );
        }
    });

    ext.point('io.ox/files/mediator').extend({
        id: 'toolbar',
        index: 10000,
        setup: function (app) {
            var toolbar = new Toolbar({ title: app.getTitle(), tabindex: 1 });
            app.getWindow().nodes.body.addClass('classic-toolbar-visible').prepend(
                toolbar.render().$el
            );
            app.updateToolbar = _.debounce(function (list) {
                if (!list) return;
                // turn cids into proper objects
                var cids = list, models = api.resolve(cids, false);
                list = _(models).invoke('toJSON');
                // extract single object if length === 1
                var data = list.length === 1 ? list[0] : list;
                // draw toolbar
                var baton = ext.Baton({ $el: toolbar.$list, data: data, models: models, collection: app.listView.collection, app: this, allIds: [] }),
                    ret = ext.point('io.ox/files/classic-toolbar').invoke('draw', toolbar.$list.empty(), baton);
                $.when.apply($, ret.value()).then(function () {
                    toolbar.initButtons();
                });
            }, 10);
        }
    });

    ext.point('io.ox/files/mediator').extend({
        id: 'update-toolbar',
        index: 10200,
        setup: function (app) {
            app.updateToolbar([]);
            // update toolbar on selection change as well as any model change
            app.listView.on('selection:change change', function () {
                app.updateToolbar(app.listView.selection.get());
            });
        }
    });
});<|MERGE_RESOLUTION|>--- conflicted
+++ resolved
@@ -38,10 +38,6 @@
                 mobile: 'hi',
                 label: gt('New'),
                 title: gt('New file'),
-<<<<<<< HEAD
-                drawDisabled: true,
-=======
->>>>>>> 74174fc6
                 ref: 'io.ox/files/dropdown/new',
                 customize: function (baton) {
                     var self = this;
@@ -81,10 +77,6 @@
                 mobile: 'lo',
                 icon: 'fa fa-user-plus',
                 label: gt('Share'),
-<<<<<<< HEAD
-                drawDisabled: true,
-=======
->>>>>>> 74174fc6
                 title: gt('Share selected files'),
                 ref: 'io.ox/files/dropdown/share',
                 customize: function (baton) {
@@ -97,13 +89,7 @@
                             wrap: false,
                             //function to call when dropdown is empty
                             emptyCallback: function () {
-<<<<<<< HEAD
-                                self.addClass('disabled')
-                                    .attr({ 'aria-disabled': true })
-                                    .removeAttr('href');
-=======
                                 self.remove();
->>>>>>> 74174fc6
                             }
                         }, baton)
                     );
@@ -162,22 +148,14 @@
             //
             // --- LO ----
             //
-<<<<<<< HEAD
-            'edit-description': {
-=======
             'rename': {
->>>>>>> 74174fc6
                 prio: 'lo',
                 mobile: 'lo',
                 label: gt('Rename'),
                 ref: 'io.ox/files/actions/rename',
                 section: 'edit'
             },
-<<<<<<< HEAD
-            'rename': {
-=======
             'edit-description': {
->>>>>>> 74174fc6
                 prio: 'lo',
                 mobile: 'lo',
                 label: gt('Edit description'),
@@ -239,16 +217,6 @@
                 label: gt('Unlock'),
                 ref: 'io.ox/files/actions/unlock',
                 section: 'file-op'
-<<<<<<< HEAD
-            },
-            'permissions': {
-                prio: 'lo',
-                mobile: 'lo',
-                label: gt('Permissions'),
-                ref: 'io.ox/files/actions/permissions',
-                section: 'file-op'
-=======
->>>>>>> 74174fc6
             }
         };
 
