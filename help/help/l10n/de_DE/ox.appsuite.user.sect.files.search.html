<html lang="de">
<head>
<meta http-equiv="Content-Type" content="text/html; charset=utf-8">
<title>9.7. Dateien suchen</title>
<link rel="stylesheet" type="text/css" href="../../help.css">
<meta name="generator" content="DocBook XSL Stylesheets V1.78.1">
<link rel="home" href="index.html" title="Benutzeranleitung">
<link rel="up" href="ox.appsuite.user.chap.files.html" title="Kapitel 9. Drive">
<link rel="prev" href="ox.appsuite.user.sect.files.manage.versions.html" title="9.6.11. Mit Versionen arbeiten">
<link rel="next" href="ox.appsuite.user.sect.files.webdav.html" title="9.8. Mit WebDAV auf Dateien zugreifen">
<link rel="copyright" href="ox.appsuite.user.legalnotice.html" title="Rechtlicher Hinweis">
<link rel="stylesheet" type="text/css" href="../../bootstrap.min.css"​/> 
<link id="favicon" rel="shortcut icon" href="../../../apps/themes/default/favicon.ico" type="image/x-icon"> 
<meta name="viewport" content="width=device-width, initial-scale=1.0">
   <script src="../../jquery.min.js"></script> 

   <script src="../../bootstrap.min.js"></script> 
</head>
<body bgcolor="white" text="black" link="#0000FF" vlink="#840084" alink="#0000FF">
<div class="oxhelp-navigation-top"><nav class="navbar navbar-inverse" role="navigation"><div class="container-fluid">
<div class="navbar-header">
<button type="button" class="navbar-toggle" data-toggle="collapse" data-target="#ox-main-nav"><span class="sr-only">Navigation umschalten</span><span class="icon-bar"></span><span class="icon-bar"></span><span class="icon-bar"></span></button><a class="navbar-brand"></a>
</div>
<div class="collapse navbar-collapse" id="ox-main-nav"><ul class="nav navbar-nav">
<li><a accesskey="p" class="oxhelp-prev-link" href="ox.appsuite.user.sect.files.manage.versions.html">Zurück</a></li>
<li><a accesskey="h" href="index.html" class="oxhelp-home-link">Startseite</a></li>
<li><a accesskey="t" href="bk01-toc.html" class="oxhelp-toc-link">Inhaltsverzeichnis</a></li>
<li><a accesskey="n" class="oxhelp-next-link" href="ox.appsuite.user.sect.files.webdav.html">Weiter</a></li>
</ul></div>
</div></nav></div>
<div class="oxhelp-content">
  <h1 class="sr-only">
    <span class="phrase">Drive</span>
    
    
    
  </h1>
<div class="sect1" id="ox.appsuite.user.sect.files.search">
<<<<<<< HEAD
<div class="titlepage"><div><div><h2 class="title" style="clear: both">9.6. Dateien suchen</h2></div></div></div>
<a class="indexterm" name="id-1.10.12.2"></a><a class="indexterm" name="id-1.10.12.3"></a><div class="concept">
<a name="ox.appsuite.user.concept.files.search"></a><p id="ox.appsuite.user.concept.files.search">Um nach Dateien zu suchen, können Sie
      die folgenden Suchkriterien verwenden:</p>
<ul class="itemizedlist" style="list-style-type: disc; ">
<li class="listitem"><p role="presentation">Suchbegriffe für Dateiname, Dateibeschreibung</p></li>
<li class="listitem"><p role="presentation">Dateityp: Alle, Audio, Dokumente, Bilder, Weitere, Video</p></li>
<li class="listitem"><p role="presentation">Dateigröße</p></li>
=======
<div class="titlepage"><div><div><h2 class="title" style="clear: both">9.7. Dateien suchen</h2></div></div></div>
<a class="indexterm" name="id-1.10.13.2"></a><a class="indexterm" name="id-1.10.13.3"></a><div class="concept">
<a name="ox.appsuite.user.concept.files.search"></a><p id="ox.appsuite.user.concept.files.search">Um nach Dateien zu suchen, können Sie 
      die folgenden Suchkriterien verwenden:</p>
<ul class="itemizedlist" style="list-style-type: disc; ">
<li class="listitem"><p role="presentation">Suchbegriffe für Dateiname, Dateibeschreibung</p></li>
<li class="listitem"><p role="presentation">Ordner, die durchsucht werden sollen</p></li>
<li class="listitem"><p role="presentation">Dateityp: Alle, Audio, Dokumente, Bilder, Weitere, Video</p></li>
<li class="listitem"><p role="presentation">Dateigröße</p></li>
<li class="listitem"><p role="presentation">Zeitraum der letzten Änderung, bezogen auf das aktuelle Datum: Letzte Woche, letzer Monat, letztes Jahr</p></li>
>>>>>>> 1c74fb5d
<li class="listitem"><p role="presentation">Ordnertyp: Alle, Privat, Öffentlich, Freigegeben</p></li>
</ul>
<p>
    </p>
</div>
<div class="task" id="ox.appsuite.user.task.files.search">
<p class="title">So suchen Sie nach Dateien:</p>
<div class="procedure"><ol class="procedure" type="1">
<li class="step"><p role="presentation">Klicken Sie in der Menüleiste in das Eingabefeld <span class="guibutton"><strong>Suchen</strong></span>. Weitere Symbole werden angezeigt.</p></li>
<li class="step">
<<<<<<< HEAD
<p role="presentation">Klicken Sie in der Suchleiste auf das Symbol <span class="guibutton"><strong>Suche starten</strong></span>
            <span aria-hidden="true" class="inlinemediaobject" id="ox.appsuite.user.fig.files.search"><img src="../../images/appsuite_user_icon_toolbar_search.png"></span> oder in das Eingabefeld. Eine Ordner-Schaltfläche zeigt an, in welchen Ordnern gesucht wird.
            Die Schaltfläche <span class="guibutton"><strong>Optionen</strong></span> enthält Möglichkeiten zum Eingrenzen der Suche.
          </p>
<div class="informalfigure" id="ox.appsuite.user.fig.files.search.start"><div class="screenshot"><div class="mediaobject"><img src="../../images/appsuite_user_task_files_search_click.png" alt="Das Eingabefeld"></div></div></div>
</li>
<li class="step"><p role="presentation">Um einen Ordner für die Suche auszuwählen, klicken Sie auf die Ordner-Schaltfläche.
            <ul class="itemizedlist" style="list-style-type: disc; ">
<li class="listitem"><p role="presentation">Wenn Sie <span class="guibutton"><strong>Alle Ordner</strong></span> wählen, werden alle private, öffentliche und freigegebene
                  Ordner und Unterordner durchsucht.</p></li>
<li class="listitem"><p role="presentation">Wenn Sie einen bestimmten Ordner wählen, wird nur dieser Ordner durchsucht,
                  keine Unterordner.</p></li>
</ul>
          </p></li>
<li class="step">
=======
>>>>>>> 1c74fb5d
<p role="presentation">Tippen Sie einen Suchbegriff in das Eingabefeld. Das Suchmenü öffnet sich.</p>
<div class="informalfigure" id="ox.appsuite.user.fig.files.search.searchmenue"><div class="screenshot"><div class="mediaobject"><img src="../../images/appsuite_user_task_files_search_searchmenue.png" alt="Das Suchmenü"></div></div></div>
<p role="presentation">Bestimmen Sie, in welchen Daten gesucht werden soll, indem Sie im Suchmenü einen Eintrag anklicken.
            <ul class="itemizedlist" style="list-style-type: disc; ">
<<<<<<< HEAD
<li class="listitem"><p role="presentation">Wenn Sie den Suchbegriff anklicken oder die Eingabetaste drücken, wird in den folgenden Daten gesucht:
=======
<li class="listitem"><p role="presentation">Wenn Sie den Suchbegriff anklicken oder die Eingabetaste drücken, wird in den folgenden Daten gesucht: 
>>>>>>> 1c74fb5d
                  Dateiname, Beschreibung.</p></li>
<li class="listitem">
<p role="presentation">Um nur im Dateinamen zu suchen, klicken Sie im Suchmenü auf <span class="guibutton"><strong>im Dateinamen</strong></span>.</p>
<p role="presentation">Auf die gleiche Art können Sie nur in der Dateibeschreibung suchen.</p>
</li>
</ul>
          </p>
<p role="presentation">Die gefundenen Objekte werden in der Liste im Anzeigebereich angezeigt.</p>
</li>
<<<<<<< HEAD
<li class="step"><p role="presentation">Um das Suchergebnis anzupassen, verwenden Sie diese Methoden:
            <ul class="itemizedlist" style="list-style-type: disc; ">
<li class="listitem"><p role="presentation">Um das Suchergebnis zu verfeinern, geben Sie weitere Suchbegriffe ein. Um einen Suchbegriff zu
                  entfernen, klicken Sie neben dem Suchbegriff auf das Symbol
                  <span aria-hidden="true" class="inlinemediaobject" id="ox.appsuite.user.fig.files.search.remove"><img src="../../images/appsuite_user_icon_close.png"></span>. </p></li>
<li class="listitem"><p role="presentation">Um die Suche in einem anderen Ordner auszuführen, klicken Sie auf die Ordner-Schaltfläche. Wählen
                  Sie einen Ordner.</p></li>
<li class="listitem"><p role="presentation">Um die Suche auf private, öffentliche oder freigegebene Ordner zu beschränken, klicken Sie auf <span class="guibutton"><strong>Optionen</strong></span>.
                  Wählen Sie einen Ordnertyp.</p></li>
<li class="listitem"><p role="presentation">Um nach bestimmten Dateitypen zu suchen, klicken Sie auf <span class="guibutton"><strong>Optionen</strong></span>.
                  Wählen Sie einen Typ.</p></li>
<li class="listitem"><p role="presentation">Um nach Dateien mit einer bestimmten Größe zu suchen, klicken Sie auf <span class="guibutton"><strong>Optionen</strong></span>.
                  Wählen Sie eine Dateigröße.</p></li>
</ul>
          </p></li>
<li class="step"><p role="presentation">Um die Suche zu beenden, klicken Sie auf das Symbol <span class="guibutton"><strong>Suche abbrechen</strong></span>
=======
<li class="step"><p role="presentation">Um einen Ordner für die Suche auszuwählen, klicken Sie im Eingabefeld auf das Symbol <span class="guibutton"><strong>Optionen</strong></span>
            <span aria-hidden="true" class="inlinemediaobject" id="ox.appsuite.user.fig.files.search.options"><img src="../../images/appsuite_user_icon_dropdown.png"></span>. Der Ordner, der durchsucht wird, wird im Listenfeld <span class="guibutton"><strong>Ordner</strong></span> angezeigt. 
            Um einen anderen Ordner zu wählen, öffnen Sie das Listenfeld.
            <ul class="itemizedlist" style="list-style-type: disc; ">
<li class="listitem">
<p role="presentation">Wenn Sie <span class="guibutton"><strong>Alle Ordner</strong></span> wählen, werden alle privaten, öffentlichen und freigegebenen
                  Ordner und Unterordner durchsucht.</p>
<p role="presentation">Um die Suche auf private, öffentliche oder freigegebene Ordner zu beschränken, klicken Sie auf <span class="guibutton"><strong>Optionen</strong></span>. 
                  Wählen Sie einen Typ.</p>
</li>
<li class="listitem"><p role="presentation">Wenn Sie einen bestimmten Ordner wählen, wird nur dieser Ordner durchsucht, 
                  keine Unterordner.</p></li>
</ul>
          </p></li>
<li class="step"><p role="presentation">Um die Suche auf bestimmte Dateien zu begrenzen, verwenden Sie diese Methoden:
            <ul class="itemizedlist" style="list-style-type: disc; ">
<li class="listitem"><p role="presentation">Um nach bestimmten Dateitypen zu suchen, klicken Sie im Eingabefeld auf das Symbol <span class="guibutton"><strong>Optionen</strong></span>
                  <span aria-hidden="true" class="inlinemediaobject" id="ox.appsuite.user.fig.files.search.type"><img src="../../images/appsuite_user_icon_dropdown.png"></span>. Öffnen Sie das Listenfeld <span class="guibutton"><strong>Dateityp</strong></span>. Wählen Sie einen Typ.</p></li>
<li class="listitem"><p role="presentation">Um nach Dateien mit einer bestimmten Größe zu suchen, klicken Sie im Eingabefeld auf das Symbol <span class="guibutton"><strong>Optionen</strong></span>
                  <span aria-hidden="true" class="inlinemediaobject" id="ox.appsuite.user.fig.files.search.size"><img src="../../images/appsuite_user_icon_dropdown.png"></span>. Öffnen Sie das Listenfeld <span class="guibutton"><strong>Dateigröße</strong></span>. Wählen Sie eine Größe.</p></li>
<li class="listitem"><p role="presentation">Um nach Dateien zu suchen, die innerhalb eines bestimmten Zeitraums geändert wurden, klicken Sie im Eingabefeld auf das Symbol <span class="guibutton"><strong>Optionen</strong></span>
                  <span aria-hidden="true" class="inlinemediaobject" id="ox.appsuite.user.fig.files.search.date"><img src="../../images/appsuite_user_icon_dropdown.png"></span>. Öffnen Sie das Listenfeld <span class="guibutton"><strong>Datum</strong></span>. Wählen Sie einen Wert.</p></li>
</ul>
          </p></li>
<li class="step"><p role="presentation">Um das Suchergebnis zu verfeinern, geben Sie weitere Suchbegriffe ein. Um einen Suchbegriff zu 
            entfernen, klicken Sie neben dem Suchbegriff auf das Symbol <span class="guibutton"><strong>Entfernen</strong></span>
            <span aria-hidden="true" class="inlinemediaobject" id="ox.appsuite.user.fig.files.search.remove"><img src="../../images/appsuite_user_icon_close.png"></span>.</p></li>
<li class="step"><p role="presentation">Um die Suche zu beenden, klicken Sie auf das Symbol <span class="guibutton"><strong>Beenden</strong></span>
>>>>>>> 1c74fb5d
            <span aria-hidden="true" class="inlinemediaobject" id="ox.appsuite.user.fig.files.search.close"><img src="../../images/appsuite_user_icon_cancelsearch.png"></span>.</p></li>
</ol></div>
</div>
<p id="ox.appsuite.user.concept.files.search.parent">Übergeordnetes Thema:
      <a class="xref" href="ox.appsuite.user.chap.files.html"><i>
    <span class="phrase">Drive</span>
    
    
    
  </i></a>
    </p>
</div>
          </div>
        </body>
</html><|MERGE_RESOLUTION|>--- conflicted
+++ resolved
@@ -36,16 +36,6 @@
     
   </h1>
 <div class="sect1" id="ox.appsuite.user.sect.files.search">
-<<<<<<< HEAD
-<div class="titlepage"><div><div><h2 class="title" style="clear: both">9.6. Dateien suchen</h2></div></div></div>
-<a class="indexterm" name="id-1.10.12.2"></a><a class="indexterm" name="id-1.10.12.3"></a><div class="concept">
-<a name="ox.appsuite.user.concept.files.search"></a><p id="ox.appsuite.user.concept.files.search">Um nach Dateien zu suchen, können Sie
-      die folgenden Suchkriterien verwenden:</p>
-<ul class="itemizedlist" style="list-style-type: disc; ">
-<li class="listitem"><p role="presentation">Suchbegriffe für Dateiname, Dateibeschreibung</p></li>
-<li class="listitem"><p role="presentation">Dateityp: Alle, Audio, Dokumente, Bilder, Weitere, Video</p></li>
-<li class="listitem"><p role="presentation">Dateigröße</p></li>
-=======
 <div class="titlepage"><div><div><h2 class="title" style="clear: both">9.7. Dateien suchen</h2></div></div></div>
 <a class="indexterm" name="id-1.10.13.2"></a><a class="indexterm" name="id-1.10.13.3"></a><div class="concept">
 <a name="ox.appsuite.user.concept.files.search"></a><p id="ox.appsuite.user.concept.files.search">Um nach Dateien zu suchen, können Sie 
@@ -56,7 +46,6 @@
 <li class="listitem"><p role="presentation">Dateityp: Alle, Audio, Dokumente, Bilder, Weitere, Video</p></li>
 <li class="listitem"><p role="presentation">Dateigröße</p></li>
 <li class="listitem"><p role="presentation">Zeitraum der letzten Änderung, bezogen auf das aktuelle Datum: Letzte Woche, letzer Monat, letztes Jahr</p></li>
->>>>>>> 1c74fb5d
 <li class="listitem"><p role="presentation">Ordnertyp: Alle, Privat, Öffentlich, Freigegeben</p></li>
 </ul>
 <p>
@@ -67,33 +56,11 @@
 <div class="procedure"><ol class="procedure" type="1">
 <li class="step"><p role="presentation">Klicken Sie in der Menüleiste in das Eingabefeld <span class="guibutton"><strong>Suchen</strong></span>. Weitere Symbole werden angezeigt.</p></li>
 <li class="step">
-<<<<<<< HEAD
-<p role="presentation">Klicken Sie in der Suchleiste auf das Symbol <span class="guibutton"><strong>Suche starten</strong></span>
-            <span aria-hidden="true" class="inlinemediaobject" id="ox.appsuite.user.fig.files.search"><img src="../../images/appsuite_user_icon_toolbar_search.png"></span> oder in das Eingabefeld. Eine Ordner-Schaltfläche zeigt an, in welchen Ordnern gesucht wird.
-            Die Schaltfläche <span class="guibutton"><strong>Optionen</strong></span> enthält Möglichkeiten zum Eingrenzen der Suche.
-          </p>
-<div class="informalfigure" id="ox.appsuite.user.fig.files.search.start"><div class="screenshot"><div class="mediaobject"><img src="../../images/appsuite_user_task_files_search_click.png" alt="Das Eingabefeld"></div></div></div>
-</li>
-<li class="step"><p role="presentation">Um einen Ordner für die Suche auszuwählen, klicken Sie auf die Ordner-Schaltfläche.
-            <ul class="itemizedlist" style="list-style-type: disc; ">
-<li class="listitem"><p role="presentation">Wenn Sie <span class="guibutton"><strong>Alle Ordner</strong></span> wählen, werden alle private, öffentliche und freigegebene
-                  Ordner und Unterordner durchsucht.</p></li>
-<li class="listitem"><p role="presentation">Wenn Sie einen bestimmten Ordner wählen, wird nur dieser Ordner durchsucht,
-                  keine Unterordner.</p></li>
-</ul>
-          </p></li>
-<li class="step">
-=======
->>>>>>> 1c74fb5d
 <p role="presentation">Tippen Sie einen Suchbegriff in das Eingabefeld. Das Suchmenü öffnet sich.</p>
 <div class="informalfigure" id="ox.appsuite.user.fig.files.search.searchmenue"><div class="screenshot"><div class="mediaobject"><img src="../../images/appsuite_user_task_files_search_searchmenue.png" alt="Das Suchmenü"></div></div></div>
 <p role="presentation">Bestimmen Sie, in welchen Daten gesucht werden soll, indem Sie im Suchmenü einen Eintrag anklicken.
             <ul class="itemizedlist" style="list-style-type: disc; ">
-<<<<<<< HEAD
-<li class="listitem"><p role="presentation">Wenn Sie den Suchbegriff anklicken oder die Eingabetaste drücken, wird in den folgenden Daten gesucht:
-=======
 <li class="listitem"><p role="presentation">Wenn Sie den Suchbegriff anklicken oder die Eingabetaste drücken, wird in den folgenden Daten gesucht: 
->>>>>>> 1c74fb5d
                   Dateiname, Beschreibung.</p></li>
 <li class="listitem">
 <p role="presentation">Um nur im Dateinamen zu suchen, klicken Sie im Suchmenü auf <span class="guibutton"><strong>im Dateinamen</strong></span>.</p>
@@ -103,24 +70,6 @@
           </p>
 <p role="presentation">Die gefundenen Objekte werden in der Liste im Anzeigebereich angezeigt.</p>
 </li>
-<<<<<<< HEAD
-<li class="step"><p role="presentation">Um das Suchergebnis anzupassen, verwenden Sie diese Methoden:
-            <ul class="itemizedlist" style="list-style-type: disc; ">
-<li class="listitem"><p role="presentation">Um das Suchergebnis zu verfeinern, geben Sie weitere Suchbegriffe ein. Um einen Suchbegriff zu
-                  entfernen, klicken Sie neben dem Suchbegriff auf das Symbol
-                  <span aria-hidden="true" class="inlinemediaobject" id="ox.appsuite.user.fig.files.search.remove"><img src="../../images/appsuite_user_icon_close.png"></span>. </p></li>
-<li class="listitem"><p role="presentation">Um die Suche in einem anderen Ordner auszuführen, klicken Sie auf die Ordner-Schaltfläche. Wählen
-                  Sie einen Ordner.</p></li>
-<li class="listitem"><p role="presentation">Um die Suche auf private, öffentliche oder freigegebene Ordner zu beschränken, klicken Sie auf <span class="guibutton"><strong>Optionen</strong></span>.
-                  Wählen Sie einen Ordnertyp.</p></li>
-<li class="listitem"><p role="presentation">Um nach bestimmten Dateitypen zu suchen, klicken Sie auf <span class="guibutton"><strong>Optionen</strong></span>.
-                  Wählen Sie einen Typ.</p></li>
-<li class="listitem"><p role="presentation">Um nach Dateien mit einer bestimmten Größe zu suchen, klicken Sie auf <span class="guibutton"><strong>Optionen</strong></span>.
-                  Wählen Sie eine Dateigröße.</p></li>
-</ul>
-          </p></li>
-<li class="step"><p role="presentation">Um die Suche zu beenden, klicken Sie auf das Symbol <span class="guibutton"><strong>Suche abbrechen</strong></span>
-=======
 <li class="step"><p role="presentation">Um einen Ordner für die Suche auszuwählen, klicken Sie im Eingabefeld auf das Symbol <span class="guibutton"><strong>Optionen</strong></span>
             <span aria-hidden="true" class="inlinemediaobject" id="ox.appsuite.user.fig.files.search.options"><img src="../../images/appsuite_user_icon_dropdown.png"></span>. Der Ordner, der durchsucht wird, wird im Listenfeld <span class="guibutton"><strong>Ordner</strong></span> angezeigt. 
             Um einen anderen Ordner zu wählen, öffnen Sie das Listenfeld.
@@ -149,7 +98,6 @@
             entfernen, klicken Sie neben dem Suchbegriff auf das Symbol <span class="guibutton"><strong>Entfernen</strong></span>
             <span aria-hidden="true" class="inlinemediaobject" id="ox.appsuite.user.fig.files.search.remove"><img src="../../images/appsuite_user_icon_close.png"></span>.</p></li>
 <li class="step"><p role="presentation">Um die Suche zu beenden, klicken Sie auf das Symbol <span class="guibutton"><strong>Beenden</strong></span>
->>>>>>> 1c74fb5d
             <span aria-hidden="true" class="inlinemediaobject" id="ox.appsuite.user.fig.files.search.close"><img src="../../images/appsuite_user_icon_cancelsearch.png"></span>.</p></li>
 </ol></div>
 </div>
