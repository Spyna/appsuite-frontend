--- conflicted
+++ resolved
@@ -441,13 +441,9 @@
         if (status > 0) {
             switch (status) {
             case 1:
-<<<<<<< HEAD
-                message = gt('You have accepted this invitation');
-=======
                 message = data.type === 'appointment' ?
                     gt('You have accepted this appointment') :
                     gt('You have accepted this task');
->>>>>>> c0510a6e
                 className = 'accepted';
                 break;
             case 2:
