/**
 * This work is provided under the terms of the CREATIVE COMMONS PUBLIC
 * LICENSE. This work is protected by copyright and/or other applicable
 * law. Any use of the work other than as authorized under this license
 * or copyright law is prohibited.
 *
 * http://creativecommons.org/licenses/by-nc-sa/2.5/
 *
 * © 2014 Open-Xchange Inc., Tarrytown, NY, USA. info@open-xchange.com
 *
 * @author Frank Paczynski <frank.paczynski@open-xchange.com>
 */

define('io.ox/search/view-template',
    ['gettext!io.ox/core',
     'io.ox/core/extensions',
     'io.ox/core/api/apps',
     'io.ox/search/util',
     'io.ox/core/tk/autocomplete'
    ], function (gt, ext, appAPI, util) {

    'use strict';

    /**
     * widget:      io.ox/search/view/widget
     * fullscreen:  io.ox/search/view/window
     * mobile:      io.ox/search/view/window/mobile
     */

    var point = ext.point('io.ox/search/view/window'),
        SORT = {
            current: 1,
            default: 2,
            standard: 3
        },
        dropdown = function (baton, container) {
            var ref,
                app = baton.app,
                model = baton.model,
                mode = model.get('mode');

            this.append(
                $('<div class="input-group">')
                    .append(
                        ref = $('<input type="text" class="form-control search-field" tabindex="1">')
                        .attr({
                            placeholder: gt('Search') + ' ...'
                        })
                        .autocomplete({
                            api: app.apiproxy,
                            minLength: 0,
                            mode: 'search',
                            delay: 150,
                            parentSelector: container  ? '.query' : '.io-ox-search',
                            model: model,
                            container: container,
                            cbshow: function () {
                                //reset autocomplete tk styles
                                if (mode !== 'widget' && container)
                                    $(this).attr('style', '');

                            },
                            //TODO: would be nice to move to control
                            source: function (val) {
                                //show dropdown immediately (busy by autocomplete tk)
                                ref.open();
                                return app.apiproxy.search(val);
                            },
                            draw: function (value) {
                                $(this)
                                    .data(value)
                                    .html(value.display_name);
                                if (container) {
                                    //reset calculated style from autocomplete tk
                                    container.attr('style', 'width: 100%;');
                                }
                            },
                            stringify: function () {
                                //keep input value when item selected
                                return ref.val();
                            },
                            click: function (e) {
                                //apply selected filter
                                var node = $(e.target).closest('.autocomplete-item'),
                                    value = node.data();
                                if (mode === 'widget') {
                                    model.remove();
                                }
                                ref.val('');
                                model.add(value.facet, value.id);
                            }
                        })
                        .on('focus focus:custom', function (e, isRetry) {
                            //simulate tab keyup event
                            ref.trigger({
                                    type: 'keyup',
                                    which: 9
                                }, isRetry);

                        })
                        .on('keyup', function (e, isRetry) {
                            //adjust original event instead of throwing a new one cause
                            //handler (fnKeyUp) is debounced and we have set the isRetry flag

                            //isRetry argument is used for custom events thrown via trigger

                            //tab used to focus
                            //use e.data for orign event
                            if (e.which === 9  && _.isUndefined(isRetry)) {
                                e.data = {isRetry: true};
                            }
                        }),
                        $('<span class="input-group-btn">').append(
                            //submit
                            $('<button type="button" class="btn btn-default btn-search">')
                            .attr('aria-label', gt('Search'))
                            .append(
                                $('<i class="fa fa-search"></i>')
                            )
                            .on('click', function () {
                                var dropdown = $('.autocomplete-search').length;
                                //open full size search app 'shortcut'
                                if (!dropdown && mode === 'widget') {
                                    //open search app
                                    require(['io.ox/search/main'], function (searchapp) {
                                        searchapp.run();
                                    });
                                } else {
                                    //construct enter event to
                                    var e = $.Event('keydown');
                                    e.which = 13;
                                    $(ref).trigger(e);
                                }
                            })
                        )
                    )
            );

            return this;
        };

    //widget mode
    ext.point('io.ox/search/view/widget').extend({
        id: 'query',
        index: 200,
        row: '0',
        draw: function (baton) {
            dropdown.call(this, baton);
        }
    });

    //window mode
    point.extend({
        id: 'apps',
        index: 100,
        row: '0',
        draw: function (baton) {
            var id = baton.model.getApp(),
                opt = baton.model.getOptions(),
                row, cell;

            //create containers
            row = $('<div class="row applications">').append(
                cell = $('<ul class="col-xs-12 list-unstyled">')
            );

            //create dropdown menu entries
            _(appAPI.getFavorites()).each(function (app) {
                if (!opt.mapping[app.id] || app.id === 'io.ox/files') {
                    cell.append(
                        $('<li role="presentation" class="application">')
                            .append(
                                $('<div class="btn-group">')
                                .append(
                                    $('<button type="button" class="btn btn-link">')
                                        .attr('data-app', (opt.mapping[app.id] || app.id))
                                        .addClass('pull-left')
                                        .text(gt.pgettext('app', app.title))
                                )
                            )
                    );
                }
            });

            //mark as active
            if (id !== '') {
                cell.find('[data-app="' + id + '"]')
                .removeClass('btn-link')
                .addClass('btn-primary');
            }
            //register click handler
            cell.find('li').on('click', function (e) {
                var node = $(e.target);
                baton.model.setModule(node.attr('data-app'));
            });

            this.append(row);
        }
    });

    point.extend({
        id: 'query',
        index: 200,
        row: '0',
        draw: function (baton) {
            var row,
                mobile = this.find('.mobile-dropdown');

            $('<div class="row query">').append(
                row = $('<div class="col-xs-12">')
            ).appendTo(this);

            dropdown.call(row, baton, mobile.length ? mobile : undefined);
        }
    });

    point.extend({
        id: 'facets',
        index: 250,
        row: '0',
        redraw: function (baton) {
            $(baton.$).find('.facets').empty();
            this.draw.call(baton.$, baton);
        },
        draw: function (baton) {
            var model = baton.model,
                list = model.get('poollist'),
                facet, row, cell, button;

            row = $('<div class="row facets">').append(
                cell = $('<ul class="col-xs-12 list-unstyled facets">')
            );

            _.each(list, function (item) {
                //get active value
                var value = model.get('pool')[item.facet].values[item.value];

                //create facet node
                cell.append(
                    facet = $('<li role="presentation" class="facet btn-group">')
                                // .addClass('fac!et pull-left')
                                .append(
<<<<<<< HEAD
                                    button = $('<button type="button" class="btn btn-default dropdown-toggle">')
                                        .append($('<label>'))
=======
                                    // in firefox clicks on nested elements in buttons won't work - therefore this needs to be a  <a href="#">
                                    button = $('<a href="#" type="button" role="button" class="btn btn-default dropdown-toggle">').on('click', function (e) {
                                        e.preventDefault();
                                    }).append($('<label>'))
>>>>>>> f33a8f7e
                                )
                );

                //general stuff
                ext.point('io.ox/search/view/window/facet')
                    .invoke('draw', button, value, baton);

                //additional actions per id/type
                ext.point('io.ox/search/view/window/facet/' + value.facet)
                    .invoke('draw', facet, value, baton);
            });

            this.append(row);
        }
    });

    //register select handler for facet option click event
    point.extend({
        id: 'handler',
        index: 260,
        draw: function (baton) {
            $('body').delegate('.facet-dropdown .option', 'click tap', function (e) {
                //TODO: remove hack
                e.stopImmediatePropagation();
                e.stopPropagation();
                e.preventDefault();
                //mobile
                $(this).closest('.custom-dropdown').toggle();
                ox.idle();

                $(e.target).closest('.dropdown.open').toggle();

                var link = $(e.target).closest('a'),
                    list = link.closest('ul'),
                    option = link.attr('data-action') || link.attr('data-custom') || link.attr('data-option'),
                    facet = list.attr('data-facet'),
                    value = list.attr('data-value'),
                    data = {};

                //select option
                if (option === 'dialog') {
                    //open folder dialog
                    var facet = baton.model.get('folder');
                    folderDialog(facet, baton);
                } else {
                    if (facet === 'folder') {
                        //overwrite custom
                        baton.model.update(facet, value, {display_name: link.attr('title'), custom: option });
                    } else {
                        //use existing option
                        baton.model.update(facet, value, {option: option });
                    }
                    baton.model.update(facet, value, data);
                    baton.model.trigger('query');
                }
            });
        }
    });

    //facet
    ext.point('io.ox/search/view/window/facet').extend({
        id: 'type',
        index: 100,
        draw: function (value) {
            var options = value.options,
                id = value._compact.option,
                type, current;
            //get type label
            if (value.facet === 'folder')
                type = gt('Folder');
            else if (options) {
                current = _.find(options, function (item) {
                    return item.id === id;
                });
                type = current && current.display_name;
            }
            //append type
            if (type) {
                this.find('label').prepend(
                    $('<span>')
                        .addClass('type')
                        .text(type)
                );
            }
        }
    });

    ext.point('io.ox/search/view/window/facet').extend({
        id: 'name',
        index: 200,
        draw: function (value) {
            this.find('label').append(
                $('<span>')
                    .addClass('name')
                    .html(value.display_name)
            );
        }
    });

    ext.point('io.ox/search/view/window/facet').extend({
        id: 'dropdown',
        index: 300,
        draw: function (value, baton) {
            var facet = baton.model.getFacet(value.facet),
                filters = facet ? facet.values[0].options || [] : [],
                current = value._compact.option, option,
                parent = this.parent(),
                menu;

            if (filters.length) {
                this.attr('data-toggle', 'dropdown');
                //add caret
                this.prepend(
                    $('<div class="caret-container">').append(
                        $('<span class="caret">')
                    )
                );

                //creste menu
                menu = $('<ul class="dropdown dropdown-menu facet-dropdown" role="menu">')
                        .attr({
                            'data-facet': facet.id,
                            'data-value': value.id
                        });
                _.each(filters, function (item) {
                    menu.append(
                        option = $('<li role="presentation">').append(
                                     $('<a role="menuitem" tabindex="-1" href="#">')
                                        .append(
                                            $('<i class="fa fa-fw fa-none">'),
                                            $('<span>').text(item.display_name)
                                        )
                                        .addClass('option')
                                        .attr('data-option', item.id)
                                )
                    );
                    if (current === item.id)
                        option.find('.fa').removeClass('fa-none').addClass('fa-check');
                });
                //add menu
                parent.append(menu);
            }
        }
    });

    ext.point('io.ox/search/view/window/facet').extend({
        id: 'remove',
        index: 400,
        draw: function (value, baton) {
            var isMandatory = baton.model.isMandatory(value.facet);
           //remove action for non mandatory facets
            if (!isMandatory && value.facet !== 'folder') {
                this.prepend(
                    $('<span class="remove">')
                    .append(
                        $('<i class="fa fa-times action">')
                    )
                    .on('click', function (e) {
                        e.stopPropagation();
                        baton.model.remove(value.facet, value.id);
                    })
                );
            }
        }
    });


    //facet type: folder
    function folderDialog(facet, baton) {
        require(['io.ox/core/tk/dialogs', 'io.ox/core/tk/folderviews'], function (dialogs, views) {
            var label = gt('Folder'),
                id = facet.values[0].id,
                type = baton.model.getModule();

            var dialog = new dialogs.ModalDialog()
                .header($('<h4>').text(label))
                .addPrimaryButton('ok', label, 'ok', {'tabIndex': '1'})
                .addButton('cancel', gt('Cancel'), 'cancel', {'tabIndex': '1'});
            dialog.getBody().css({ height: '250px' });

            //use foldertree or folderlist
            var TreeConstructor = ['mail', 'files'].indexOf(type) >= 0  ? views.FolderTree : views.FolderList;
            var tree = new TreeConstructor(dialog.getBody(), {
                    type: type === 'files' ? 'infostore' : type,
                    tabindex: 0,
                    rootFolderId: type === 'files' ? '9' : '1',
                    dialogmode: true,
                    targetmode: true,
                    customize: function (data) {
                        if (data.id === id) {
                            this.removeClass('selectable').addClass('disabled');
                        }
                    }
                });

            dialog.show(function () {
                tree.paint().done(function () {
                    tree.select(id).done(function () {
                        dialog.getBody().focus();
                    });
                });
            })
            .done(function (action) {
                if (action === 'ok') {
                    var target = _(tree.selection.get()).first(),
                        //TODO: better way tp get label?!
                        label = $(arguments[2]).find('[data-obj-id="' + target + '"]').attr('aria-label');
                    baton.model.update(facet.id, id, {custom: target, display_name: label});
                }
                tree.destroy().done(function () {
                    tree = dialog = null;
                });
            });
        });
    }

    ext.point('io.ox/search/view/window/facet/folder').extend({
        id: 'fallback',
        index: '200',
        draw: function (value) {
            if (!value.display_name)
                this.find('.name').html('<i>' + gt('All folders') + '</i>');
        }
    });

    ext.point('io.ox/search/view/window/facet/folder').extend({
        id: 'dropdown',
        index: '300',
        draw: function (value, baton) {


            var button = this.find('a[type="button"]'),
                current = value.custom,
                option,
                menu = $('<ul class="dropdown dropdown-menu facet-dropdown" role="menu">')
                    .attr({
                        'data-facet': 'folder',
                        'data-value': 'custom'
                    });

            button.attr('data-toggle', 'dropdown');
            button.prepend(
                $('<div class="caret-container">').append(
                    $('<span class="caret">')
                )
            );

            //add fodlers
            util.getFolders(baton.model)
                .then(function (accounts) {

                    //handle each account
                    _.each(accounts, function (account, key) {

                        //reduce list for non primary accounts
                        if (key !== '0') {
                            account.list  = account.list.slice(0, 2);
                        }

                        //sort by type
                        account.list.sort(function (a, b) {
                            return SORT[a.type] - SORT[b.type];
                        });


                        //account name as dropdown header
                        if (Object.keys(accounts).length > 1) {
                            menu.append(
                                $('<li role="presentation" class="dropdown-header">').append(account.name)
                            );
                        }
                        //add option
                        _.each(account.list, function (folder) {
                            menu.append(
                                option = $('<li role="presentation">').append(
                                    $('<a href="#" role="menuitem" class="option" tabindex="-1">')
                                        .append(
                                            $('<i class="fa fa-fw fa-none">'),
                                            $('<span>').text(folder.title)
                                        )
                                        .attr('data-custom', folder.id)
                                        .attr('title', folder.title)
                                )
                            );
                            if (current === folder.id)
                                option.find('.fa').removeClass('fa-none').addClass('fa-check');
                        });

                        //add divider
                        menu.append(
                            $('<li role="presentation" class="divider">')
                        );
                    });
                    //add option to open dialog
                    menu.append(
                        $('<li role="presentation">').append(
                             $('<a href="#" class="option more" role="menuitem" tabindex="-1">')
                                .append(
                                    $('<i class="fa fa-fw fa-none">'),
                                    $('<span>').text(gt('More') + '...')
                                )
                                .attr('data-action', 'dialog')
                        )
                    );
                });

            //add to dom
            this.append(menu).appendTo(this);
        }
    });

    // inline dropdown
    ext.point('io.ox/search/view/window/mobile').extend({
        id: 'dropdown',
        index: 100,
        draw: function () {
            //when exisiting autocomplete dropdown is rendered into this (autocompelte tk container)
            $('<div class="mobile-dropdown col-xs-12">')
                .hide()
                .appendTo(this);
        }
    });

    ext.point('io.ox/search/view/window/mobile').extend({
        id: 'app',
        index: 100,
        draw: function () {
            //overwirte app
            point.replace({
                id: 'apps',
                index: 100,
                row: '0',
                draw: function (baton) {

                    var id = baton.model.getApp(),
                        opt = baton.model.getOptions(),
                        row, cell,
                        items = [],
                        titles = {};

                    //create containers
                    row = $('<div class="row ">').append(
                        cell = $('<div class="btn-group col-xs-12">')
                    );


                    //create dropdown menu entries
                    _(appAPI.getFavorites()).each(function (app) {
                        if (!opt.mapping[app.id] || app.id === 'io.ox/files') {
                            var title = titles[app.id] = gt.pgettext('app', app.title);
                            items.push(
                                $('<li role="presentation">')
                                .append(
                                    $('<a role="menuitem" tabindex="-1" href="#">')
                                        .attr({
                                            'title': title,
                                            'data-app': app.id
                                        })
                                        .append(
                                            $('<i class="fa fa-fw"></i>'),
                                            $('<span>').text(
                                                title
                                            )
                                        )
                                )
                            );
                        }
                    });

                    //create button and append dropdown menue
                    cell.append(
                        $('<a href="#" type="button" class="btn btn-primary dropdown-toggle" data-toggle="dropdown">')
                            .append(
                                $('<span class="name">'),
                                $('<span class="caret">')
                            ),
                        $('<ul class="dropdown dropdown-menu app-dropdown" role="menu">').append(items)
                    );

                    //current app
                    if (id !== '') {
                        //add icon
                        cell.find('[data-app="' + id + '"]')
                            .find('.fa')
                            .removeClass('fa-none')
                            .addClass('fa-check');
                        //add name
                        cell.find('.name').text(titles[id]);
                    }

                    //delegate handler
                    $('body').delegate('.app-dropdown a', 'click', function (e) {
                        var cell = $(e.target),
                            next = cell.closest('a').attr('data-app');

                        if (next && next !== id)
                            baton.model.setModule(next);
                    });

                    this.append(row);
                }
            });
        }
    });

    // point.extend({
    //     id: 'info',
    //     index: 300,
    //     draw: function (baton) {
    //         var items = baton.model.get('items'),
    //             timespend = Math.round((Date.now() - items.timestamp) / 100) / 10;
    //         if (items.timestamp) {
    //             this.append(
    //                 $('<div>')
    //                 .addClass('info')
    //                 .append(
    //                         $('<span>')
    //                         .addClass('info-item')
    //                         .append(
    //                             gt('Found %1$s items in %2$s seconds', items.length, timespend)
    //                         )
    //                     )
    //             );
    //         }
    //     }
    // });

});<|MERGE_RESOLUTION|>--- conflicted
+++ resolved
@@ -240,15 +240,10 @@
                     facet = $('<li role="presentation" class="facet btn-group">')
                                 // .addClass('fac!et pull-left')
                                 .append(
-<<<<<<< HEAD
-                                    button = $('<button type="button" class="btn btn-default dropdown-toggle">')
-                                        .append($('<label>'))
-=======
                                     // in firefox clicks on nested elements in buttons won't work - therefore this needs to be a  <a href="#">
                                     button = $('<a href="#" type="button" role="button" class="btn btn-default dropdown-toggle">').on('click', function (e) {
                                         e.preventDefault();
                                     }).append($('<label>'))
->>>>>>> f33a8f7e
                                 )
                 );
 
