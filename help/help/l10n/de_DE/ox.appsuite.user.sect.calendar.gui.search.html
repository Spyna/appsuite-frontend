--- conflicted
+++ resolved
@@ -40,16 +40,8 @@
     </h2>
 <div class="sect2" id="ox.appsuite.user.sect.calendar.gui.search">
 <div class="titlepage"><div><div><h3 class="title">7.1.1. Die
-<<<<<<< HEAD
-        <span class="phrase">Kalender</span>
-        
-        
-        
-        Suchleiste</h3></div></div></div>
-=======
         <span class="phrase">Kalender</span>-Suchleiste
       </h3></div></div></div>
->>>>>>> 1c74fb5d
 <div class="reference">
 <a name="ox.appsuite.user.reference.calendar.gui.search"></a><p id="ox.appsuite.user.reference.calendar.gui.search">
         Ermöglicht die Suche nach Terminen.
@@ -65,15 +57,7 @@
 </ul>
 <p id="ox.appsuite.user.reference.calendar.gui.search.parent">Übergeordnetes Thema:
         <a class="xref" href="ox.appsuite.user.sect.calendar.gui.html">Die
-<<<<<<< HEAD
-      <span class="phrase"><span class="guilabel"><strong>Kalender</strong></span></span>
-      
-      
-      
-      Bestandteile
-=======
       <span class="phrase"><span class="guilabel"><strong>Kalender</strong></span></span>-Bestandteile
->>>>>>> 1c74fb5d
     </a>
       </p>
 </div>
