msgid ""
msgstr ""
"Project-Id-Version: open-xchange-appsuite\n"
"Report-Msgid-Bugs-To: \n"
"POT-Creation-Date: 2016-03-02 16:25+0000\n"
"PO-Revision-Date: 2015-04-13 10:00+0000\n"
"Last-Translator: batuyanga <batuyanga@gmail.com>\n"
"Language-Team: NAME <EMAIL>\n"
"Language: mn_MN\n"
"MIME-Version: 1.0\n"
"Content-Type: text/plain; charset=UTF-8\n"
"Content-Transfer-Encoding: 8bit\n"
"Plural-Forms: nplurals=2; plural=(n != 1);\n"
"X-Generator: Pootle 2.5.1.1\n"
"X-POOTLE-MTIME: 1428919254.000000\n"

<<<<<<< HEAD
#. text of a presentation zoom level caption
#. Example result: "100 %"
#. %1$d is the zoom level
#: apps/io.ox/presenter/views/presentationview.js module:io.ox/presenter
msgid "%1$d %"
msgstr ""

#. File size
#. %1$d is the number
#. %2$s is the unit (B, KB, MB etc.)
#: apps/io.ox/core/strings.js module:io.ox/core
msgid "%1$d %2$s"
msgstr ""

#: apps/io.ox/calendar/util.js module:io.ox/calendar
msgid "%1$d Day"
msgid_plural "%1$d Days"
msgstr[0] ""
msgstr[1] ""

#: apps/io.ox/calendar/util.js module:io.ox/calendar
=======
#: apps/io.ox/backbone/basicModel.js
#: module:io.ox/core
#: apps/io.ox/backbone/extendedModel.js
msgid "Invalid data"
msgstr ""

#: apps/io.ox/backbone/basicModel.js
#: module:io.ox/core
#: apps/io.ox/backbone/extendedModel.js
#: apps/io.ox/core/main.js
msgid "Server unreachable"
msgstr "Серверт холбогдох боломжгүй байна"

#: apps/io.ox/backbone/mini-views/attachments.js
#: module:io.ox/core
#: apps/io.ox/core/attachments/view.js
#: apps/io.ox/core/tk/attachments.js
#: apps/io.ox/core/tk/attachmentsUtil.js
msgid "Remove attachment"
msgstr ""

#: apps/io.ox/backbone/mini-views/date.js
#: module:io.ox/core
msgid "Year"
msgstr "Он"

#: apps/io.ox/backbone/mini-views/date.js
#: module:io.ox/core
#: apps/io.ox/calendar/toolbar.js
#: module:io.ox/calendar
msgid "Month"
msgstr "Сар"

#: apps/io.ox/backbone/mini-views/date.js
#: module:io.ox/core
#: apps/io.ox/calendar/freebusy/templates.js
#: module:io.ox/calendar/freebusy
#: apps/io.ox/calendar/toolbar.js
#: module:io.ox/calendar
msgid "Day"
msgstr "Өдөр"

#: apps/io.ox/backbone/mini-views/datepicker.js
#: module:io.ox/core
#: apps/io.ox/core/settings/errorlog/settings/pane.js
#: apps/io.ox/files/share/view-options.js
#: module:io.ox/files
#: apps/io.ox/files/view-options.js
#: apps/io.ox/mail/view-options.js
#: module:io.ox/mail
msgid "Date"
msgstr "Огноо"

#: apps/io.ox/backbone/mini-views/datepicker.js
#: module:io.ox/core
#: apps/io.ox/calendar/week/view.js
#: module:io.ox/calendar
msgid "Use cursor keys to change the date. Press ctrl-key at the same time to change year or shift-key to change month. Close date-picker by pressing ESC key."
msgstr ""

#: apps/io.ox/backbone/mini-views/datepicker.js
#: module:io.ox/core
msgid "Use up and down keys to change the time. Close selection by pressing ESC key."
msgstr ""
"Огноог өөрчлөхөд дээшээ болон доошоо товчлууруудыг дарна уу. Хаахын тулд ESC "
"товчлуураг дар."

#: apps/io.ox/backbone/mini-views/datepicker.js
#: module:io.ox/core
msgid "Time"
msgstr "Цаг"

#: apps/io.ox/backbone/mini-views/datepicker.js
#: module:io.ox/core
#: apps/io.ox/backbone/validation.js
#: apps/io.ox/mail/mailfilter/settings/filter/view-form.js
#: module:io.ox/settings
msgid "Please enter a valid date"
msgstr "Огноог зөв оруулна уу"

#: apps/io.ox/backbone/mini-views/help.js
#: module:io.ox/core
msgid "Online help"
msgstr ""

#: apps/io.ox/backbone/mini-views/quota.js
#: module:io.ox/core
msgid "unlimited"
msgstr ""

#. %1$s is the storagespace in use
#. %2$s is the max storagespace
#: apps/io.ox/backbone/mini-views/quota.js
#: module:io.ox/core
msgid "%1$s of %2$s"
msgstr ""

#. Quota maxed out; 100%
#: apps/io.ox/backbone/mini-views/quota.js
#: module:io.ox/core
msgid "100%"
msgstr ""

#: apps/io.ox/backbone/mini-views/timezonepicker.js
#: module:io.ox/core
#: apps/io.ox/calendar/week/view.js
#: module:io.ox/calendar
msgid "Standard timezone"
msgstr ""

#: apps/io.ox/backbone/mini-views/timezonepicker.js
#: module:io.ox/core
#: apps/io.ox/calendar/week/view.js
#: module:io.ox/calendar
#: apps/io.ox/core/folder/favorites.js
msgid "Favorites"
msgstr ""

#: apps/io.ox/backbone/mini-views/timezonepicker.js
#: module:io.ox/core
msgid "All timezones"
msgstr ""

#. screenreader label for main toolbar
#: apps/io.ox/backbone/mini-views/toolbar.js
#: module:io.ox/core
msgid "Actions. Use cursor keys to navigate."
msgstr ""

#. Tooltip for main toolbar
#: apps/io.ox/backbone/mini-views/toolbar.js
#: module:io.ox/core
msgid "Use cursor keys to navigate"
msgstr ""

#. %1$s inline menu title for better accessibility
#: apps/io.ox/backbone/mini-views/toolbar.js
#: module:io.ox/core
#: apps/io.ox/core/extPatterns/links.js
msgid "Inline menu %1$s"
msgstr ""

#: apps/io.ox/backbone/validation.js
#: module:io.ox/core
msgid "Please enter a valid number"
msgstr "Зөв нэг утгыг оруулна уу"

#: apps/io.ox/backbone/validation.js
#: module:io.ox/core
msgid "Please enter a date in the past"
msgstr "Өнгөрсөн нэг огноог оруулна уу"

#: apps/io.ox/backbone/validation.js
#: module:io.ox/core
msgid "Please enter a valid email address"
msgstr "Зөв электрон шууданг оруулна уу"

#: apps/io.ox/backbone/validation.js
#: module:io.ox/core
msgid "Please enter a valid phone number. Allowed characters are: %1$s"
msgstr "Хүчинтэй утасны дугаараа оруулна уу. Зөвшөөрөгдсөн тэмдэгтүүд: %1$s"

#: apps/io.ox/backbone/validation.js
#: module:io.ox/core
msgid "Please enter a valid email address or phone number"
msgstr "Хүчинтэй электрон шуудан буюу утасны дугаараа оруулна уу"

#: apps/io.ox/backbone/validation.js
#: module:io.ox/core
msgid "Please enter a valid object"
msgstr ""

#: apps/io.ox/backbone/validation.js
#: module:io.ox/core
msgid "Please enter a value"
msgstr "Утгыг оруулна уу"

#: apps/io.ox/backbone/views/modal.js
#: module:io.ox/core
#: apps/io.ox/core/about/about.js
#: apps/io.ox/core/folder/actions/properties.js
#: apps/io.ox/core/folder/tree.js
#: apps/io.ox/core/main.js
#: apps/io.ox/core/permissions/permissions.js
#: apps/io.ox/core/tk/wizard.js
#: apps/io.ox/core/viewer/views/sidebar/fileinfoview.js
#: module:io.ox/core/viewer
#: apps/io.ox/core/viewer/views/toolbarview.js
#: apps/io.ox/core/wizard/registry.js
#: module:io.ox/core/wizard
#: apps/io.ox/editor/main.js
#: module:io.ox/editor
#: apps/io.ox/files/actions/add-storage-account.js
#: module:io.ox/files
#: apps/io.ox/files/actions/showlink.js
#: apps/io.ox/files/mediaplayer.js
#: apps/io.ox/files/share/permissions.js
#: apps/io.ox/files/upload/view.js
#: apps/io.ox/mail/accounts/settings.js
#: module:io.ox/mail/accounts/settings
#: apps/io.ox/mail/actions/source.js
#: module:io.ox/mail
#: apps/io.ox/mail/statistics.js
#: apps/plugins/upsell/simple-wizard/register.js
#: module:plugins/upsell/simple-wizard
msgid "Close"
msgstr "Хаах"

#: apps/io.ox/backbone/views/modal.js
#: module:io.ox/core
#: apps/io.ox/calendar/actions.js
#: module:io.ox/calendar
#: apps/io.ox/calendar/actions/acceptdeny.js
#: apps/io.ox/calendar/actions/create.js
#: apps/io.ox/calendar/actions/delete.js
#: apps/io.ox/calendar/actions/edit.js
#: apps/io.ox/calendar/edit/main.js
#: module:io.ox/calendar/edit/main
#: apps/io.ox/calendar/edit/timezone-dialog.js
#: apps/io.ox/calendar/main.js
#: apps/io.ox/calendar/month/perspective.js
#: apps/io.ox/calendar/settings/timezones/favorite-view.js
#: apps/io.ox/calendar/week/perspective.js
#: apps/io.ox/contacts/actions/delete.js
#: module:io.ox/contacts
#: apps/io.ox/contacts/distrib/main.js
#: apps/io.ox/contacts/edit/main.js
#: apps/io.ox/contacts/main.js
#: apps/io.ox/core/desktop.js
#: apps/io.ox/core/export/export.js
#: apps/io.ox/core/folder/actions/add.js
#: apps/io.ox/core/folder/actions/archive.js
#: apps/io.ox/core/folder/actions/common.js
#: apps/io.ox/core/folder/actions/remove.js
#: apps/io.ox/core/folder/actions/rename.js
#: apps/io.ox/core/folder/picker.js
#: apps/io.ox/core/import/import.js
#: apps/io.ox/core/main.js
#: apps/io.ox/core/permissions/permissions.js
#: apps/io.ox/core/print.js
#: apps/io.ox/core/relogin.js
#: apps/io.ox/core/sub/subscriptions.js
#: module:io.ox/core/sub
#: apps/io.ox/core/tk/filestorageUtil.js
#: apps/io.ox/core/tk/mobiscroll.js
#: apps/io.ox/core/upsell.js
#: apps/io.ox/core/viewer/views/sidebar/uploadnewversionview.js
#: module:io.ox/core/viewer
#: apps/io.ox/editor/main.js
#: module:io.ox/editor
#: apps/io.ox/files/actions/delete.js
#: module:io.ox/files
#: apps/io.ox/files/actions/edit-description.js
#: apps/io.ox/files/actions/rename.js
#: apps/io.ox/files/actions/share.js
#: apps/io.ox/files/actions/upload-new-version.js
#: apps/io.ox/files/actions/versions-delete.js
#: apps/io.ox/files/main.js
#: apps/io.ox/files/share/permissions.js
#: apps/io.ox/keychain/secretRecoveryDialog.js
#: module:io.ox/keychain
#: apps/io.ox/mail/accounts/settings.js
#: module:io.ox/mail/accounts/settings
#: apps/io.ox/mail/accounts/view-form.js
#: module:io.ox/settings
#: apps/io.ox/mail/actions/attachmentEmpty.js
#: module:io.ox/mail
#: apps/io.ox/mail/actions/delete.js
#: apps/io.ox/mail/actions/reminder.js
#: apps/io.ox/mail/compose/extensions.js
#: apps/io.ox/mail/compose/inline-images.js
#: apps/io.ox/mail/compose/names.js
#: apps/io.ox/mail/compose/view.js
#: apps/io.ox/mail/inplace-reply.js
#: apps/io.ox/mail/mailfilter/settings/filter.js
#: apps/io.ox/mail/main.js
#: apps/io.ox/mail/settings/signatures/settings/pane.js
#: apps/io.ox/oauth/settings.js
#: apps/io.ox/portal/main.js
#: module:io.ox/portal
#: apps/io.ox/portal/settings/widgetview.js
#: apps/io.ox/settings/accounts/settings/pane.js
#: module:io.ox/settings/accounts
#: apps/io.ox/settings/apps/settings/pane.js
#: apps/io.ox/tasks/actions/delete.js
#: module:io.ox/tasks
#: apps/io.ox/tasks/common-extensions.js
#: apps/io.ox/tasks/edit/main.js
#: apps/io.ox/tasks/main.js
#: apps/plugins/administration/groups/settings/edit.js
#: apps/plugins/administration/groups/settings/toolbar.js
#: apps/plugins/administration/resources/settings/edit.js
#: apps/plugins/administration/resources/settings/toolbar.js
#: apps/plugins/core/feedback/register.js
#: apps/plugins/notifications/calendar/register.js
#: module:plugins/notifications
#: apps/plugins/portal/flickr/register.js
#: module:plugins/portal
#: apps/plugins/portal/mail/register.js
#: apps/plugins/portal/rss/register.js
#: apps/plugins/portal/tumblr/register.js
#: apps/plugins/portal/twitter/util.js
#: apps/plugins/portal/userSettings/register.js
#: apps/plugins/portal/xing/register.js
msgid "Cancel"
msgstr "Болих"

#: apps/io.ox/calendar/actions.js
#: module:io.ox/calendar
msgid "Do you want the appointments printed in detail or as a compact list?"
msgstr ""

#. answer Button to 'Do you want the appointments printed in detail or as a compact list?'
#: apps/io.ox/calendar/actions.js
#: module:io.ox/calendar
msgid "Detailed"
msgstr ""

#. answer Button to 'Do you want the appointments printed in detail or as a compact list?'
#: apps/io.ox/calendar/actions.js
#: module:io.ox/calendar
#: apps/io.ox/mail/toolbar.js
#: module:io.ox/mail
msgid "Compact"
msgstr ""

#: apps/io.ox/calendar/actions.js
#: module:io.ox/calendar
#: apps/io.ox/calendar/mobile-toolbar-actions.js
#: apps/io.ox/calendar/toolbar.js
#: apps/io.ox/contacts/actions.js
#: module:io.ox/contacts
#: apps/io.ox/contacts/mobile-toolbar-actions.js
#: module:io.ox/mail
#: apps/io.ox/contacts/toolbar.js
#: apps/io.ox/core/folder/contextmenu.js
#: module:io.ox/core
#: apps/io.ox/files/actions.js
#: module:io.ox/files
#: apps/io.ox/files/toolbar.js
#: apps/io.ox/mail/actions.js
#: apps/io.ox/mail/mobile-toolbar-actions.js
#: apps/io.ox/mail/toolbar.js
#: apps/io.ox/tasks/actions.js
#: module:io.ox/tasks
#: apps/io.ox/tasks/actions/move.js
#: apps/io.ox/tasks/mobile-toolbar-actions.js
#: apps/io.ox/tasks/toolbar.js
msgid "Move"
msgstr "Шилжүүлэх"

#. Used as a button label to enter the "edit mode"
#: apps/io.ox/calendar/actions.js
#: module:io.ox/calendar
#: apps/io.ox/calendar/main.js
#: apps/io.ox/calendar/toolbar.js
#: apps/io.ox/contacts/actions.js
#: module:io.ox/contacts
#: apps/io.ox/contacts/main.js
#: apps/io.ox/contacts/mobile-toolbar-actions.js
#: module:io.ox/mail
#: apps/io.ox/contacts/toolbar.js
#: apps/io.ox/files/actions.js
#: module:io.ox/files
#: apps/io.ox/files/main.js
#: apps/io.ox/files/share/permissions.js
#: module:io.ox/core
#: apps/io.ox/files/toolbar.js
#: apps/io.ox/mail/actions.js
#: apps/io.ox/mail/mailfilter/settings/filter.js
#: apps/io.ox/mail/main.js
#: apps/io.ox/mail/settings/signatures/settings/pane.js
#: apps/io.ox/portal/settings/pane.js
#: module:io.ox/portal
#: apps/io.ox/settings/accounts/settings/pane.js
#: module:io.ox/settings/accounts
#: apps/io.ox/tasks/actions.js
#: module:io.ox/tasks
#: apps/io.ox/tasks/main.js
#: apps/io.ox/tasks/mobile-toolbar-actions.js
#: apps/io.ox/tasks/toolbar.js
#: apps/plugins/administration/groups/settings/toolbar.js
#: apps/plugins/administration/resources/settings/toolbar.js
msgid "Edit"
msgstr "Засварлах"

#: apps/io.ox/calendar/actions.js
#: module:io.ox/calendar
#: apps/io.ox/calendar/toolbar.js
msgid "Change status"
msgstr "Статус өөрчлөх"

#. Calendar: Create follow-up appointment. Maybe "Folgetermin" in German.
#: apps/io.ox/calendar/actions.js
#: module:io.ox/calendar
msgid "Follow-up"
msgstr ""

#. Really delete portal widget - in contrast to "just disable"
#: apps/io.ox/calendar/actions.js
#: module:io.ox/calendar
#: apps/io.ox/calendar/actions/delete.js
#: apps/io.ox/calendar/invitations/register.js
#: module:io.ox/calendar/main
#: apps/io.ox/calendar/mobile-toolbar-actions.js
#: apps/io.ox/calendar/toolbar.js
#: apps/io.ox/contacts/actions.js
#: module:io.ox/contacts
#: apps/io.ox/contacts/actions/delete.js
#: apps/io.ox/contacts/mobile-toolbar-actions.js
#: module:io.ox/mail
#: apps/io.ox/contacts/toolbar.js
#: apps/io.ox/core/folder/actions/remove.js
#: module:io.ox/core
#: apps/io.ox/core/folder/contextmenu.js
#: apps/io.ox/core/sub/settings/pane.js
#: module:io.ox/core/sub
#: apps/io.ox/core/viewer/views/toolbarview.js
#: apps/io.ox/files/actions.js
#: module:io.ox/files
#: apps/io.ox/files/actions/delete.js
#: apps/io.ox/files/actions/versions-delete.js
#: apps/io.ox/files/toolbar.js
#: apps/io.ox/mail/actions.js
#: apps/io.ox/mail/actions/delete.js
#: apps/io.ox/mail/mailfilter/settings/filter.js
#: apps/io.ox/mail/mobile-toolbar-actions.js
#: apps/io.ox/mail/settings/signatures/settings/pane.js
#: apps/io.ox/mail/toolbar.js
#: apps/io.ox/portal/main.js
#: module:io.ox/portal
#: apps/io.ox/portal/settings/widgetview.js
#: apps/io.ox/settings/accounts/settings/pane.js
#: module:io.ox/settings/accounts
#: apps/io.ox/settings/apps/settings/pane.js
#: apps/io.ox/tasks/actions.js
#: module:io.ox/tasks
#: apps/io.ox/tasks/actions/delete.js
#: apps/io.ox/tasks/mobile-toolbar-actions.js
#: apps/io.ox/tasks/toolbar.js
#: apps/plugins/administration/groups/settings/toolbar.js
#: apps/plugins/administration/resources/settings/toolbar.js
#: apps/plugins/portal/twitter/util.js
#: module:plugins/portal
#: apps/plugins/portal/xing/actions.js
msgid "Delete"
msgstr "Устгах"

#: apps/io.ox/calendar/actions.js
#: module:io.ox/calendar
#: apps/io.ox/calendar/toolbar.js
#: apps/io.ox/contacts/actions.js
#: module:io.ox/contacts
#: apps/io.ox/contacts/toolbar.js
#: apps/io.ox/core/print.js
#: module:io.ox/core
#: apps/io.ox/core/viewer/views/toolbarview.js
#: apps/io.ox/mail/actions.js
#: module:io.ox/mail
#: apps/io.ox/mail/toolbar.js
#: apps/io.ox/tasks/actions.js
#: module:io.ox/tasks
#: apps/io.ox/tasks/toolbar.js
msgid "Print"
msgstr "Хэвлэх"

#: apps/io.ox/calendar/actions.js
#: module:io.ox/calendar
msgid "Send mail to all participants"
msgstr "Бүх оролцогч нарт и-майл илгээх"

#: apps/io.ox/calendar/actions.js
#: module:io.ox/calendar
msgid "Invite to new appointment"
msgstr "Шинэ уулзалтанд урих"

#: apps/io.ox/calendar/actions.js
#: module:io.ox/calendar
#: apps/io.ox/mail/actions.js
#: module:io.ox/mail
msgid "Save as distribution list"
msgstr ""

#: apps/io.ox/calendar/actions.js
#: module:io.ox/calendar
msgid "Synchronize calendar"
msgstr ""

#: apps/io.ox/calendar/actions/acceptdeny.js
#: module:io.ox/calendar
#: apps/io.ox/calendar/edit/extensions.js
#: module:io.ox/calendar/edit/main
#: apps/io.ox/calendar/invitations/register.js
#: module:io.ox/calendar/main
#: apps/io.ox/mail/actions.js
#: module:io.ox/mail
#: apps/io.ox/mail/toolbar.js
msgid "Reminder"
msgstr "Сануулагч"

#: apps/io.ox/calendar/actions/acceptdeny.js
#: module:io.ox/calendar
#: apps/io.ox/tasks/actions.js
#: module:io.ox/tasks
#: apps/io.ox/tasks/mobile-toolbar-actions.js
#: apps/io.ox/tasks/toolbar.js
#: module:io.ox/mail
msgid "Change confirmation status"
msgstr "Баталгаажуулалтын статусаа өөрчлөх"

#: apps/io.ox/calendar/actions/acceptdeny.js
#: module:io.ox/calendar
msgid "You are about to change your confirmation status. Please leave a comment for other participants."
msgstr ""
"Баталгаажуулалтын статусаа өөрчлөх гэж байна. Бусад оролцогч нарт коммент "
"үлдээнэ үү."

#: apps/io.ox/calendar/actions/acceptdeny.js
#: module:io.ox/calendar
#: apps/io.ox/calendar/invitations/register.js
#: module:io.ox/calendar/main
#: apps/io.ox/contacts/edit/view-form.js
#: module:io.ox/contacts
#: apps/io.ox/contacts/model.js
#: apps/io.ox/contacts/view-detail.js
#: apps/plugins/portal/xing/actions.js
#: module:plugins/portal
msgid "Comment"
msgstr "Коммент"

#: apps/io.ox/calendar/actions/acceptdeny.js
#: module:io.ox/calendar
msgid "Please comment your confirmation status."
msgstr "Баталгаажуулалтын статусдаа коммент үлдээнэ үү"

#: apps/io.ox/calendar/actions/acceptdeny.js
#: module:io.ox/calendar
#: apps/io.ox/calendar/invitations/register.js
#: module:io.ox/calendar/main
#: apps/plugins/portal/xing/register.js
#: module:plugins/portal
msgid "Accept"
msgstr "Зөвшөөрөх"

#: apps/io.ox/calendar/actions/acceptdeny.js
#: module:io.ox/calendar
#: apps/io.ox/calendar/invitations/register.js
#: module:io.ox/calendar/main
msgid "Tentative"
msgstr ""

#: apps/io.ox/calendar/actions/acceptdeny.js
#: module:io.ox/calendar
#: apps/io.ox/calendar/invitations/register.js
#: module:io.ox/calendar/main
msgid "Decline"
msgstr "Татгалзах"

#: apps/io.ox/calendar/actions/acceptdeny.js
#: module:io.ox/calendar
#: apps/io.ox/calendar/edit/main.js
#: module:io.ox/calendar/edit/main
#: apps/io.ox/calendar/month/perspective.js
#: apps/io.ox/calendar/week/perspective.js
#: apps/plugins/notifications/calendar/register.js
#: module:plugins/notifications
msgid "Ignore conflicts"
msgstr "Зөрчилдөөнийг эс тоох"

#: apps/io.ox/calendar/actions/acceptdeny.js
#: module:io.ox/calendar
msgid "Do you want to confirm the whole series or just one appointment within the series?"
msgstr ""

#. Use singular in this context
#: apps/io.ox/calendar/actions/acceptdeny.js
#: module:io.ox/calendar
#: apps/io.ox/calendar/actions/edit.js
#: apps/io.ox/calendar/week/perspective.js
msgid "Series"
msgstr "Цувралууд"

#: apps/io.ox/calendar/actions/acceptdeny.js
#: module:io.ox/calendar
#: apps/io.ox/calendar/actions/edit.js
#: apps/io.ox/calendar/edit/main.js
#: module:io.ox/calendar/edit/main
#: apps/io.ox/calendar/view-detail.js
#: apps/io.ox/calendar/week/perspective.js
#: apps/io.ox/mail/detail/links.js
#: module:io.ox/mail
msgid "Appointment"
msgstr "Уулзалт"

#: apps/io.ox/calendar/actions/create.js
#: module:io.ox/calendar
msgid "Appointments in shared calendars"
msgstr "Дундын хуанли дах болзоонууд"

#: apps/io.ox/calendar/actions/create.js
#: module:io.ox/calendar
msgid "The selected calendar is shared by %1$s. Appointments in shared calendars will generally be created on behalf of the owner."
msgstr ""
"Сонгосон хуанлийг дараах хүн хуваалцсан байна: %1$s. Дундын хуанли дах "
"уулзалтыг эзэмшигчийн нэрийн өмнөөс үүсгэдэг."

#: apps/io.ox/calendar/actions/create.js
#: module:io.ox/calendar
msgid "Do you really want to create an appointment <b>on behalf of the folder owner</b> or do you want to create an appointment <b>with the folder owner</b> in your own calendar?"
msgstr ""

#: apps/io.ox/calendar/actions/create.js
#: module:io.ox/calendar
msgid "On behalf of the owner"
msgstr "Эзэмшигчийн нэрийн өмнөөс"

#: apps/io.ox/calendar/actions/create.js
#: module:io.ox/calendar
msgid "Invite owner"
msgstr ""

#: apps/io.ox/calendar/actions/delete.js
#: module:io.ox/calendar
msgid "Do you want to delete the whole series or just one appointment within the series?"
msgstr ""

#: apps/io.ox/calendar/actions/delete.js
#: module:io.ox/calendar
#: apps/io.ox/calendar/toolbar.js
msgid "Delete appointment"
msgstr "Уулзалтыг устгах"

#: apps/io.ox/calendar/actions/delete.js
#: module:io.ox/calendar
msgid "Delete whole series"
msgstr ""

#: apps/io.ox/calendar/actions/delete.js
#: module:io.ox/calendar
msgid "Do you want to delete this appointment?"
msgstr "Энэхүү уулзалтыг устгах уу?"

#: apps/io.ox/calendar/actions/edit.js
#: module:io.ox/calendar
#: apps/io.ox/calendar/week/perspective.js
msgid "Do you want to edit the whole series or just one appointment within the series?"
msgstr ""

#: apps/io.ox/calendar/conflicts/conflictList.js
#: module:io.ox/calendar/conflicts/conflicts
msgid "Conflicts detected"
msgstr "Зөрчилдөөнүүд илэрлээ"

#: apps/io.ox/calendar/detail/main.js
#: module:io.ox/calendar
#: apps/io.ox/calendar/list/perspective.js
#: apps/io.ox/calendar/month/perspective.js
#: apps/io.ox/calendar/week/perspective.js
msgid "Appointment Details"
msgstr "Уулзалтын дэлгэрэнгүй"

#: apps/io.ox/calendar/detail/main.js
#: module:io.ox/calendar
#: apps/io.ox/calendar/week/perspective.js
msgid "An error occurred. Please try again."
msgstr "Алдаа. Дахин оролдоно уу"

#: apps/io.ox/calendar/edit/extensions.js
#: module:io.ox/calendar/edit/main
#: apps/io.ox/calendar/edit/main.js
#: apps/io.ox/calendar/toolbar.js
#: module:io.ox/calendar
msgid "Edit appointment"
msgstr "Уулзалтыг засварлах"

#: apps/io.ox/calendar/edit/extensions.js
#: module:io.ox/calendar/edit/main
#: apps/io.ox/calendar/edit/main.js
msgid "Create appointment"
msgstr "Ууулзалт үүсгэх"

#: apps/io.ox/calendar/edit/extensions.js
#: module:io.ox/calendar/edit/main
#: apps/io.ox/contacts/distrib/create-dist-view.js
#: module:io.ox/contacts
#: apps/io.ox/contacts/edit/view-form.js
#: apps/io.ox/core/folder/actions/imap-subscription.js
#: module:io.ox/core
#: apps/io.ox/core/permissions/permissions.js
#: apps/io.ox/core/settings/user.js
#: apps/io.ox/editor/main.js
#: module:io.ox/editor
#: apps/io.ox/files/actions/edit-description.js
#: module:io.ox/files
#: apps/io.ox/files/filepicker.js
#: apps/io.ox/files/share/permissions.js
#: apps/io.ox/mail/accounts/settings.js
#: module:io.ox/mail/accounts/settings
#: apps/io.ox/mail/actions/attachmentSave.js
#: module:io.ox/mail
#: apps/io.ox/mail/compose/extensions.js
#: apps/io.ox/mail/compose/names.js
#: apps/io.ox/mail/mailfilter/settings/filter.js
#: apps/io.ox/mail/settings/signatures/settings/pane.js
#: apps/io.ox/oauth/settings.js
#: module:io.ox/settings
#: apps/io.ox/tasks/edit/view-template.js
#: module:io.ox/tasks/edit
#: apps/plugins/administration/groups/settings/edit.js
#: apps/plugins/administration/resources/settings/edit.js
#: apps/plugins/portal/flickr/register.js
#: module:plugins/portal
#: apps/plugins/portal/mail/register.js
#: apps/plugins/portal/rss/register.js
#: module:io.ox/portal
#: apps/plugins/portal/tumblr/register.js
msgid "Save"
msgstr "Хадгалах"

#: apps/io.ox/calendar/edit/extensions.js
#: module:io.ox/calendar/edit/main
#: apps/io.ox/calendar/mobile-toolbar-actions.js
#: module:io.ox/calendar
#: apps/io.ox/tasks/edit/view-template.js
#: module:io.ox/tasks/edit
#: apps/plugins/administration/groups/settings/edit.js
#: module:io.ox/core
#: apps/plugins/administration/resources/settings/edit.js
msgid "Create"
msgstr "Үүсгэх"

#: apps/io.ox/calendar/edit/extensions.js
#: module:io.ox/calendar/edit/main
#: apps/io.ox/contacts/distrib/create-dist-view.js
#: module:io.ox/contacts
#: apps/io.ox/contacts/edit/view-form.js
#: apps/io.ox/core/settings/user.js
#: apps/io.ox/mail/compose/extensions.js
#: module:io.ox/mail
#: apps/io.ox/mail/mailfilter/settings/filter/view-form.js
#: module:io.ox/settings
#: apps/io.ox/tasks/edit/view-template.js
#: module:io.ox/tasks/edit
msgid "Discard"
msgstr "Хүчингүй болгох"

#: apps/io.ox/calendar/edit/extensions.js
#: module:io.ox/calendar/edit/main
#: apps/io.ox/core/folder/picker.js
#: module:io.ox/core
#: apps/io.ox/mail/mailfilter/settings/filter/view-form.js
#: module:io.ox/settings
msgid "Select folder"
msgstr ""

#: apps/io.ox/calendar/edit/extensions.js
#: module:io.ox/calendar/edit/main
msgid "Calendar:"
msgstr ""

#: apps/io.ox/calendar/edit/extensions.js
#: module:io.ox/calendar/edit/main
#: apps/io.ox/mail/actions/reminder.js
#: module:io.ox/mail
#: apps/io.ox/mail/compose/extensions.js
#: apps/io.ox/mail/mailfilter/settings/filter/view-form.js
#: module:io.ox/settings
#: apps/io.ox/mail/vacationnotice/settings/model.js
#: apps/io.ox/mail/view-options.js
#: apps/io.ox/tasks/edit/view-template.js
#: module:io.ox/tasks/edit
#: apps/io.ox/tasks/main.js
#: module:io.ox/tasks
msgid "Subject"
msgstr "Гарчиг"

#: apps/io.ox/calendar/edit/extensions.js
#: module:io.ox/calendar/edit/main
#: apps/io.ox/calendar/print-compact.js
#: module:io.ox/calendar
msgid "Location"
msgstr "Байршил"

#: apps/io.ox/calendar/edit/extensions.js
#: module:io.ox/calendar/edit/main
msgid "Starts on"
msgstr "Эхлэх хугацаа"

#: apps/io.ox/calendar/edit/extensions.js
#: module:io.ox/calendar/edit/main
msgid "Ends on"
msgstr "Дуусах хугацаа"

#. %1$s timezone abbreviation of the appointment
#. %2$s default user timezone
#: apps/io.ox/calendar/edit/extensions.js
#: module:io.ox/calendar/edit/main
msgid "The timezone of this appointment (%1$s) differs from your default timezone (%2$s)."
msgstr ""

#: apps/io.ox/calendar/edit/extensions.js
#: module:io.ox/calendar/edit/main
#: apps/io.ox/tasks/edit/view-template.js
#: module:io.ox/tasks/edit
msgid "All day"
msgstr "Бүтэн өдөр"

#: apps/io.ox/calendar/edit/extensions.js
#: module:io.ox/calendar/edit/main
#: apps/io.ox/core/viewer/views/sidebar/filedescriptionview.js
#: module:io.ox/core/viewer
#: apps/io.ox/files/actions/edit-description.js
#: module:io.ox/files
#: apps/io.ox/tasks/edit/view-template.js
#: module:io.ox/tasks/edit
#: apps/plugins/administration/resources/settings/edit.js
#: module:io.ox/core
#: apps/plugins/portal/flickr/register.js
#: module:plugins/portal
#: apps/plugins/portal/mail/register.js
#: apps/plugins/portal/rss/register.js
#: module:io.ox/portal
#: apps/plugins/portal/tumblr/register.js
msgid "Description"
msgstr "Тайлбар"

#: apps/io.ox/calendar/edit/extensions.js
#: module:io.ox/calendar/edit/main
#: apps/io.ox/tasks/edit/view-template.js
#: module:io.ox/tasks/edit
msgid "Expand form"
msgstr ""

#: apps/io.ox/calendar/edit/extensions.js
#: module:io.ox/calendar/edit/main
#: apps/io.ox/tasks/edit/view-template.js
#: module:io.ox/tasks/edit
msgid "Collapse form"
msgstr ""

#: apps/io.ox/calendar/edit/extensions.js
#: module:io.ox/calendar/edit/main
#: apps/io.ox/calendar/util.js
#: module:io.ox/calendar
msgid "Reserved"
msgstr ""

#: apps/io.ox/calendar/edit/extensions.js
#: module:io.ox/calendar/edit/main
#: apps/io.ox/calendar/util.js
#: module:io.ox/calendar
msgid "Temporary"
msgstr "Түр зуурын"

#: apps/io.ox/calendar/edit/extensions.js
#: module:io.ox/calendar/edit/main
#: apps/io.ox/calendar/util.js
#: module:io.ox/calendar
msgid "Absent"
msgstr "Байхгүй /эзгүй/"

#: apps/io.ox/calendar/edit/extensions.js
#: module:io.ox/calendar/edit/main
#: apps/io.ox/calendar/util.js
#: module:io.ox/calendar
msgid "Free"
msgstr "Чөлөөтэй"

#: apps/io.ox/calendar/edit/extensions.js
#: module:io.ox/calendar/edit/main
#: apps/io.ox/calendar/view-detail.js
#: module:io.ox/calendar
msgid "Shown as"
msgstr ""

#: apps/io.ox/calendar/edit/extensions.js
#: module:io.ox/calendar/edit/main
#: apps/io.ox/mail/view-options.js
#: module:io.ox/mail
#: apps/io.ox/portal/settings/pane.js
#: module:io.ox/portal
msgid "Color"
msgstr "Өнгө"

#: apps/io.ox/calendar/edit/extensions.js
#: module:io.ox/calendar/edit/main
#: apps/io.ox/tasks/edit/view-template.js
#: module:io.ox/tasks/edit
#: apps/plugins/portal/flickr/register.js
#: module:plugins/portal
msgid "Type"
msgstr "Төрөл"

#: apps/io.ox/calendar/edit/extensions.js
#: module:io.ox/calendar/edit/main
#: apps/io.ox/calendar/list/view-grid-template.js
#: module:io.ox/calendar
#: apps/io.ox/calendar/view-grid-template.js
#: apps/io.ox/contacts/view-detail.js
#: module:io.ox/contacts
#: apps/io.ox/tasks/edit/view-template.js
#: module:io.ox/tasks/edit
msgid "Private"
msgstr "Хувийн"

#: apps/io.ox/calendar/edit/extensions.js
#: module:io.ox/calendar/edit/main
msgid "Notify all participants by email."
msgstr "Бүх оролцогч нарт и-майлаар мэдэгдэх"

#: apps/io.ox/calendar/edit/extensions.js
#: module:io.ox/calendar/edit/main
#: apps/io.ox/calendar/view-detail.js
#: module:io.ox/calendar
#: apps/io.ox/contacts/edit/view-form.js
#: module:io.ox/contacts
#: apps/io.ox/mail/compose/extensions.js
#: module:io.ox/mail
#: apps/io.ox/tasks/edit/view-template.js
#: module:io.ox/tasks/edit
#: apps/io.ox/tasks/view-detail.js
#: module:io.ox/tasks
msgid "Attachments"
msgstr "Хавсралтууд"

#: apps/io.ox/calendar/edit/extensions.js
#: module:io.ox/calendar/edit/main
#: apps/io.ox/contacts/edit/view-form.js
#: module:io.ox/contacts
#: apps/io.ox/tasks/edit/view-template.js
#: module:io.ox/tasks/edit
msgid "Drop here to upload a <b class=\"dndignore\">new attachment</b>"
msgstr ""
"Шинэ хавсралтуудыг хавсаргахын тулд <b class=\"dndignore\"> ийшээ зөө</b>"

#: apps/io.ox/calendar/edit/extensions.js
#: module:io.ox/calendar/edit/main
#: apps/io.ox/calendar/freebusy/templates.js
#: module:io.ox/calendar/freebusy
#: apps/io.ox/calendar/toolbar.js
#: module:io.ox/calendar
msgid "Find a free time"
msgstr ""

#: apps/io.ox/calendar/edit/main.js
#: module:io.ox/calendar/edit/main
msgid "Description has been copied"
msgstr "Тайлбаруудыг хуулбарлалаа"

#: apps/io.ox/calendar/edit/main.js
#: module:io.ox/calendar/edit/main
msgid "Conflicts with resources cannot be ignored"
msgstr "Эх үүсвэртэй үүссэн зөрчлүүдийг эс тоох боломжгүй"

#: apps/io.ox/calendar/edit/main.js
#: module:io.ox/calendar/edit/main
#: apps/io.ox/contacts/distrib/main.js
#: module:io.ox/contacts
#: apps/io.ox/contacts/edit/main.js
#: apps/io.ox/editor/main.js
#: module:io.ox/editor
#: apps/io.ox/tasks/edit/main.js
#: module:io.ox/tasks
msgid "Do you really want to discard your changes?"
msgstr "Хийсэн өөрчлөлтүүдээ хүчингүй болгох уу?"

#. "Discard changes" appears in combination with "Cancel" (this action)
#. Translation should be distinguishable for the user
#: apps/io.ox/calendar/edit/main.js
#: module:io.ox/calendar/edit/main
#: apps/io.ox/contacts/distrib/main.js
#: module:io.ox/contacts
#: apps/io.ox/contacts/edit/main.js
#: apps/io.ox/editor/main.js
#: module:io.ox/editor
#: apps/io.ox/tasks/edit/main.js
#: module:io.ox/tasks
msgctxt "dialog"
msgid "Discard changes"
msgstr "Өөрчлөлтүүдийг хүчингүй болгох"

#. as in: The appointment is repeated every day, or The appointment is repeated every %1$d days.
#. This is inserted into an HTML construct.
#: apps/io.ox/calendar/edit/recurrence-view.js
#: module:io.ox/calendar/edit/main
msgid "every %1$d day"
msgid_plural "every %1$d days"
msgstr[0] "%1$d өдөр тутам%1$d өдрүүд тутам"
msgstr[1] ""

#. as in: The appointment is repeated every week, or The appointment is repeated every %1$d weeks.
#. This is inserted into an HTML construct.
#: apps/io.ox/calendar/edit/recurrence-view.js
#: module:io.ox/calendar/edit/main
msgid "every %1$d week"
msgid_plural "every %1$d weeks"
msgstr[0] "%1$d долоо хоног тутам%1$d долоо хоногууд тутам"
msgstr[1] ""

#. as in: The appointment is repeated on day 12 every month, or The appointment is repeated on day 12 every %1$d months.
#. This is inserted into an HTML construct.
#: apps/io.ox/calendar/edit/recurrence-view.js
#: module:io.ox/calendar/edit/main
msgid "every %1$d month"
msgid_plural "every %1$d months"
msgstr[0] "%1$d сар тутам%1$d сарууд тутам"
msgstr[1] ""

#: apps/io.ox/calendar/edit/recurrence-view.js
#: module:io.ox/calendar/edit/main
msgid "after %1$d appointment"
msgid_plural "after %1$d appointments"
msgstr[0] "%1$d уулзалтын дараа%1$d уулзалтуудын дараа"
msgstr[1] ""

#: apps/io.ox/calendar/edit/recurrence-view.js
#: module:io.ox/calendar/edit/main
msgid "Click to close the recurrence view"
msgstr ""

#: apps/io.ox/calendar/edit/recurrence-view.js
#: module:io.ox/calendar/edit/main
msgid "Click on the links to change the values."
msgstr "Утгуудыг өөрчлөхийн тулд холбоосууд дээр дарна уу."

#: apps/io.ox/calendar/edit/recurrence-view.js
#: module:io.ox/calendar/edit/main
msgid "Click on a sentence to choose when to repeat the appointment."
msgstr "Уулзалтыг дахин хэзээ давтахыг өгүүлбэр дээр дарж өөрчилнө үү."

#: apps/io.ox/calendar/edit/recurrence-view.js
#: module:io.ox/calendar/edit/main
msgid "The appointment is repeated <a href=\"#\" data-attribute=\"recurrenceType\" data-widget=\"options\">weekly</a>."
msgstr ""

#. recurring appointment: the appointment is repeated daily
#: apps/io.ox/calendar/edit/recurrence-view.js
#: module:io.ox/calendar/edit/main
msgid "daily"
msgstr "өдөр бүр"

#. recurring appointment: the appointment is repeated weekly
#: apps/io.ox/calendar/edit/recurrence-view.js
#: module:io.ox/calendar/edit/main
msgid "weekly"
msgstr "7 хоног бүр"

#. recurring appointment: the appointment is repeated monthly
#: apps/io.ox/calendar/edit/recurrence-view.js
#: module:io.ox/calendar/edit/main
msgid "monthly"
msgstr "сар бүр"

#. recurring appointment: the appointment is repeated yearly
#: apps/io.ox/calendar/edit/recurrence-view.js
#: module:io.ox/calendar/edit/main
msgid "yearly"
msgstr "жил бүр"

#: apps/io.ox/calendar/edit/recurrence-view.js
#: module:io.ox/calendar/edit/main
msgid "The appointment is repeated <a href=\"#\"  data-widget=\"number\" data-attribute=\"interval\">every <span class=\"number-control\">2</span> days</a>."
msgstr ""

#. as in: The appointment is repeated every day
#. This is inserted into an HTML construct and is the form without the number
#: apps/io.ox/calendar/edit/recurrence-view.js
#: module:io.ox/calendar/edit/main
msgid "every day"
msgstr "өдөр бүр"

#: apps/io.ox/calendar/edit/recurrence-view.js
#: module:io.ox/calendar/edit/main
msgid "The appointment is repeated <a href=\"#\"  data-widget=\"number\" data-attribute=\"interval\">every <span class=\"number-control\">2</span> weeks</a> on <a href=\"#\"  data-widget=\"days\" data-attribute=\"days\">monday</a>."
msgstr ""

#. as in: The appointment is repeated every week
#. This is inserted into an HTML construct and is the form without the number
#: apps/io.ox/calendar/edit/recurrence-view.js
#: module:io.ox/calendar/edit/main
msgid "every week"
msgstr "7 хоног бүр"

#: apps/io.ox/calendar/edit/recurrence-view.js
#: module:io.ox/calendar/edit/main
msgid "The appointment is repeated on day <a href=\"#\" data-widget=\"number\" data-attribute=\"dayInMonth\"><span class=\"number-control\">10</span></a> <a href=\"#\" data-widget=\"number\" data-attribute=\"interval\">every <span class=\"number-control\">2</span> months</a>."
msgstr ""

#. as in: The appointment is repeated every month
#. This is inserted into an HTML construct and is the form without the number
#: apps/io.ox/calendar/edit/recurrence-view.js
#: module:io.ox/calendar/edit/main
msgid "every month"
msgstr "сар бүр"

#: apps/io.ox/calendar/edit/recurrence-view.js
#: module:io.ox/calendar/edit/main
msgid "The appointment is repeated the <a href=\"#\" data-widget=\"options\" data-attribute=\"ordinal\">second</a> <a href=\"#\" data-widget=\"options\" data-attribute=\"day\">Wednesday</a> <a href=\"#\" data-widget=\"number\" data-attribute=\"interval\">every <span class=\"number-control\">2</span> months</a>."
msgstr ""

#. As in last monday, tuesday, wednesday ... , day of the week, day of the weekend
#. as in: last week or last Monday
#: apps/io.ox/calendar/edit/recurrence-view.js
#: module:io.ox/calendar/edit/main
#: apps/io.ox/calendar/util.js
#: module:io.ox/calendar
msgid "last"
msgstr "сүүлчийн"

#. As in first monday, tuesday, wednesday ... , day of the week, day of the weekend
#. as in: first week or first Monday
#: apps/io.ox/calendar/edit/recurrence-view.js
#: module:io.ox/calendar/edit/main
#: apps/io.ox/calendar/util.js
#: module:io.ox/calendar
msgid "first"
msgstr "эхний"

#. As in second monday, tuesday, wednesday ... , day of the week, day of the weekend
#. as in: second week or second Monday
#: apps/io.ox/calendar/edit/recurrence-view.js
#: module:io.ox/calendar/edit/main
#: apps/io.ox/calendar/util.js
#: module:io.ox/calendar
msgid "second"
msgstr "2 дах"

#. As in third monday, tuesday, wednesday ... , day of the week, day of the weekend
#. as in: third week or third Monday
#: apps/io.ox/calendar/edit/recurrence-view.js
#: module:io.ox/calendar/edit/main
#: apps/io.ox/calendar/util.js
#: module:io.ox/calendar
msgid "third"
msgstr "3 дах"

#. As in fourth monday, tuesday, wednesday ... , day of the week, day of the weekend
#. as in: fourth week or fourth Monday
#: apps/io.ox/calendar/edit/recurrence-view.js
#: module:io.ox/calendar/edit/main
#: apps/io.ox/calendar/util.js
#: module:io.ox/calendar
msgid "fourth"
msgstr "4 дэх"

#: apps/io.ox/calendar/edit/recurrence-view.js
#: module:io.ox/calendar/edit/main
msgid "day of the week"
msgstr "долоо хоногийн гариг"

#: apps/io.ox/calendar/edit/recurrence-view.js
#: module:io.ox/calendar/edit/main
msgid "day of the weekend"
msgstr "амралтын аль нэг өдөр"

#: apps/io.ox/calendar/edit/recurrence-view.js
#: module:io.ox/calendar/edit/main
msgid "The appointment is repeated every year on day <a href=\"#\" data-widget=\"number\" data-attribute=\"dayInMonth\"><span class=\"number-control\">10</span></a> of <a href=\"#\" data-widget=\"options\" data-attribute=\"month\">October</a>."
msgstr ""

#: apps/io.ox/calendar/edit/recurrence-view.js
#: module:io.ox/calendar/edit/main
msgid "January"
msgstr "1 сар"

#: apps/io.ox/calendar/edit/recurrence-view.js
#: module:io.ox/calendar/edit/main
msgid "February"
msgstr "2 сар"

#: apps/io.ox/calendar/edit/recurrence-view.js
#: module:io.ox/calendar/edit/main
msgid "March"
msgstr "3 сар"

#: apps/io.ox/calendar/edit/recurrence-view.js
#: module:io.ox/calendar/edit/main
msgid "April"
msgstr "4 сар"

#: apps/io.ox/calendar/edit/recurrence-view.js
#: module:io.ox/calendar/edit/main
msgid "May"
msgstr "5 сар"

#: apps/io.ox/calendar/edit/recurrence-view.js
#: module:io.ox/calendar/edit/main
msgid "June"
msgstr "6 сар"

#: apps/io.ox/calendar/edit/recurrence-view.js
#: module:io.ox/calendar/edit/main
msgid "July"
msgstr "7 сар"

#: apps/io.ox/calendar/edit/recurrence-view.js
#: module:io.ox/calendar/edit/main
msgid "August"
msgstr "8 сар"

#: apps/io.ox/calendar/edit/recurrence-view.js
#: module:io.ox/calendar/edit/main
msgid "September"
msgstr "9 сар"

#: apps/io.ox/calendar/edit/recurrence-view.js
#: module:io.ox/calendar/edit/main
msgid "October"
msgstr "10 сар"

#: apps/io.ox/calendar/edit/recurrence-view.js
#: module:io.ox/calendar/edit/main
msgid "November"
msgstr "11 сар"

#: apps/io.ox/calendar/edit/recurrence-view.js
#: module:io.ox/calendar/edit/main
msgid "December"
msgstr "12 сар"

#: apps/io.ox/calendar/edit/recurrence-view.js
#: module:io.ox/calendar/edit/main
msgid "The appointment is repeated every <a href=\"#\" data-widget=\"options\" data-attribute=\"ordinal\">first</a> <a href=\"#\" data-widget=\"options\" data-attribute=\"day\">Wednesday</a> in <a href=\"#\" data-widget=\"options\" data-attribute=\"month\">October</a>."
msgstr ""

#: apps/io.ox/calendar/edit/recurrence-view.js
#: module:io.ox/calendar/edit/main
msgid "never ends"
msgstr "хэзээ ч дуусахгүй"

#: apps/io.ox/calendar/edit/recurrence-view.js
#: module:io.ox/calendar/edit/main
msgid "ends on a specific date"
msgstr "тодорхой огноод дуусна"

#: apps/io.ox/calendar/edit/recurrence-view.js
#: module:io.ox/calendar/edit/main
msgid "ends after a certain number of appointments"
msgstr "тодорхой тооны уулзалтын дараа дуусна"

#: apps/io.ox/calendar/edit/recurrence-view.js
#: module:io.ox/calendar/edit/main
msgid "ends"
msgstr "дуусас огноо"

#: apps/io.ox/calendar/edit/recurrence-view.js
#: module:io.ox/calendar/edit/main
msgid "The series <a href=\"#\" data-attribute=\"ending\" data-widget=\"options\">never ends</a>."
msgstr ""

#: apps/io.ox/calendar/edit/recurrence-view.js
#: module:io.ox/calendar/edit/main
msgid "The series <a href=\"#\" data-attribute=\"ending\" data-widget=\"options\">ends</a> on <a href=\"#\" data-attribute=\"until\" data-widget=\"datePicker\">11/03/2013</a>."
msgstr ""

#: apps/io.ox/calendar/edit/recurrence-view.js
#: module:io.ox/calendar/edit/main
msgid "The series <a href=\"#\" data-attribute=\"ending\" data-widget=\"options\">ends</a> <a href=\"#\" data-attribute=\"occurrences\" data-widget=\"number\">after <span class=\"number-control\">2</span> appointments</a>."
msgstr ""

#: apps/io.ox/calendar/edit/recurrence-view.js
#: module:io.ox/calendar/edit/main
msgid "Please choose a sentence below."
msgstr "Доор өгуулбэр сонгоно уу."

#: apps/io.ox/calendar/edit/recurrence-view.js
#: module:io.ox/calendar/edit/main
msgid "Repeat"
msgstr "Давтах"

#: apps/io.ox/calendar/edit/timezone-dialog.js
#: module:io.ox/calendar/edit/main
msgid "Start date timezone"
msgstr ""

#: apps/io.ox/calendar/edit/timezone-dialog.js
#: module:io.ox/calendar/edit/main
msgid "End date timezone"
msgstr ""

#: apps/io.ox/calendar/edit/timezone-dialog.js
#: module:io.ox/calendar/edit/main
msgid "If you select different timezones, the appointment's start and end dates are saved in the timezone of the appointment's start date. A different end date timezone only allows a convenient conversion."
msgstr ""

#: apps/io.ox/calendar/edit/timezone-dialog.js
#: module:io.ox/calendar/edit/main
msgid "Convert the entered start and end dates to match the modified timezones"
msgstr ""

#: apps/io.ox/calendar/edit/timezone-dialog.js
#: module:io.ox/calendar/edit/main
msgid "Change timezone"
msgstr ""

#: apps/io.ox/calendar/edit/timezone-dialog.js
#: module:io.ox/calendar/edit/main
msgid "Change"
msgstr ""

#: apps/io.ox/calendar/freebusy/templates.js
#: module:io.ox/calendar/freebusy
#: apps/io.ox/calendar/toolbar.js
#: module:io.ox/calendar
msgid "Scheduling"
msgstr "Төлөвлөх"

#: apps/io.ox/calendar/freebusy/templates.js
#: module:io.ox/calendar/freebusy
msgid "Change view"
msgstr "Харах байдлыг өөрчлөх"

#: apps/io.ox/calendar/freebusy/templates.js
#: module:io.ox/calendar/freebusy
#: apps/io.ox/calendar/toolbar.js
#: module:io.ox/calendar
msgid "Workweek"
msgstr "Ажлын 7 хоног"

#: apps/io.ox/calendar/freebusy/templates.js
#: module:io.ox/calendar/freebusy
#: apps/io.ox/calendar/toolbar.js
#: module:io.ox/calendar
msgid "Week"
msgstr "7 хоног"

#: apps/io.ox/calendar/freebusy/templates.js
#: module:io.ox/calendar/freebusy
msgid "If you spot a free time, just select this area. To do this, move the cursor to the start time, hold the mouse button, and <b>drag the mouse</b> to the end time."
msgstr ""

#: apps/io.ox/calendar/freebusy/templates.js
#: module:io.ox/calendar/freebusy
msgid "You will automatically return to the appointment dialog. The selected start and end time as well as the current participant list will be applied."
msgstr ""

#: apps/io.ox/calendar/freebusy/templates.js
#: module:io.ox/calendar/freebusy
msgid "How does this work?"
msgstr "Энэ хэрхэн ажилладаг вэ?"

#: apps/io.ox/calendar/freebusy/templates.js
#: module:io.ox/calendar/freebusy
#: apps/io.ox/core/main.js
#: module:io.ox/core
#: apps/io.ox/help/center.js
#: module:io.ox/help
msgid "Help"
msgstr "Тусламж"

#: apps/io.ox/calendar/freebusy/templates.js
#: module:io.ox/calendar/freebusy
msgid "Back to appointment"
msgstr "Уулзалт руу буцах"

#: apps/io.ox/calendar/freebusy/templates.js
#: module:io.ox/calendar/freebusy
msgid "Quit"
msgstr "Гарах"

#: apps/io.ox/calendar/freebusy/templates.js
#: module:io.ox/calendar/freebusy
#: apps/io.ox/mail/actions/reminder.js
#: module:io.ox/mail
msgid "Note"
msgstr "Тэмдэглэл"

#. Warning dialog
#. %1$s is a folder/calendar name
#. %2$s is the folder owner
#: apps/io.ox/calendar/freebusy/templates.js
#: module:io.ox/calendar/freebusy
msgid "You are not allowed to create appointments in \"%1$s\" owned by %2$s. Appointments will therefore be created in your private calendar."
msgstr ""

#. Warning dialog
#. %1$s is a folder/calendar name
#: apps/io.ox/calendar/freebusy/templates.js
#: module:io.ox/calendar/freebusy
msgid "You are not allowed to create appointments in \"%1$s\". Appointments will therefore be created in your private calendar."
msgstr ""

#: apps/io.ox/calendar/invitations/register.js
#: module:io.ox/calendar/main
msgid "Accept changes"
msgstr "Өөрчлөлтийг зөвшөөрөх"

#: apps/io.ox/calendar/invitations/register.js
#: module:io.ox/calendar/main
msgid "Add new participant"
msgstr "Шинэ оролцогчийг нэмэх"

#: apps/io.ox/calendar/invitations/register.js
#: module:io.ox/calendar/main
msgid "Reject changes"
msgstr "Өөрчлөлтийг хүлээж авахгүй"

#: apps/io.ox/calendar/invitations/register.js
#: module:io.ox/calendar/main
msgid "Ignore"
msgstr "Эс тоох"

#: apps/io.ox/calendar/invitations/register.js
#: module:io.ox/calendar/main
msgid "You have accepted the appointment"
msgstr "Та уулзалтыг хүлээн зөвшөөрлөө"

#: apps/io.ox/calendar/invitations/register.js
#: module:io.ox/calendar/main
msgid "Changes have been saved"
msgstr "Өөрчлөлтүүдийг хадгалав"

#: apps/io.ox/calendar/invitations/register.js
#: module:io.ox/calendar/main
msgid "Added the new participant"
msgstr ""

#: apps/io.ox/calendar/invitations/register.js
#: module:io.ox/calendar/main
msgid "The appointment has been updated"
msgstr ""

#: apps/io.ox/calendar/invitations/register.js
#: module:io.ox/calendar/main
msgid "The appointment has been deleted"
msgstr ""

#: apps/io.ox/calendar/invitations/register.js
#: module:io.ox/calendar/main
msgid "The changes have been rejected"
msgstr ""

#: apps/io.ox/calendar/invitations/register.js
#: module:io.ox/calendar/main
msgid "You have tentatively accepted the appointment"
msgstr ""

#: apps/io.ox/calendar/invitations/register.js
#: module:io.ox/calendar/main
msgid "You have declined the appointment"
msgstr ""

#: apps/io.ox/calendar/invitations/register.js
#: module:io.ox/calendar/main
msgid "This email contains an appointment"
msgstr ""

#: apps/io.ox/calendar/invitations/register.js
#: module:io.ox/calendar/main
msgid "This email contains a task"
msgstr ""

#: apps/io.ox/calendar/invitations/register.js
#: module:io.ox/calendar/main
msgid "Show appointment details"
msgstr ""

#: apps/io.ox/calendar/invitations/register.js
#: module:io.ox/calendar/main
msgid "Show task details"
msgstr ""

#: apps/io.ox/calendar/invitations/register.js
#: module:io.ox/calendar/main
msgid "You are the organizer"
msgstr ""

#: apps/io.ox/calendar/invitations/register.js
#: module:io.ox/calendar/main
msgid "You have accepted this appointment"
msgstr ""

#: apps/io.ox/calendar/invitations/register.js
#: module:io.ox/calendar/main
msgid "You have accepted this task"
msgstr ""

#: apps/io.ox/calendar/invitations/register.js
#: module:io.ox/calendar/main
msgid "You declined this appointment"
msgstr ""

#: apps/io.ox/calendar/invitations/register.js
#: module:io.ox/calendar/main
msgid "You declined this task"
msgstr ""

#: apps/io.ox/calendar/invitations/register.js
#: module:io.ox/calendar/main
msgid "You tentatively accepted this invitation"
msgstr ""

#: apps/io.ox/calendar/invitations/register.js
#: module:io.ox/calendar/main
msgid "You tentatively accepted this task"
msgstr ""

#: apps/io.ox/calendar/invitations/register.js
#: module:io.ox/calendar/main
msgid "There is already %1$d appointment in this timeframe."
msgid_plural "There are already %1$d appointments in this timeframe."
msgstr[0] ""
msgstr[1] ""

#: apps/io.ox/calendar/invitations/register.js
#: module:io.ox/calendar/main
msgid "Show conflicts"
msgstr ""

#: apps/io.ox/calendar/invitations/register.js
#: module:io.ox/calendar/main
msgid "Failed to update confirmation status; most probably the appointment has been deleted."
msgstr ""

#: apps/io.ox/calendar/invitations/register.js
#: module:io.ox/calendar/main
msgid "Failed to update confirmation status; most probably the task has been deleted."
msgstr ""

#: apps/io.ox/calendar/list/perspective.js
#: module:io.ox/calendar
msgid "Couldn't load appointment data."
msgstr ""

#: apps/io.ox/calendar/list/perspective.js
#: module:io.ox/calendar
msgid "No appointments found until %s"
msgstr ""

#: apps/io.ox/calendar/main.js
#: module:io.ox/calendar
#: apps/io.ox/contacts/main.js
#: module:io.ox/contacts
#: apps/io.ox/core/folder/view.js
#: module:io.ox/core
#: apps/io.ox/files/filepicker.js
#: module:io.ox/files
#: apps/io.ox/files/main.js
#: apps/io.ox/mail/main.js
#: module:io.ox/mail
#: apps/io.ox/tasks/main.js
#: module:io.ox/tasks
msgid "Folders"
msgstr ""

#. Used as button label for a navigation action, like the browser back button
#: apps/io.ox/calendar/main.js
#: module:io.ox/calendar
#: apps/io.ox/contacts/main.js
#: module:io.ox/contacts
#: apps/io.ox/core/commons.js
#: module:io.ox/core
#: apps/io.ox/core/tk/wizard.js
#: apps/io.ox/mail/main.js
#: module:io.ox/mail
#: apps/io.ox/mail/threadview.js
#: apps/io.ox/tasks/main.js
#: module:io.ox/tasks
msgid "Back"
msgstr ""

#. Label for a button which shows more upcoming
#. appointments in a listview by extending the search
#. by one month in the future
#: apps/io.ox/calendar/main.js
#: module:io.ox/calendar
msgid "Expand timeframe by one month"
msgstr ""

#: apps/io.ox/calendar/mobile-toolbar-actions.js
#: module:io.ox/calendar
msgid "Listview"
msgstr ""

#: apps/io.ox/calendar/mobile-toolbar-actions.js
#: module:io.ox/calendar
msgid "Calendar view"
msgstr ""

#: apps/io.ox/calendar/mobile-toolbar-actions.js
#: module:io.ox/calendar
msgid "Show next day"
msgstr ""

#: apps/io.ox/calendar/mobile-toolbar-actions.js
#: module:io.ox/calendar
msgid "Show previous day"
msgstr ""

#: apps/io.ox/calendar/mobile-toolbar-actions.js
#: module:io.ox/calendar
#: apps/io.ox/calendar/toolbar.js
#: apps/io.ox/calendar/util.js
#: apps/io.ox/core/tk/datepicker.js
#: module:io.ox/core
#: apps/io.ox/find/date/patterns.js
#: apps/io.ox/tasks/util.js
#: module:io.ox/tasks
#: apps/plugins/portal/birthdays/register.js
#: module:plugins/portal
msgid "Today"
msgstr ""

#: apps/io.ox/calendar/mobile-toolbar-actions.js
#: module:io.ox/calendar
#: apps/io.ox/contacts/mobile-toolbar-actions.js
#: module:io.ox/mail
#: apps/io.ox/core/extPatterns/links.js
#: module:io.ox/core
#: apps/io.ox/files/mobile-toolbar-actions.js
#: apps/io.ox/files/share/permissions.js
#: apps/io.ox/mail/detail/view.js
#: apps/io.ox/mail/mailfilter/settings/filter/view-form.js
#: module:io.ox/settings
#: apps/io.ox/mail/mobile-toolbar-actions.js
#: apps/io.ox/tasks/mobile-toolbar-actions.js
#: module:io.ox/tasks
msgid "Actions"
msgstr "Үйлдлүүд"

#: apps/io.ox/calendar/model.js
#: module:io.ox/calendar
#: apps/io.ox/mail/vacationnotice/settings/filter.js
#: module:io.ox/mail
msgid "The start date must be before the end date."
msgstr ""

#: apps/io.ox/calendar/model.js
#: module:io.ox/calendar
#: apps/io.ox/contacts/model.js
#: module:io.ox/contacts
#: apps/io.ox/tasks/model.js
#: module:io.ox/tasks
msgid "Files can not be uploaded, because quota exceeded."
msgstr ""

#: apps/io.ox/calendar/month/perspective.js
#: module:io.ox/calendar
#: apps/io.ox/calendar/week/perspective.js
msgid "By changing the date of this appointment you are creating an appointment exception to the series. Do you want to continue?"
msgstr ""

#. folder permissions - Is Admin? YES
#: apps/io.ox/calendar/month/perspective.js
#: module:io.ox/calendar
#: apps/io.ox/calendar/week/perspective.js
#: apps/io.ox/core/main.js
#: module:io.ox/core
#: apps/io.ox/core/permissions/permissions.js
#: apps/io.ox/files/util.js
#: module:io.ox/files
msgid "Yes"
msgstr ""

#. folder permissions - Is Admin? NO
#: apps/io.ox/calendar/month/perspective.js
#: module:io.ox/calendar
#: apps/io.ox/calendar/week/perspective.js
#: apps/io.ox/core/main.js
#: module:io.ox/core
#: apps/io.ox/core/permissions/permissions.js
msgid "No"
msgstr ""

#: apps/io.ox/calendar/month/perspective.js
#: module:io.ox/calendar
#: apps/io.ox/calendar/week/perspective.js
msgid "Appointment list"
msgstr ""

#. %1$d = Calendar week
#: apps/io.ox/calendar/month/view.js
#: module:io.ox/calendar
#: apps/io.ox/calendar/week/view.js
msgid "CW %1$d"
msgstr ""

#. add confirmation status behind appointment title
#. %1$s = apppintment title
#: apps/io.ox/calendar/month/view.js
#: module:io.ox/calendar
#: apps/io.ox/calendar/week/view.js
msgid "%1$s (Tentative)"
msgstr ""

#. text of an user list that shows the names of presenting user and participants.
#. the dropdown button label for the participants dropdown.
#. the participants section label.
#: apps/io.ox/calendar/print-compact.js
#: module:io.ox/calendar
#: apps/io.ox/participants/detail.js
#: module:io.ox/core
#: apps/io.ox/participants/views.js
#: apps/io.ox/presenter/views/navigationview.js
#: module:io.ox/presenter
msgid "Participants"
msgstr "Оролцогчид"

#: apps/io.ox/calendar/print.js
#: module:io.ox/calendar
#: apps/io.ox/tasks/print.js
#: module:io.ox/tasks
msgid "Accepted"
msgstr ""

#: apps/io.ox/calendar/print.js
#: module:io.ox/calendar
#: apps/io.ox/tasks/print.js
#: module:io.ox/tasks
msgid "Declined"
msgstr ""

#: apps/io.ox/calendar/print.js
#: module:io.ox/calendar
#: apps/io.ox/tasks/print.js
#: module:io.ox/tasks
msgid "Tentatively accepted"
msgstr ""

#: apps/io.ox/calendar/print.js
#: module:io.ox/calendar
#: apps/io.ox/tasks/print.js
#: module:io.ox/tasks
msgid "Unconfirmed"
msgstr ""

#: apps/io.ox/calendar/settings/model.js
#: module:io.ox/calendar
#: apps/io.ox/contacts/settings/pane.js
#: module:io.ox/contacts
msgid "The setting has been saved and will become active when you enter the application the next time."
msgstr ""

#: apps/io.ox/calendar/settings/pane.js
#: module:io.ox/calendar
#: apps/io.ox/calendar/util.js
msgid "No reminder"
msgstr ""

#. General duration (nominative case): X minutes
#. %d is the number of minutes
#: apps/io.ox/calendar/settings/pane.js
#: module:io.ox/calendar
#: apps/io.ox/core/date.js
#: module:io.ox/core
msgid "%d minute"
msgid_plural "%d minutes"
msgstr[0] ""
msgstr[1] ""

#: apps/io.ox/calendar/settings/pane.js
#: module:io.ox/calendar
#: apps/io.ox/core/main.js
#: module:io.ox/core
#: apps/io.ox/launchpad/main.js
#: apps/io.ox/search/view-template.js
msgctxt "app"
msgid "Calendar"
msgstr ""

#: apps/io.ox/calendar/settings/pane.js
#: module:io.ox/calendar
msgid "Time scale in minutes"
msgstr ""

#: apps/io.ox/calendar/settings/pane.js
#: module:io.ox/calendar
msgid "Start of working time"
msgstr ""

#: apps/io.ox/calendar/settings/pane.js
#: module:io.ox/calendar
msgid "End of working time"
msgstr ""

#: apps/io.ox/calendar/settings/pane.js
#: module:io.ox/calendar
msgid "Show declined appointments"
msgstr ""

#: apps/io.ox/calendar/settings/pane.js
#: module:io.ox/calendar
#: apps/io.ox/calendar/toolbar.js
msgid "New appointment"
msgstr ""

#: apps/io.ox/calendar/settings/pane.js
#: module:io.ox/calendar
msgid "Default reminder"
msgstr ""

#: apps/io.ox/calendar/settings/pane.js
#: module:io.ox/calendar
msgid "Mark all day appointments as free"
msgstr ""

#: apps/io.ox/calendar/settings/pane.js
#: module:io.ox/calendar
#: apps/io.ox/tasks/settings/pane.js
#: module:io.ox/tasks
msgid "Email notifications"
msgstr ""

#: apps/io.ox/calendar/settings/pane.js
#: module:io.ox/calendar
msgid "Receive notification for appointment changes"
msgstr ""

#: apps/io.ox/calendar/settings/pane.js
#: module:io.ox/calendar
msgid "Receive notification as appointment creator when participants accept or decline"
msgstr ""

#: apps/io.ox/calendar/settings/pane.js
#: module:io.ox/calendar
msgid "Receive notification as appointment participant when other participants accept or decline"
msgstr ""

#: apps/io.ox/calendar/settings/pane.js
#: module:io.ox/calendar
msgid "Automatically delete the invitation email after the appointment has been accepted or declined"
msgstr ""

#: apps/io.ox/calendar/settings/timezones/favorite-view.js
#: module:io.ox/calendar
msgid "Add timezone"
msgstr ""

#: apps/io.ox/calendar/settings/timezones/favorite-view.js
#: module:io.ox/calendar
msgid "Select favorite timezone"
msgstr ""

#: apps/io.ox/calendar/settings/timezones/favorite-view.js
#: module:io.ox/calendar
#: apps/io.ox/core/folder/actions/add.js
#: module:io.ox/core
#: apps/io.ox/mail/accounts/settings.js
#: module:io.ox/mail/accounts/settings
#: apps/io.ox/mail/compose/extensions.js
#: module:io.ox/mail
msgid "Add"
msgstr ""

#: apps/io.ox/calendar/settings/timezones/favorite-view.js
#: module:io.ox/calendar
msgid "The selected timezone is already a favorite."
msgstr ""

#: apps/io.ox/calendar/settings/timezones/pane.js
#: module:io.ox/calendar
msgid "Favorite timezones"
msgstr ""

#: apps/io.ox/calendar/settings/timezones/pane.js
#: module:io.ox/calendar
msgctxt "app"
msgid "Favorite timezones"
msgstr ""

#: apps/io.ox/calendar/toolbar.js
#: module:io.ox/calendar
#: apps/io.ox/contacts/mobile-toolbar-actions.js
#: module:io.ox/mail
#: apps/io.ox/contacts/toolbar.js
#: module:io.ox/contacts
#: apps/io.ox/files/toolbar.js
#: module:io.ox/files
#: apps/io.ox/tasks/mobile-toolbar-actions.js
#: module:io.ox/tasks
#: apps/io.ox/tasks/toolbar.js
msgid "New"
msgstr ""

#: apps/io.ox/calendar/toolbar.js
#: module:io.ox/calendar
#: apps/io.ox/tasks/edit/view-template.js
#: module:io.ox/tasks/edit
#: apps/io.ox/tasks/main.js
#: module:io.ox/tasks
msgid "Status"
msgstr ""

#. View is used as a noun in the toolbar. Clicking the button opens a popup with options related to the View
#: apps/io.ox/calendar/toolbar.js
#: module:io.ox/calendar
#: apps/io.ox/contacts/toolbar.js
#: module:io.ox/contacts
#: apps/io.ox/core/pim/actions.js
#: module:io.ox/core
#: apps/io.ox/files/actions.js
#: module:io.ox/files
#: apps/io.ox/files/toolbar.js
#: apps/io.ox/mail/actions.js
#: module:io.ox/mail
#: apps/io.ox/mail/toolbar.js
#: apps/io.ox/tasks/toolbar.js
msgid "View"
msgstr ""

#: apps/io.ox/calendar/toolbar.js
#: module:io.ox/calendar
#: apps/io.ox/files/toolbar.js
#: module:io.ox/files
#: apps/io.ox/mail/toolbar.js
#: module:io.ox/mail
msgid "Layout"
msgstr ""

#: apps/io.ox/calendar/toolbar.js
#: module:io.ox/calendar
#: apps/io.ox/files/toolbar.js
#: module:io.ox/files
#: apps/io.ox/mail/toolbar.js
#: module:io.ox/mail
msgid "List"
msgstr ""

#: apps/io.ox/calendar/toolbar.js
#: module:io.ox/calendar
#: apps/io.ox/contacts/toolbar.js
#: module:io.ox/contacts
#: apps/io.ox/core/emoji/view.js
#: module:io.ox/mail/emoji
#: apps/io.ox/files/toolbar.js
#: module:io.ox/files
#: apps/io.ox/find/extensions-facets.js
#: module:io.ox/core
#: apps/io.ox/mail/compose/extensions.js
#: module:io.ox/mail
#: apps/io.ox/mail/compose/view.js
#: apps/io.ox/mail/toolbar.js
#: apps/io.ox/tasks/toolbar.js
msgid "Options"
msgstr ""

#: apps/io.ox/calendar/toolbar.js
#: module:io.ox/calendar
#: apps/io.ox/contacts/toolbar.js
#: module:io.ox/contacts
#: apps/io.ox/files/toolbar.js
#: module:io.ox/files
#: apps/io.ox/mail/toolbar.js
#: module:io.ox/mail
#: apps/io.ox/tasks/toolbar.js
msgid "Folder view"
msgstr ""

#: apps/io.ox/calendar/toolbar.js
#: module:io.ox/calendar
#: apps/io.ox/contacts/toolbar.js
#: module:io.ox/contacts
#: apps/io.ox/files/toolbar.js
#: module:io.ox/files
#: apps/io.ox/mail/toolbar.js
#: module:io.ox/mail
#: apps/io.ox/tasks/toolbar.js
msgid "Checkboxes"
msgstr ""

#: apps/io.ox/calendar/toolbar.js
#: module:io.ox/calendar
msgid "Color scheme"
msgstr ""

#: apps/io.ox/calendar/toolbar.js
#: module:io.ox/calendar
msgid "Classic colors"
msgstr ""

#: apps/io.ox/calendar/toolbar.js
#: module:io.ox/calendar
msgid "Dark colors"
msgstr ""

#: apps/io.ox/calendar/toolbar.js
#: module:io.ox/calendar
msgid "Custom colors"
msgstr ""

#: apps/io.ox/calendar/util.js
#: module:io.ox/calendar
msgid "unconfirmed"
msgstr ""

#: apps/io.ox/calendar/util.js
#: module:io.ox/calendar
msgid "accepted"
msgstr ""

#: apps/io.ox/calendar/util.js
#: module:io.ox/calendar
msgid "declined"
msgstr ""

#: apps/io.ox/calendar/util.js
#: module:io.ox/calendar
msgid "tentative"
msgstr ""

#: apps/io.ox/calendar/util.js
#: module:io.ox/calendar
msgid "no color"
msgstr ""

#: apps/io.ox/calendar/util.js
#: module:io.ox/calendar
msgid "light blue"
msgstr ""

#: apps/io.ox/calendar/util.js
#: module:io.ox/calendar
msgid "dark blue"
msgstr ""

#: apps/io.ox/calendar/util.js
#: module:io.ox/calendar
msgid "purple"
msgstr ""

#: apps/io.ox/calendar/util.js
#: module:io.ox/calendar
msgid "pink"
msgstr ""

#: apps/io.ox/calendar/util.js
#: module:io.ox/calendar
msgid "red"
msgstr ""

#: apps/io.ox/calendar/util.js
#: module:io.ox/calendar
msgid "orange"
msgstr ""

#: apps/io.ox/calendar/util.js
#: module:io.ox/calendar
msgid "yellow"
msgstr ""

#: apps/io.ox/calendar/util.js
#: module:io.ox/calendar
msgid "light green"
msgstr ""

#: apps/io.ox/calendar/util.js
#: module:io.ox/calendar
msgid "dark green"
msgstr ""

#: apps/io.ox/calendar/util.js
#: module:io.ox/calendar
msgid "gray"
msgstr ""

#: apps/io.ox/calendar/util.js
#: module:io.ox/calendar
#: apps/io.ox/find/date/patterns.js
#: module:io.ox/core
#: apps/io.ox/mail/util.js
#: apps/io.ox/tasks/util.js
#: module:io.ox/tasks
#: apps/plugins/portal/birthdays/register.js
#: module:plugins/portal
msgid "Yesterday"
msgstr ""

#: apps/io.ox/calendar/util.js
#: module:io.ox/calendar
#: apps/io.ox/tasks/util.js
#: module:io.ox/tasks
#: apps/plugins/portal/birthdays/register.js
#: module:plugins/portal
msgid "Tomorrow"
msgstr ""

#. date intervals for screenreaders
#. please keep the 'to' do not use dashes here because this text will be spoken by the screenreaders
#. %1$s is the start date
#. %2$s is the end date
#: apps/io.ox/calendar/util.js
#: module:io.ox/calendar
msgid "%1$s to %2$s"
msgstr ""

#: apps/io.ox/calendar/util.js
#: module:io.ox/calendar
msgid "Whole day"
msgstr ""

#. General duration (nominative case): X days
#. %d is the number of days
#: apps/io.ox/calendar/util.js
#: module:io.ox/calendar
#: apps/io.ox/core/date.js
#: module:io.ox/core
msgid "%d day"
msgid_plural "%d days"
msgstr[0] ""
msgstr[1] ""

#: apps/io.ox/calendar/util.js
#: module:io.ox/calendar
msgid "%1$d Minute"
msgid_plural "%1$d Minutes"
msgstr[0] ""
msgstr[1] ""

#: apps/io.ox/calendar/util.js
#: module:io.ox/calendar
>>>>>>> 870ec1a2
msgid "%1$d Hour"
msgid_plural "%1$d Hours"
msgstr[0] ""
msgstr[1] ""

<<<<<<< HEAD
#: apps/io.ox/calendar/util.js module:io.ox/calendar
msgid "%1$d Minute"
msgid_plural "%1$d Minutes"
msgstr[0] ""
msgstr[1] ""

#: apps/io.ox/calendar/util.js module:io.ox/calendar
=======
#: apps/io.ox/calendar/util.js
#: module:io.ox/calendar
msgid "%1$d Day"
msgid_plural "%1$d Days"
msgstr[0] ""
msgstr[1] ""

#: apps/io.ox/calendar/util.js
#: module:io.ox/calendar
>>>>>>> 870ec1a2
msgid "%1$d Week"
msgid_plural "%1$d Weeks"
msgstr[0] ""
msgstr[1] ""

<<<<<<< HEAD
#: apps/io.ox/core/attachments/view.js module:io.ox/core
msgid "%1$d attachment"
msgid_plural "%1$d attachments"
msgstr[0] "%1$d хавсралт%1$d хавсралтууд"
msgstr[1] ""

#. %1$d and %2$d are both numbers; usually > 100; never singular
#: apps/io.ox/contacts/addressbook/popup.js module:io.ox/contacts
msgid "%1$d contacts found. This list is limited to %2$d items."
msgstr ""

#. estimated upload duration
#: apps/io.ox/files/upload/main.js module:io.ox/files
msgid "%1$d day"
msgid_plural "%1$d days"
msgstr[0] ""
msgstr[1] ""

#. General duration (nominative case): X days, Y hours and Z minutes
#. %1$d is the number of days
#. %2$s is the text for the remainder of the last day
#: apps/io.ox/core/date.js module:io.ox/core
#, c-format
msgid "%1$d day, %2$s"
msgid_plural "%1$d days, %2$s"
msgstr[0] ""
msgstr[1] ""

#. Reminder (objective case): in X days, Y hours and Z minutes
#. %1$d is the number of days
#. %2$s is the text for the remainder of the last day
#: apps/io.ox/core/date.js module:io.ox/core
#, c-format
msgctxt "in"
msgid "%1$d day, %2$s"
msgid_plural "%1$d days, %2$s"
msgstr[0] ""
msgstr[1] ""

#: apps/plugins/portal/recentfiles/register.js module:plugins/portal
msgid "%1$d files has been changed recently"
msgstr ""

#. estimated upload duration
#: apps/io.ox/files/upload/main.js module:io.ox/files
msgid "%1$d hour"
msgid_plural "%1$d hours"
msgstr[0] ""
msgstr[1] ""

#. General duration (nominative case): X hours and Y minutes
#. %1$d is the number of hours
#. %2$s is the text for the remainder of the last hour
#: apps/io.ox/core/date.js module:io.ox/core
#, c-format
msgid "%1$d hour and %2$s"
msgid_plural "%1$d hours and %2$s"
msgstr[0] ""
msgstr[1] ""

#. Reminder (objective case): in X hours and Y minutes
#. %1$d is the number of hours
#. %2$s is the text for the remainder of the last hour
#: apps/io.ox/core/date.js module:io.ox/core
#, c-format
msgctxt "in"
msgid "%1$d hour and %2$s"
msgid_plural "%1$d hours and %2$s"
msgstr[0] ""
msgstr[1] ""

#. %1$d is the number of members
#: apps/plugins/administration/groups/settings/pane.js module:io.ox/core
msgid "%1$d member"
msgid_plural "%1$d members"
msgstr[0] ""
msgstr[1] ""

#: apps/io.ox/mail/threadview.js module:io.ox/mail
msgid "%1$d messages in this conversation"
msgstr ""

#: apps/io.ox/mail/main.js module:io.ox/mail
msgid "%1$d messages selected"
msgstr ""

#. estimated upload duration
#: apps/io.ox/files/upload/main.js module:io.ox/files
msgid "%1$d minute"
msgid_plural "%1$d minutes"
msgstr[0] ""
msgstr[1] ""

#. text of a viewer slide caption
#. Example result: "1 of 10"
#. %1$d is the slide index of the current
#. %2$d is the total slide count
#. text of a presentation slide caption
#: apps/io.ox/core/viewer/views/displayerview.js module:io.ox/core
#: apps/io.ox/presenter/views/presentationview.js module:io.ox/presenter
msgid "%1$d of %2$d"
msgstr ""

#. estimated upload duration
#: apps/io.ox/files/upload/main.js module:io.ox/files
msgid "%1$d second"
msgid_plural "%1$d seconds"
msgstr[0] ""
msgstr[1] ""

#. This is a short version of "x messages selected", will be used in mobile mail list view
#: apps/io.ox/mail/main.js module:io.ox/mail
msgid "%1$d selected"
msgstr ""

#. %1$d number of notifications
#: apps/plugins/notifications/mail/register.js module:plugins/notifications
msgid "%1$d unread mails"
msgstr ""

#. estimated upload duration
#: apps/io.ox/files/upload/main.js module:io.ox/files
msgid "%1$d week"
msgid_plural "%1$d weeks"
msgstr[0] ""
msgstr[1] ""

#. Format of addresses
#. %1$s is the street
#. %2$s is the postal code
#. %3$s is the city
#. %4$s is the state
#. %5$s is the country
#: apps/io.ox/contacts/edit/view-form.js module:io.ox/contacts
#: apps/io.ox/contacts/view-detail.js apps/plugins/halo/xing/register.js
#: module:plugins/portal
msgid ""
"%1$s\n"
"%2$s %3$s\n"
"%4$s\n"
"%5$s"
msgstr ""

#: apps/io.ox/settings/main.js module:io.ox/core
msgid "%1$s %2$s"
msgstr ""

#. Name in mail addresses
#. %1$s is the first name
#. %2$s is the last name
#: apps/io.ox/contacts/util.js module:io.ox/contacts
msgctxt "mail address"
msgid "%1$s %2$s"
msgstr ""

#. Title of the browser window
#. %1$s is the name of the page, e.g. OX App Suite
#. %2$s is the title of the active app, e.g. Calendar
#: apps/io.ox/core/desktop.js module:io.ox/core
msgctxt "window title"
msgid "%1$s %2$s"
msgstr ""

#. %1$s Appointment title
#. %2$s Appointment date
#. %3$s Appointment time
#. %4$s Appointment location
#. %5$s Appointment Organizer
#: apps/plugins/notifications/calendar/register.js
#: module:plugins/notifications
#, c-format
msgid "%1$s %2$s %3$s %4$s %5$s."
msgstr ""

#. %1$s Appointment title
#. %2$s Appointment date
#. %3$s Appointment time
#. %4$s Appointment location
#: apps/io.ox/core/tk/reminder-util.js module:io.ox/core
#, c-format
msgid "%1$s %2$s %3$s %4$s."
msgstr ""

#. %1$s task title
#. %2$s task end date
#. %3$s task status
#: apps/io.ox/core/tk/reminder-util.js module:io.ox/core
#: apps/plugins/notifications/tasks/register.js module:plugins/notifications
#, c-format
msgid "%1$s %2$s %3$s."
msgstr ""

#. %1$s task title
#. %2$s task end date
#: apps/plugins/notifications/tasks/register.js module:plugins/notifications
#, c-format
msgid "%1$s %2$s."
msgstr ""

#. add confirmation status behind appointment title
#. %1$s = apppintment title
#: apps/io.ox/calendar/month/view.js module:io.ox/calendar
#: apps/io.ox/calendar/week/view.js
#, c-format
msgid "%1$s (Tentative)"
msgstr ""

#. %1$s is the employee position or status, e.g. student
#. %2$s is the employer name, e.g. University of Meinerzhagen-Valbert
#: apps/plugins/halo/xing/register.js module:plugins/portal
msgid "%1$s at %2$s"
msgstr ""

#. We do not know the gender of the user and therefore, it is impossible to write e.g. '%1$s changed her status'.
#. But you could use '%1$s changes his/her status' depending on the language.
#. %1$s the name of the user which changed his/her status
#: apps/plugins/portal/xing/activities.js module:plugins/portal
#, fuzzy
#| msgid "Change status"
msgid "%1$s changed the status:"
msgstr "Статус өөрчлөх"

#. %1$s progress of currently uploaded files in percent
#: apps/io.ox/files/upload/main.js module:io.ox/files
#: apps/io.ox/files/upload/view.js
msgid "%1$s completed"
msgstr ""

#: apps/plugins/portal/xing/activities.js module:plugins/portal
msgid "%1$s has a new contact:"
msgstr ""

#. message text of a presentation end alert
#. %1$d is the presenter name
#: apps/io.ox/presenter/views/notification.js module:io.ox/presenter
msgid "%1$s has ended the presentation."
msgstr ""

#: apps/plugins/portal/xing/activities.js module:plugins/portal
msgid "%1$s has new contacts:"
msgstr ""

#. message text of of a presentation start alert
#. %1$d is the presenter name
#: apps/io.ox/presenter/views/notification.js module:io.ox/presenter
msgid "%1$s has started the presentation."
msgstr ""

#: apps/plugins/portal/linkedIn/register.js module:plugins/portal
msgid "%1$s is a new contact"
msgstr ""

#: apps/plugins/portal/linkedIn/register.js module:plugins/portal
msgid "%1$s is now connected with %2$s"
msgstr ""

#. number of selected item
#. %1$s is the number surrounded by a tag
#: apps/io.ox/core/commons.js module:io.ox/core
msgid "%1$s item selected"
msgid_plural "%1$s items selected"
msgstr[0] ""
msgstr[1] ""

#. %1$s is the storagespace in use
#. %2$s is the max storagespace
#: apps/io.ox/backbone/mini-views/quota.js module:io.ox/core
#, c-format
msgid "%1$s of %2$s"
msgstr ""

#: apps/plugins/portal/xing/activities.js module:plugins/portal
msgid "%1$s posted a link:"
msgstr ""

#: apps/plugins/portal/xing/activities.js module:plugins/portal
msgid "%1$s posted a new activity:"
msgstr ""

#: apps/plugins/portal/xing/activities.js module:plugins/portal
msgid "%1$s recommends this link:"
msgstr ""

#. date intervals for screenreaders
#. please keep the 'to' do not use dashes here because this text will be spoken by the screenreaders
#. %1$s is the start date
#. %2$s is the end date
#: apps/io.ox/calendar/util.js module:io.ox/calendar
#, c-format
msgid "%1$s to %2$s"
msgstr ""

#. We do not know the gender of the user and therefore, it is impossible to write e.g. '%1$s changed her profile:'.
#. But you could use '%1$s changes his/her profile:' depending on the language.
#. %1$s the name of the user which changed his/her profile
#: apps/plugins/portal/xing/activities.js module:plugins/portal
msgid "%1$s updated the profile:"
msgstr ""

#: apps/plugins/portal/xing/activities.js module:plugins/portal
msgid "%1$s updated their profile:"
msgstr ""

#: apps/io.ox/mail/settings/signatures/settings/pane.js module:io.ox/mail
msgid "%1$s, %2$s"
msgstr ""

#. %1$s is the folder owner
#. %2$s is the folder title
#: apps/io.ox/core/folder/api.js module:io.ox/core
msgid "%1$s: %2$s"
msgstr ""

#. Name without title
#. %1$s is the first name
#. %2$s is the last name
#: apps/io.ox/contacts/util.js module:io.ox/contacts
msgid "%2$s, %1$s"
msgstr ""

#. Name with title
#. %1$s is the first name
#. %2$s is the last name
#. %3$s is the title
#: apps/io.ox/contacts/util.js module:io.ox/contacts
msgid "%3$s %2$s, %1$s"
msgstr ""

#. General duration (nominative case): X days
#. %d is the number of days
#: apps/io.ox/calendar/util.js module:io.ox/calendar apps/io.ox/core/date.js
#: module:io.ox/core
#, c-format
msgid "%d day"
msgid_plural "%d days"
msgstr[0] ""
msgstr[1] ""

#. Reminder (objective case): in X days
#. %d is the number of days
#: apps/io.ox/core/date.js module:io.ox/core
#, c-format
msgctxt "in"
msgid "%d day"
msgid_plural "%d days"
msgstr[0] ""
msgstr[1] ""

#. General duration (nominative case): X hours
#. %d is the number of hours
#: apps/io.ox/core/date.js module:io.ox/core
#, c-format
msgid "%d hour"
msgid_plural "%d hours"
msgstr[0] ""
msgstr[1] ""

#. Reminder (objective case): in X hours
#. %d is the number of hours
#: apps/io.ox/core/date.js module:io.ox/core
#, c-format
msgctxt "in"
msgid "%d hour"
msgid_plural "%d hours"
msgstr[0] ""
msgstr[1] ""

#. General duration (nominative case): X minutes
#. %d is the number of minutes
#: apps/io.ox/calendar/settings/pane.js module:io.ox/calendar
#: apps/io.ox/core/date.js module:io.ox/core
#, c-format
msgid "%d minute"
msgid_plural "%d minutes"
msgstr[0] ""
msgstr[1] ""

#. Reminder (objective case): in X minutes
#. %d is the number of minutes
#: apps/io.ox/core/date.js module:io.ox/core
#, c-format
msgctxt "in"
msgid "%d minute"
msgid_plural "%d minutes"
msgstr[0] ""
msgstr[1] ""

#. General duration (nominative case): X weeks
#. %d is the number of weeks
#: apps/io.ox/core/date.js module:io.ox/core
#, c-format
msgid "%d week"
msgid_plural "%d weeks"
msgstr[0] ""
msgstr[1] ""

#. Reminder (objective case): in X weeks
#. %d is the number of weeks
#: apps/io.ox/core/date.js module:io.ox/core
#, c-format
msgctxt "in"
msgid "%d week"
msgid_plural "%d weeks"
msgstr[0] ""
msgstr[1] ""

#: apps/io.ox/core/settings/downloads/pane.js module:io.ox/core
msgid "%s client for Android"
msgstr ""

#: apps/io.ox/core/settings/downloads/pane.js module:io.ox/core
msgid "%s client for Mac OS"
msgstr ""

#: apps/io.ox/core/settings/downloads/pane.js module:io.ox/core
msgid "%s client for Windows"
msgstr ""

#: apps/io.ox/core/settings/downloads/pane.js module:io.ox/core
msgid "%s client for Windows (Installation via the OX Updater)"
msgstr ""

#: apps/io.ox/core/settings/downloads/pane.js module:io.ox/core
msgid "%s client for iOS"
msgstr ""

#: apps/plugins/portal/oxdriveclients/register.js module:plugins/portal
msgid "%s is also available for other platforms:"
msgstr ""

#: apps/io.ox/files/share/permissions.js module:io.ox/core
msgid "(Read and write)"
msgstr ""

#: apps/io.ox/files/share/permissions.js module:io.ox/core
msgid "(Read only)"
msgstr ""

#: apps/io.ox/files/share/permissions.js module:io.ox/core
msgid "(Read, write, and delete)"
msgstr ""

#: apps/plugins/portal/recentfiles/register.js module:plugins/portal
msgid "1 file has been changed recently"
msgstr ""

#: apps/io.ox/core/tk/list-dnd.js module:io.ox/core
#: apps/io.ox/core/tk/selection.js
msgid "1 item"
msgid_plural "%1$d items"
msgstr[0] ""
msgstr[1] ""

#: apps/io.ox/mail/settings/pane.js module:io.ox/mail
msgid "1 minute"
msgstr ""

#: apps/io.ox/core/settings/pane.js module:io.ox/core
#: apps/io.ox/mail/settings/pane.js module:io.ox/mail
msgid "10 minutes"
msgstr ""

#. Quota maxed out; 100%
#: apps/io.ox/backbone/mini-views/quota.js module:io.ox/core
msgid "100%"
msgstr ""

#: apps/io.ox/core/settings/pane.js module:io.ox/core
msgid "15 minutes"
msgstr ""

#: apps/io.ox/mail/settings/pane.js module:io.ox/mail
msgid "3 minutes"
msgstr ""

#: apps/io.ox/core/settings/pane.js module:io.ox/core
msgid "30 minutes"
msgstr ""

#: apps/io.ox/core/settings/pane.js module:io.ox/core
#: apps/io.ox/mail/settings/pane.js module:io.ox/mail
msgid "5 minutes"
msgstr ""

#: apps/io.ox/presenter/errormessages.js module:io.ox/presenter
msgid ""
"A general error occurred. Please try to reload the document. In case this "
"does not help, please contact your system administrator."
msgstr ""

#: apps/io.ox/presenter/errormessages.js module:io.ox/presenter
msgid ""
"A general file storage error occurred. Please try to reload the document. In "
"case this does not help, please contact your system administrator."
msgstr ""

#: apps/io.ox/presenter/errormessages.js module:io.ox/presenter
#, fuzzy
#| msgid "An error occurred. Please try again."
msgid ""
"A general network error occurred. Please contact your system administrator."
msgstr "Алдаа. Дахин оролдоно уу"

#: apps/io.ox/presenter/errormessages.js module:io.ox/presenter
msgid ""
"A general network error occurred. Please try to reload the document. In case "
"this does not help, please contact your system administrator."
msgstr ""

#: apps/io.ox/core/folder/actions/add.js module:io.ox/core
msgid ""
"A public folder is used for content that is of common interest for all "
"users. To allow other users to read or edit the contents, you have to set "
"the respective permissions for the public folder."
msgstr ""

#. read receipt; German "Lesebestätigung"
#: apps/io.ox/mail/common-extensions.js module:io.ox/mail
msgid "A read receipt has been sent"
msgstr ""

#: apps/io.ox/core/sub/settings/pane.js module:io.ox/core/sub
msgid ""
"A refresh takes some time, so please be patient, while the refresh runs in "
"the background. Only one refresh per subscription and per session is allowed."
msgstr ""

#: apps/io.ox/tasks/actions/doneUndone.js module:io.ox/tasks
msgid "A severe error occurred!"
msgstr ""

#: apps/io.ox/core/main.js module:io.ox/core
msgid "About"
msgstr ""

#: apps/io.ox/calendar/edit/extensions.js module:io.ox/calendar/edit/main
#: apps/io.ox/calendar/util.js module:io.ox/calendar
msgid "Absent"
msgstr "Байхгүй /эзгүй/"

#: apps/io.ox/calendar/actions/acceptdeny.js module:io.ox/calendar
#: apps/io.ox/calendar/invitations/register.js module:io.ox/calendar/main
#: apps/plugins/portal/xing/register.js module:plugins/portal
msgid "Accept"
msgstr "Зөвшөөрөх"

#: apps/plugins/notifications/calendar/register.js
#: module:plugins/notifications
msgid "Accept / Decline"
msgstr ""

#: apps/io.ox/calendar/invitations/register.js module:io.ox/calendar/main
msgid "Accept changes"
msgstr "Өөрчлөлтийг зөвшөөрөх"

#: apps/plugins/notifications/calendar/register.js
#: module:plugins/notifications apps/plugins/notifications/tasks/register.js
msgid "Accept invitation"
msgstr ""

#: apps/plugins/notifications/tasks/register.js module:plugins/notifications
msgid "Accept/Decline"
msgstr ""

#: apps/io.ox/calendar/print.js module:io.ox/calendar
#: apps/io.ox/tasks/print.js module:io.ox/tasks
msgid "Accepted"
msgstr ""

#: apps/io.ox/files/guidance/main.js module:io.ox/files
msgctxt "help"
msgid "Accessing Files with WebDAV"
msgstr ""

#: apps/io.ox/core/folder/api.js module:io.ox/core
msgid "Accessing global address book is not permitted"
msgstr ""

#: apps/io.ox/core/sub/subscriptions.js module:io.ox/core/sub
#: apps/plugins/portal/mail/register.js module:plugins/portal
msgid "Account"
msgstr ""

#: apps/io.ox/oauth/settings.js module:io.ox/settings
msgid "Account Settings"
msgstr ""

#: apps/io.ox/mail/accounts/settings.js module:io.ox/mail/accounts/settings
#: apps/io.ox/oauth/keychain.js module:io.ox/core
msgid "Account added successfully"
msgstr ""

#: apps/io.ox/oauth/keychain.js module:io.ox/core
msgid "Account could not be added"
msgstr ""

#: apps/io.ox/mail/accounts/view-form.js module:io.ox/settings
msgid "Account name"
msgstr ""

#: apps/io.ox/mail/accounts/view-form.js module:io.ox/settings
msgid "Account settings"
msgstr ""

#: apps/io.ox/mail/accounts/settings.js module:io.ox/mail/accounts/settings
msgid ""
"Account settings could not be saved. Please take a look at the annotations "
"in the form. "
msgstr ""

#: apps/io.ox/mail/accounts/view-form.js module:io.ox/settings
msgid "Account updated"
msgstr ""

#: apps/io.ox/find/extensions-api.js module:io.ox/core
#: apps/io.ox/settings/accounts/settings/pane.js
#: module:io.ox/settings/accounts apps/io.ox/settings/main.js
msgid "Accounts"
msgstr ""

#: apps/io.ox/calendar/mobile-toolbar-actions.js module:io.ox/calendar
#: apps/io.ox/contacts/mobile-toolbar-actions.js module:io.ox/mail
#: apps/io.ox/core/extPatterns/links.js module:io.ox/core
#: apps/io.ox/files/mobile-toolbar-actions.js
#: apps/io.ox/files/share/permissions.js apps/io.ox/mail/detail/view.js
#: apps/io.ox/mail/mailfilter/settings/filter/view-form.js
#: module:io.ox/settings apps/io.ox/mail/mobile-toolbar-actions.js
#: apps/io.ox/tasks/mobile-toolbar-actions.js module:io.ox/tasks
msgid "Actions"
msgstr "Үйлдлүүд"

#. screenreader label for main toolbar
#: apps/io.ox/backbone/mini-views/toolbar.js module:io.ox/core
msgid "Actions. Use cursor keys to navigate."
msgstr ""

#: apps/io.ox/tasks/edit/view-template.js module:io.ox/tasks/edit
#: apps/io.ox/tasks/print.js module:io.ox/tasks
#: apps/io.ox/tasks/view-detail.js
msgid "Actual costs"
msgstr ""

#: apps/io.ox/tasks/edit/view-template.js module:io.ox/tasks/edit
#: apps/io.ox/tasks/print.js module:io.ox/tasks
#: apps/io.ox/tasks/view-detail.js
msgid "Actual duration in minutes"
msgstr ""

#: apps/io.ox/calendar/settings/timezones/favorite-view.js
#: module:io.ox/calendar apps/io.ox/core/folder/actions/add.js
#: module:io.ox/core apps/io.ox/mail/accounts/settings.js
#: module:io.ox/mail/accounts/settings apps/io.ox/mail/compose/extensions.js
#: module:io.ox/mail
msgid "Add"
msgstr ""

#. %1$s is the account name like Dropbox, Google Drive, or OneDrive
#: apps/io.ox/files/actions/add-storage-account.js module:io.ox/files
msgid "Add %1$s account"
msgstr ""

#: apps/io.ox/core/viewer/views/sidebar/filedescriptionview.js
#: module:io.ox/core/viewer
msgid "Add a description"
msgstr ""

#: apps/io.ox/settings/accounts/settings/pane.js
#: module:io.ox/settings/accounts
msgid "Add account"
msgstr ""

#: apps/io.ox/mail/mailfilter/settings/filter/view-form.js
#: module:io.ox/settings
msgid "Add action"
msgstr ""

#: apps/io.ox/core/folder/actions/add.js module:io.ox/core
msgid "Add as public calendar"
msgstr ""

#: apps/io.ox/core/folder/actions/add.js module:io.ox/core
msgid "Add as public folder"
msgstr ""

#: apps/io.ox/core/tk/attachments.js module:io.ox/core
#: apps/io.ox/mail/compose/extensions.js module:io.ox/mail
msgid "Add attachments"
msgstr ""

#: apps/io.ox/mail/mailfilter/settings/filter/view-form.js
#: module:io.ox/settings
msgid "Add condition"
msgstr ""

#: apps/io.ox/contacts/actions.js module:io.ox/contacts
#: apps/io.ox/contacts/distrib/create-dist-view.js
msgid "Add contact"
msgstr ""

#: apps/io.ox/contacts/actions.js module:io.ox/contacts
msgid "Add distribution list"
msgstr ""

#: apps/io.ox/files/filepicker.js module:io.ox/files
msgid "Add files"
msgstr ""

#: apps/io.ox/core/tk/attachments.js module:io.ox/core
#: apps/io.ox/mail/compose/extensions.js module:io.ox/mail
msgid "Add from Drive"
msgstr ""

#: apps/io.ox/files/actions.js module:io.ox/files
#: apps/io.ox/mail/compose/extensions.js module:io.ox/mail
msgid "Add local file"
msgstr ""

#: apps/io.ox/core/folder/extensions.js module:io.ox/core
#: apps/io.ox/mail/accounts/settings.js module:io.ox/mail/accounts/settings
#: apps/io.ox/mail/folderview-extensions.js module:io.ox/mail
msgid "Add mail account"
msgstr ""

#: apps/io.ox/core/sub/subscriptions.js module:io.ox/core/sub
msgid "Add new account"
msgstr ""

#: apps/io.ox/core/folder/actions/add.js module:io.ox/core
#: apps/io.ox/core/folder/extensions.js
msgid "Add new calendar"
msgstr ""

#: apps/io.ox/core/folder/actions/add.js module:io.ox/core
#: apps/io.ox/core/folder/contextmenu.js apps/io.ox/core/folder/extensions.js
#: apps/io.ox/files/actions.js module:io.ox/files
msgid "Add new folder"
msgstr ""

#: apps/io.ox/core/sub/subscriptions.js module:io.ox/core/sub
msgid "Add new folder for this subscription"
msgstr ""

#: apps/io.ox/calendar/invitations/register.js module:io.ox/calendar/main
msgid "Add new participant"
msgstr "Шинэ оролцогчийг нэмэх"

#: apps/io.ox/mail/mailfilter/settings/filter.js module:io.ox/mail
msgid "Add new rule"
msgstr ""

#: apps/io.ox/mail/settings/signatures/settings/pane.js module:io.ox/mail
msgid "Add new signature"
msgstr ""

#. Please translate like "take a note", "Notiz" in German, for example.
#. more like "to notice" than "to notify".
#: apps/io.ox/files/actions.js module:io.ox/files
msgid "Add note"
msgstr ""

#: apps/plugins/xing/main.js module:plugins/portal
msgid "Add on %s"
msgstr ""

#: apps/io.ox/participants/add.js module:io.ox/core
msgid "Add participant/resource"
msgstr "Оролцогч/эх үүсвэрийг нэмэх"

#: apps/io.ox/files/share/permissions.js module:io.ox/core
msgid "Add people"
msgstr ""

#: apps/io.ox/files/share/wizard.js module:io.ox/files
msgid "Add recipients ..."
msgstr ""

#: apps/io.ox/mail/settings/signatures/settings/pane.js module:io.ox/mail
msgid "Add signature"
msgstr ""

#: apps/io.ox/mail/settings/signatures/settings/pane.js module:io.ox/mail
msgid "Add signature above quoted text"
msgstr ""

#: apps/io.ox/mail/settings/signatures/settings/pane.js module:io.ox/mail
msgid "Add signature below quoted text"
msgstr ""

#: apps/io.ox/core/folder/extensions.js module:io.ox/core
#: apps/io.ox/files/actions/add-storage-account.js module:io.ox/files
msgid "Add storage account"
msgstr ""

#: apps/io.ox/mail/compose/actions/send.js module:io.ox/mail
msgid "Add subject"
msgstr ""

#: apps/io.ox/calendar/settings/timezones/favorite-view.js
#: module:io.ox/calendar
msgid "Add timezone"
msgstr ""

#: apps/io.ox/contacts/actions.js module:io.ox/contacts
#: apps/io.ox/mail/actions.js module:io.ox/mail
msgid "Add to address book"
msgstr ""

#: apps/io.ox/mail/actions.js module:io.ox/mail
msgid "Add to calendar"
msgstr ""

#: apps/io.ox/core/folder/favorites.js module:io.ox/core
msgid "Add to favorites"
msgstr ""

#: apps/io.ox/contacts/actions.js module:io.ox/contacts
#: apps/io.ox/contacts/toolbar.js apps/io.ox/core/viewer/views/toolbarview.js
#: module:io.ox/core apps/io.ox/files/actions.js module:io.ox/files
#: apps/io.ox/files/toolbar.js apps/io.ox/mail/actions.js module:io.ox/mail
#: apps/io.ox/mail/toolbar.js
msgid "Add to portal"
msgstr ""

#: apps/io.ox/core/permissions/permissions.js module:io.ox/core
msgid "Add user/group"
msgstr ""

#: apps/io.ox/portal/settings/pane.js module:io.ox/portal
msgid "Add widget"
msgstr ""

#. %1$s is social media name, e.g. Facebook
#: apps/io.ox/portal/main.js module:io.ox/portal
msgid "Add your %1$s account"
msgstr ""

#: apps/plugins/portal/linkedIn/register.js module:plugins/portal
#: apps/plugins/portal/twitter/register.js
msgid "Add your account"
msgstr ""

#: apps/io.ox/calendar/invitations/register.js module:io.ox/calendar/main
msgid "Added the new participant"
msgstr ""

#: apps/io.ox/mail/settings/pane.js module:io.ox/mail
msgid "Additional settings"
msgstr ""

#: apps/io.ox/contacts/settings/pane.js module:io.ox/contacts
#: apps/io.ox/mail/detail/links.js module:io.ox/mail
msgid "Address Book"
msgstr "Хаягийн дэвтэр"

#: apps/io.ox/core/main.js module:io.ox/core apps/io.ox/launchpad/main.js
#: apps/io.ox/search/view-template.js
msgctxt "app"
msgid "Address Book"
msgstr ""

#: apps/io.ox/contacts/model.js module:io.ox/contacts
msgid "Address Business"
msgstr "Компанийн хаяг"

#: apps/io.ox/contacts/model.js module:io.ox/contacts
msgid "Address Home"
msgstr "Гэрийн хаяг"

#: apps/io.ox/contacts/model.js module:io.ox/contacts
msgid "Address Other"
msgstr "Хаяг бусад"

#: apps/io.ox/files/util.js module:io.ox/files
msgid "Adjust"
msgstr ""

#: apps/io.ox/tasks/common-extensions.js module:io.ox/tasks
msgid "Adjust start date"
msgstr ""

#: apps/io.ox/files/share/permissions.js module:io.ox/core
msgid "Administrative role"
msgstr ""

#. Role: all permissions
#. object permissions - admin role
#: apps/io.ox/core/permissions/permissions.js module:io.ox/core
#: apps/io.ox/files/share/permissions.js
msgid "Administrator"
msgstr ""

#: apps/io.ox/files/view-options.js module:io.ox/files
#: apps/io.ox/find/extensions-api.js module:io.ox/core
#: apps/io.ox/find/manager/value-model.js
msgid "All"
msgstr ""

#. Emojis of SoftBank set.
#. Japanese: 全絵文字
#: apps/io.ox/emoji/categories.js module:io.ox/mail/emoji
msgid "All Emoji"
msgstr ""

#: apps/io.ox/find/extensions-api.js module:io.ox/core
msgid "All Folders"
msgstr ""

#: apps/io.ox/contacts/view-detail.js module:io.ox/contacts
#: apps/io.ox/core/tk/attachments.js module:io.ox/core
#: apps/io.ox/tasks/view-detail.js module:io.ox/tasks
msgid "All attachments"
msgstr "Бүх хавсралтууд"

#: apps/io.ox/calendar/edit/extensions.js module:io.ox/calendar/edit/main
#: apps/io.ox/tasks/edit/view-template.js module:io.ox/tasks/edit
msgid "All day"
msgstr "Бүтэн өдөр"

#: apps/io.ox/files/view-options.js module:io.ox/files
msgid "All files"
msgstr ""

#: apps/io.ox/core/folder/actions/common.js module:io.ox/core
#, fuzzy
#| msgid "Changes have been saved"
msgid "All files have been deleted"
msgstr "Өөрчлөлтүүдийг хадгалав"

#: apps/io.ox/search/facets/extensions.js module:io.ox/core
msgid "All folders"
msgstr ""

#: apps/io.ox/core/folder/actions/common.js module:io.ox/core
#, fuzzy
#| msgid "Changes have been saved"
msgid "All messages have been deleted"
msgstr "Өөрчлөлтүүдийг хадгалав"

#: apps/io.ox/core/folder/actions/archive.js module:io.ox/core
msgid "All messages older than %1$d days will be moved to the archive folder"
msgstr ""

#: apps/io.ox/core/folder/api.js module:io.ox/core
msgid "All my appointments"
msgstr ""

#: apps/io.ox/backbone/mini-views/timezonepicker.js module:io.ox/core
msgid "All timezones"
msgstr ""

#: apps/io.ox/mail/settings/pane.js module:io.ox/mail
msgid "Allow html formatted emails"
msgstr ""

#: apps/io.ox/mail/settings/pane.js module:io.ox/mail
msgid "Allow pre-loading of externally linked images"
msgstr ""

#: apps/io.ox/mail/settings/pane.js module:io.ox/mail
msgid "Always add the following recipient to blind carbon copy (BCC)"
msgstr ""

#: apps/io.ox/core/viewer/views/types/documentview.js module:io.ox/core
#: apps/io.ox/presenter/errormessages.js module:io.ox/presenter
msgid "An error occurred converting the document so it cannot be displayed."
msgstr ""

#: apps/io.ox/presenter/errormessages.js module:io.ox/presenter
msgid "An error occurred loading the document so it cannot be displayed."
msgstr ""

#: apps/io.ox/portal/main.js module:io.ox/portal
msgid "An error occurred."
msgstr ""

#: apps/io.ox/calendar/detail/main.js module:io.ox/calendar
#: apps/io.ox/calendar/week/perspective.js
msgid "An error occurred. Please try again."
msgstr "Алдаа. Дахин оролдоно уу"

#: apps/io.ox/core/tk/iframe.js module:io.ox/core/tk/iframe
#, fuzzy
#| msgid "An error occurred. Please try again."
msgid "An error occurred. There is no valid token available."
msgstr "Алдаа. Дахин оролдоно уу"

#: apps/plugins/portal/twitter/register.js module:plugins/portal
#: apps/plugins/portal/twitter/util.js
msgid "An internal error occurred"
msgstr ""

#. generic error message
#: apps/io.ox/core/http_errors.js module:io.ox/core
msgid "An unknown error occurred"
msgstr ""

#: apps/io.ox/contacts/model.js module:io.ox/contacts
msgid "Anniversary"
msgstr ""

#: apps/io.ox/mail/mailfilter/settings/filter/view-form.js
#: module:io.ox/settings
msgid "Any recipient"
msgstr ""

#: apps/io.ox/onboarding/clients/extensions.js module:io.ox/core/onboarding
msgid "App Store"
msgstr ""

#: apps/io.ox/mail/settings/pane.js module:io.ox/mail
msgid "Append vCard"
msgstr ""

#: apps/io.ox/contacts/settings/pane.js module:io.ox/contacts
#: apps/io.ox/contacts/view-detail.js
msgid "Apple Maps"
msgstr ""

#: apps/io.ox/core/desktop.js module:io.ox/core
msgid "Application Toolbar"
msgstr ""

#: apps/io.ox/mail/main.js module:io.ox/mail apps/io.ox/settings/main.js
#: module:io.ox/core
msgid "Application may not work as expected until this problem is solved."
msgstr ""

#: apps/io.ox/core/main.js module:io.ox/core
msgid "Applications"
msgstr ""

#: apps/io.ox/core/permissions/permissions.js module:io.ox/core
msgid "Apply role"
msgstr ""

#: apps/io.ox/mail/mailfilter/settings/filter/view-form.js
#: module:io.ox/settings
msgid "Apply rule if all conditions are met"
msgstr ""

#: apps/io.ox/mail/mailfilter/settings/filter/view-form.js
#: module:io.ox/settings
msgid "Apply rule if any condition is met."
msgstr ""

#: apps/io.ox/core/permissions/permissions.js module:io.ox/core
#: apps/io.ox/files/share/permissions.js
msgid "Apply to all subfolders"
msgstr ""

#: apps/io.ox/calendar/actions/acceptdeny.js module:io.ox/calendar
#: apps/io.ox/calendar/actions/edit.js apps/io.ox/calendar/edit/main.js
#: module:io.ox/calendar/edit/main apps/io.ox/calendar/view-detail.js
#: apps/io.ox/calendar/week/perspective.js apps/io.ox/mail/detail/links.js
#: module:io.ox/mail
msgid "Appointment"
msgstr "Уулзалт"

#: apps/io.ox/calendar/detail/main.js module:io.ox/calendar
#: apps/io.ox/calendar/list/perspective.js
#: apps/io.ox/calendar/month/perspective.js
#: apps/io.ox/calendar/week/perspective.js
msgid "Appointment Details"
msgstr "Уулзалтын дэлгэрэнгүй"

#. Invitations (notifications) about appointments
#: apps/plugins/notifications/calendar/register.js
#: module:plugins/notifications
msgid "Appointment invitations"
msgstr ""

#: apps/io.ox/calendar/month/perspective.js module:io.ox/calendar
#: apps/io.ox/calendar/week/perspective.js
msgid "Appointment list"
msgstr ""

#. Reminders (notifications) about appointments
#: apps/plugins/notifications/calendar/register.js
#: module:plugins/notifications
msgid "Appointment reminders"
msgstr ""

#: apps/plugins/portal/calendar/register.js module:plugins/portal
msgid "Appointments"
msgstr ""

#: apps/io.ox/calendar/actions/create.js module:io.ox/calendar
msgid "Appointments in shared calendars"
msgstr "Дундын хуанли дах болзоонууд"

#: apps/io.ox/settings/apps/settings/pane.js module:io.ox/core
msgid "Approved:"
msgstr ""

#: apps/io.ox/core/sub/subscriptions.js module:io.ox/core/sub
msgid "Approximate Duration for Subscriptions"
msgstr ""

#: apps/io.ox/calendar/edit/recurrence-view.js module:io.ox/calendar/edit/main
msgid "April"
msgstr "4 сар"

#. Archive folder
#: apps/io.ox/mail/accounts/view-form.js module:io.ox/settings
msgctxt "folder"
msgid "Archive"
msgstr ""

#. Verb: (to) archive messages
#: apps/io.ox/core/folder/actions/archive.js module:io.ox/core
#: apps/io.ox/core/folder/contextmenu.js apps/io.ox/mail/actions.js
#: module:io.ox/mail apps/io.ox/mail/mobile-toolbar-actions.js
#: apps/io.ox/mail/toolbar.js
msgctxt "verb"
msgid "Archive"
msgstr ""

#: apps/io.ox/core/folder/actions/archive.js module:io.ox/core
msgid "Archive messages"
msgstr ""

#. notification while archiving messages
#: apps/io.ox/core/folder/actions/archive.js module:io.ox/core
msgid "Archiving messages ..."
msgstr ""

#: apps/plugins/portal/twitter/util.js module:plugins/portal
msgid "Are you sure you want to delete this Tweet?"
msgstr ""

#. Auth type. Short for "Use same credentials as incoming mail server"
#: apps/io.ox/mail/accounts/view-form.js module:io.ox/settings
msgid "As incoming mail server"
msgstr ""

#: apps/io.ox/files/share/view-options.js module:io.ox/files
#: apps/io.ox/files/view-options.js apps/io.ox/mail/view-options.js
#: module:io.ox/mail apps/io.ox/tasks/main.js module:io.ox/tasks
msgid "Ascending"
msgstr ""

#: apps/io.ox/mail/settings/pane.js module:io.ox/mail
msgid "Ask for mailto link registration"
msgstr ""

#: apps/io.ox/contacts/model.js module:io.ox/contacts
msgid "Assistant"
msgstr "Туслах"

#: apps/io.ox/mail/compose/view.js module:io.ox/mail
msgid "Attach Vcard"
msgstr ""

#: apps/io.ox/mail/settings/pane.js module:io.ox/mail
msgid "Attachment"
msgstr ""

#: apps/io.ox/mail/actions/attachmentSave.js module:io.ox/mail
msgid "Attachment has been saved"
msgid_plural "Attachments have been saved"
msgstr[0] ""
msgstr[1] ""

#: apps/io.ox/calendar/edit/extensions.js module:io.ox/calendar/edit/main
#: apps/io.ox/calendar/view-detail.js module:io.ox/calendar
#: apps/io.ox/contacts/edit/view-form.js module:io.ox/contacts
#: apps/io.ox/mail/compose/extensions.js module:io.ox/mail
#: apps/io.ox/tasks/edit/view-template.js module:io.ox/tasks/edit
#: apps/io.ox/tasks/view-detail.js module:io.ox/tasks
msgid "Attachments"
msgstr "Хавсралтууд"

#: apps/io.ox/core/pim/actions.js module:io.ox/core
msgid "Attachments have been saved!"
msgstr ""

#: apps/io.ox/calendar/edit/recurrence-view.js module:io.ox/calendar/edit/main
msgid "August"
msgstr "8 сар"

#: apps/io.ox/mail/accounts/view-form.js module:io.ox/settings
msgid "Authentication"
=======
#. recurrence string
#: apps/io.ox/calendar/util.js
#: module:io.ox/calendar
msgid "work days"
msgstr ""

#. recurrence string
#. used to concatenate two weekdays, like Monday and Tuesday
#: apps/io.ox/calendar/util.js
#: module:io.ox/calendar
msgid "and"
msgstr ""

#: apps/io.ox/calendar/util.js
#: module:io.ox/calendar
msgid "Every day"
msgstr ""

#. recurrence string
#. %1$d: numeric
#: apps/io.ox/calendar/util.js
#: module:io.ox/calendar
msgid "Every %1$d days"
msgstr ""

#. recurrence string
#. %1$d: numeric
#: apps/io.ox/calendar/util.js
#: module:io.ox/calendar
msgid "Every %1$d weeks on all days"
msgstr ""

#. recurrence string
#: apps/io.ox/calendar/util.js
#: module:io.ox/calendar
msgid "On work days"
msgstr ""

#. recurrence string
#. %1$d: numeric
#: apps/io.ox/calendar/util.js
#: module:io.ox/calendar
msgid "Every %1$d weeks on work days"
msgstr ""

#. recurrence string
#. %1$s day string, e.g. "work days" or "Friday" or "Monday, Tuesday, Wednesday"
#: apps/io.ox/calendar/util.js
#: module:io.ox/calendar
msgid "Weekly on %1$s"
msgstr ""

#. recurrence string
#. %1$d: numeric
#. %2$s: day string, e.g. "Friday" or "Monday, Tuesday, Wednesday"
#: apps/io.ox/calendar/util.js
#: module:io.ox/calendar
msgid "Every %1$d weeks on %2$s"
msgstr ""

#. recurrence string
#. %1$d: numeric, day in month
#: apps/io.ox/calendar/util.js
#: module:io.ox/calendar
msgid "Monthly on day %1$d"
msgstr ""

#. recurrence string
#. %1$d: numeric, interval
#. %1$d: numeric, day in month
#: apps/io.ox/calendar/util.js
#: module:io.ox/calendar
msgid "Every %1$d months on day %2$d"
msgstr ""

#. recurrence string
#. %1$s: count string, e.g. first, second, or last
#. %2$s: day string, e.g. Monday
#: apps/io.ox/calendar/util.js
#: module:io.ox/calendar
msgid "Monthly on the %1$s %2$s"
msgstr ""

#. recurrence string
#. %1$d: numeric, interval
#. %2$s: count string, e.g. first, second, or last
#. %3$s: day string, e.g. Monday
#: apps/io.ox/calendar/util.js
#: module:io.ox/calendar
msgid "Every %1$d months on the %2$s %3$s"
msgstr ""

#. recurrence string
#. %1$s: Month nane, e.g. January
#. %2$d: Date, numeric, e.g. 29
#: apps/io.ox/calendar/util.js
#: module:io.ox/calendar
msgid "Yearly on %1$s %2$d"
msgstr ""

#. recurrence string
#. %1$d: interval, numeric
#. %2$s: Month nane, e.g. January
#. %3$d: Date, numeric, e.g. 29
#: apps/io.ox/calendar/util.js
#: module:io.ox/calendar
msgid "Every %1$d years on %2$s %3$d"
msgstr ""

#. recurrence string
#. %1$s: count string, e.g. first, second, or last
#. %2$s: day string, e.g. Monday
#. %3$s: month nane, e.g. January
#: apps/io.ox/calendar/util.js
#: module:io.ox/calendar
msgid "Yearly on the %1$s %2$s of %3$d"
msgstr ""

#. recurrence string
#. %1$d: interval, numeric
#. %2$s: count string, e.g. first, second, or last
#. %3$s: day string, e.g. Monday
#. %4$s: month nane, e.g. January
#: apps/io.ox/calendar/util.js
#: module:io.ox/calendar
msgid "Every %1$d years on the %2$s %3$s of %4$d"
msgstr ""

#: apps/io.ox/calendar/util.js
#: module:io.ox/calendar
msgid "The series ends on %1$s"
msgstr ""

#: apps/io.ox/calendar/util.js
#: module:io.ox/calendar
msgid "The series ends after %1$d appointment"
msgid_plural "The series ends after %1$d appointments"
msgstr[0] ""
msgstr[1] ""

#. File and folder details
#: apps/io.ox/calendar/view-detail.js
#: module:io.ox/calendar
#: apps/io.ox/core/viewer/views/sidebar/fileinfoview.js
#: module:io.ox/core/viewer
#: apps/io.ox/core/viewer/views/sidebarview.js
#: apps/io.ox/files/share/permissions.js
#: module:io.ox/core
#: apps/io.ox/files/upload/main.js
#: module:io.ox/files
msgid "Details"
msgstr ""

#: apps/io.ox/calendar/view-detail.js
#: module:io.ox/calendar
#: apps/io.ox/participants/views.js
#: module:io.ox/core
msgid "Organizer"
msgstr ""

#: apps/io.ox/calendar/view-detail.js
#: module:io.ox/calendar
#: apps/io.ox/core/viewer/views/sidebar/fileinfoview.js
#: module:io.ox/core/viewer
#: apps/io.ox/files/share/permissions.js
#: module:io.ox/core
#: apps/io.ox/files/share/toolbar.js
#: module:io.ox/files
#: apps/io.ox/find/extensions-api.js
#: apps/io.ox/mail/detail/links.js
#: module:io.ox/mail
#: apps/io.ox/search/main.js
#: module:io.ox/search
msgid "Folder"
msgstr ""

#: apps/io.ox/calendar/view-detail.js
#: module:io.ox/calendar
#: apps/io.ox/files/actions/showlink.js
#: module:io.ox/files
msgid "Direct link"
msgstr ""

#: apps/io.ox/calendar/view-detail.js
#: module:io.ox/calendar
msgid "Created"
msgstr ""

#: apps/io.ox/calendar/view-detail.js
#: module:io.ox/calendar
#: apps/io.ox/core/viewer/views/sidebar/fileinfoview.js
#: module:io.ox/core/viewer
msgid "Modified"
msgstr ""

#: apps/io.ox/calendar/view-grid-template.js
#: module:io.ox/calendar
msgid "Conflicts:"
msgstr ""

#: apps/io.ox/calendar/week/perspective.js
#: module:io.ox/calendar
msgid "Day View"
msgstr ""

#: apps/io.ox/calendar/week/perspective.js
#: module:io.ox/calendar
msgid "Workweek View"
msgstr ""

#: apps/io.ox/calendar/week/perspective.js
#: module:io.ox/calendar
msgid "Week View"
msgstr ""

#: apps/io.ox/calendar/week/view.js
#: module:io.ox/calendar
msgid "Manage favorites"
msgstr ""

#: apps/io.ox/calendar/week/view.js
#: module:io.ox/calendar
msgid "Doubleclick in this row for whole day appointment"
msgstr ""

#: apps/io.ox/calendar/week/view.js
#: module:io.ox/calendar
msgid "Next Day"
msgstr ""

#: apps/io.ox/calendar/week/view.js
#: module:io.ox/calendar
msgid "Next Week"
msgstr ""

#: apps/io.ox/calendar/week/view.js
#: module:io.ox/calendar
msgid "Previous Day"
msgstr ""

#: apps/io.ox/calendar/week/view.js
#: module:io.ox/calendar
msgid "Previous Week"
msgstr ""

#: apps/io.ox/calendar/week/view.js
#: module:io.ox/calendar
msgid "Click for whole day appointment"
msgstr ""

#: apps/io.ox/contacts/actions.js
#: module:io.ox/contacts
msgid "Contacts have been moved"
msgstr ""

#: apps/io.ox/contacts/actions.js
#: module:io.ox/contacts
msgid "Contact has been moved"
msgstr ""

#: apps/io.ox/contacts/actions.js
#: module:io.ox/contacts
#: apps/io.ox/contacts/mobile-toolbar-actions.js
#: module:io.ox/mail
#: apps/io.ox/contacts/toolbar.js
#: apps/io.ox/files/actions.js
#: module:io.ox/files
#: apps/io.ox/files/toolbar.js
#: apps/io.ox/mail/actions.js
#: apps/io.ox/mail/mobile-toolbar-actions.js
#: apps/io.ox/mail/toolbar.js
msgid "Copy"
msgstr ""

#: apps/io.ox/contacts/actions.js
#: module:io.ox/contacts
msgid "Contacts have been copied"
msgstr ""

#: apps/io.ox/contacts/actions.js
#: module:io.ox/contacts
msgid "Contact has been copied"
msgstr ""

#: apps/io.ox/contacts/actions.js
#: module:io.ox/contacts
#: apps/io.ox/contacts/distrib/create-dist-view.js
msgid "Add contact"
msgstr ""

#: apps/io.ox/contacts/actions.js
#: module:io.ox/contacts
msgid "Add distribution list"
msgstr ""

#: apps/io.ox/contacts/actions.js
#: module:io.ox/contacts
#: apps/io.ox/contacts/mobile-toolbar-actions.js
#: module:io.ox/mail
#: apps/io.ox/contacts/toolbar.js
msgid "Send mail"
msgstr ""

#: apps/io.ox/contacts/actions.js
#: module:io.ox/contacts
#: apps/io.ox/contacts/mobile-toolbar-actions.js
#: module:io.ox/mail
#: apps/io.ox/contacts/toolbar.js
msgid "Send as vCard"
msgstr ""

#: apps/io.ox/contacts/actions.js
#: module:io.ox/contacts
#: apps/io.ox/contacts/mobile-toolbar-actions.js
#: module:io.ox/mail
#: apps/io.ox/contacts/toolbar.js
#: apps/io.ox/mail/actions.js
msgid "Invite to appointment"
msgstr ""

#: apps/io.ox/contacts/actions.js
#: module:io.ox/contacts
#: apps/io.ox/contacts/toolbar.js
#: apps/io.ox/core/viewer/views/toolbarview.js
#: module:io.ox/core
#: apps/io.ox/files/actions.js
#: module:io.ox/files
#: apps/io.ox/files/toolbar.js
#: apps/io.ox/mail/actions.js
#: module:io.ox/mail
#: apps/io.ox/mail/toolbar.js
msgid "Add to portal"
msgstr ""

#: apps/io.ox/contacts/actions.js
#: module:io.ox/contacts
#: apps/io.ox/mail/actions.js
#: module:io.ox/mail
msgid "Add to address book"
msgstr ""

#: apps/io.ox/contacts/actions.js
#: module:io.ox/contacts
msgid "Share your contacts"
msgstr ""

#: apps/io.ox/contacts/actions/addToPortal.js
#: module:io.ox/mail
msgid "This distribution list has been added to the portal"
msgstr ""

#: apps/io.ox/contacts/actions/delete.js
#: module:io.ox/contacts
msgid "Do you really want to delete these items?"
msgstr ""

#: apps/io.ox/contacts/actions/delete.js
#: module:io.ox/contacts
msgid "Do you really want to delete this distribution list?"
msgstr ""

#: apps/io.ox/contacts/actions/delete.js
#: module:io.ox/contacts
msgid "Do you really want to delete this contact?"
msgstr ""

#: apps/io.ox/contacts/common-extensions.js
#: module:io.ox/contacts
#: apps/io.ox/contacts/main.js
#: apps/io.ox/contacts/model.js
#: apps/io.ox/contacts/view-detail.js
#: apps/io.ox/participants/model.js
#: module:io.ox/core
msgid "Distribution list"
msgstr ""

#: apps/io.ox/contacts/detail/main.js
#: module:io.ox/contacts
msgid "Distribution List Details"
msgstr ""

#: apps/io.ox/contacts/detail/main.js
#: module:io.ox/contacts
#: apps/io.ox/contacts/main.js
#: apps/io.ox/contacts/view-detail.js
msgid "Contact Details"
msgstr ""

#: apps/io.ox/contacts/distrib/create-dist-view.js
#: module:io.ox/contacts
msgid "Create list"
msgstr ""

#: apps/io.ox/contacts/distrib/create-dist-view.js
#: module:io.ox/contacts
#: apps/io.ox/contacts/distrib/main.js
msgid "Create distribution list"
msgstr ""

#: apps/io.ox/contacts/distrib/create-dist-view.js
#: module:io.ox/contacts
#: apps/io.ox/contacts/distrib/main.js
msgid "Edit distribution list"
msgstr ""

#. Name of distribution list
#: apps/io.ox/contacts/distrib/create-dist-view.js
#: module:io.ox/contacts
#: apps/io.ox/contacts/print.js
#: apps/io.ox/contacts/view-detail.js
#: apps/io.ox/core/viewer/views/sidebar/fileinfoview.js
#: module:io.ox/core/viewer
#: apps/io.ox/files/share/view-options.js
#: module:io.ox/files
#: apps/io.ox/files/view-options.js
#: apps/io.ox/mail/mailfilter/settings/filter/view-form.js
#: module:io.ox/settings
msgid "Name"
msgstr ""

#: apps/io.ox/contacts/distrib/create-dist-view.js
#: module:io.ox/contacts
msgid "To add contacts manually, just provide a valid email address (e.g john.doe@example.com or \"John Doe\" <jd@example.com>)"
msgstr ""

#: apps/io.ox/contacts/distrib/main.js
#: module:io.ox/contacts
msgid "Distribution List"
msgstr ""

#: apps/io.ox/contacts/distrib/main.js
#: module:io.ox/contacts
msgid "Distribution list has been saved"
msgstr ""

#: apps/io.ox/contacts/distrib/main.js
#: module:io.ox/contacts
msgid "Failed to save distribution list."
msgstr ""

#: apps/io.ox/contacts/edit/main.js
#: module:io.ox/contacts
msgid "Create contact"
msgstr ""

#: apps/io.ox/contacts/edit/main.js
#: module:io.ox/contacts
#: apps/io.ox/contacts/toolbar.js
msgid "Edit contact"
msgstr ""

#: apps/io.ox/contacts/edit/main.js
#: module:io.ox/contacts
msgid "Some fields contain invalid data"
msgstr ""

#: apps/io.ox/contacts/edit/main.js
#: module:io.ox/contacts
msgid "Edit Contact"
msgstr ""

#: apps/io.ox/contacts/edit/main.js
#: module:io.ox/contacts
msgid "New contact"
msgstr ""

#: apps/io.ox/contacts/edit/main.js
#: module:io.ox/contacts
#: apps/io.ox/mail/detail/links.js
#: module:io.ox/mail
msgid "Contact"
msgstr ""

#: apps/io.ox/contacts/edit/view-form.js
#: module:io.ox/contacts
msgid "Personal information"
msgstr ""

#: apps/io.ox/contacts/edit/view-form.js
#: module:io.ox/contacts
msgid "Messaging"
msgstr ""

#: apps/io.ox/contacts/edit/view-form.js
#: module:io.ox/contacts
msgid "Phone & fax numbers"
msgstr ""

#: apps/io.ox/contacts/edit/view-form.js
#: module:io.ox/contacts
msgid "Home address"
msgstr ""

#: apps/io.ox/contacts/edit/view-form.js
#: module:io.ox/contacts
#: apps/plugins/halo/xing/register.js
#: module:plugins/portal
msgid "Business address"
msgstr ""

#: apps/io.ox/contacts/edit/view-form.js
#: module:io.ox/contacts
msgid "Other address"
msgstr ""

#: apps/io.ox/contacts/edit/view-form.js
#: module:io.ox/contacts
msgid "Job description"
msgstr ""

#: apps/io.ox/contacts/edit/view-form.js
#: module:io.ox/contacts
msgid "User fields"
msgstr ""

#. Format of addresses
#. %1$s is the street
#. %2$s is the postal code
#. %3$s is the city
#. %4$s is the state
#. %5$s is the country
#: apps/io.ox/contacts/edit/view-form.js
#: module:io.ox/contacts
#: apps/io.ox/contacts/view-detail.js
#: apps/plugins/halo/xing/register.js
#: module:plugins/portal
msgid ""
"%1$s\n"
"%2$s %3$s\n"
"%4$s\n"
"%5$s"
msgstr ""

#: apps/io.ox/contacts/edit/view-form.js
#: module:io.ox/contacts
#: apps/io.ox/core/settings/user.js
msgid "Show all fields"
msgstr ""

#: apps/io.ox/contacts/main.js
#: module:io.ox/contacts
msgid "Empty name and description found."
msgstr ""

#: apps/io.ox/contacts/main.js
#: module:io.ox/contacts
msgid "Edit to set a name."
msgstr ""

#: apps/io.ox/contacts/main.js
#: module:io.ox/contacts
msgid "Couldn't load contact data."
msgstr ""

#: apps/io.ox/contacts/main.js
#: module:io.ox/contacts
msgid "Item List"
msgstr ""

#: apps/io.ox/contacts/model.js
#: module:io.ox/contacts
msgid "Display name"
msgstr ""

#: apps/io.ox/contacts/model.js
#: module:io.ox/contacts
#: apps/plugins/portal/xing/register.js
#: module:plugins/portal
#: apps/plugins/wizards/mandatory/main.js
#: module:io.ox/wizards/firstStart
msgid "First name"
msgstr ""

#: apps/io.ox/contacts/model.js
#: module:io.ox/contacts
#: apps/plugins/portal/xing/register.js
#: module:plugins/portal
#: apps/plugins/wizards/mandatory/main.js
#: module:io.ox/wizards/firstStart
msgid "Last name"
msgstr ""

#: apps/io.ox/contacts/model.js
#: module:io.ox/contacts
msgid "Middle name"
msgstr ""

#: apps/io.ox/contacts/model.js
#: module:io.ox/contacts
msgid "Suffix"
msgstr ""

#: apps/io.ox/contacts/model.js
#: module:io.ox/contacts
msgctxt "salutation"
msgid "Title"
msgstr ""

#: apps/io.ox/contacts/model.js
#: module:io.ox/contacts
msgid "Street"
msgstr ""

#: apps/io.ox/contacts/model.js
#: module:io.ox/contacts
msgid "Postcode"
msgstr ""

#: apps/io.ox/contacts/model.js
#: module:io.ox/contacts
msgid "Town"
msgstr ""

#: apps/io.ox/contacts/model.js
#: module:io.ox/contacts
msgid "State"
msgstr ""

#: apps/io.ox/contacts/model.js
#: module:io.ox/contacts
msgid "Country"
msgstr ""

#: apps/io.ox/contacts/model.js
#: module:io.ox/contacts
#: apps/plugins/halo/xing/register.js
#: module:plugins/portal
msgid "Date of birth"
msgstr ""

#: apps/io.ox/contacts/model.js
#: module:io.ox/contacts
msgid "Marital status"
msgstr ""

#: apps/io.ox/contacts/model.js
#: module:io.ox/contacts
msgid "Children"
msgstr ""

#: apps/io.ox/contacts/model.js
#: module:io.ox/contacts
msgid "Profession"
msgstr ""

#: apps/io.ox/contacts/model.js
#: module:io.ox/contacts
msgid "Nickname"
msgstr ""

#: apps/io.ox/contacts/model.js
#: module:io.ox/contacts
msgid "Spouse's name"
msgstr ""

#: apps/io.ox/contacts/model.js
#: module:io.ox/contacts
msgid "Anniversary"
msgstr ""

#: apps/io.ox/contacts/model.js
#: module:io.ox/contacts
#: apps/io.ox/contacts/print.js
msgid "Department"
msgstr ""

#: apps/io.ox/contacts/model.js
#: module:io.ox/contacts
msgid "Position"
msgstr ""

#: apps/io.ox/contacts/model.js
#: module:io.ox/contacts
msgid "Employee type"
msgstr ""

#: apps/io.ox/contacts/model.js
#: module:io.ox/contacts
msgid "Room number"
msgstr ""

#: apps/io.ox/contacts/model.js
#: module:io.ox/contacts
msgid "Employee ID"
msgstr ""

#: apps/io.ox/contacts/model.js
#: module:io.ox/contacts
msgid "Sales Volume"
msgstr ""

#: apps/io.ox/contacts/model.js
#: module:io.ox/contacts
msgid "TAX ID"
msgstr ""

#: apps/io.ox/contacts/model.js
#: module:io.ox/contacts
msgid "Commercial Register"
msgstr ""

#: apps/io.ox/contacts/model.js
#: module:io.ox/contacts
msgid "Branches"
msgstr "Салбарууд"

#: apps/io.ox/contacts/model.js
#: module:io.ox/contacts
msgid "Business category"
msgstr "Бизнесийн төрөл"

#: apps/io.ox/contacts/model.js
#: module:io.ox/contacts
#: apps/io.ox/core/yell.js
#: module:io.ox/core
msgid "Info"
msgstr "Мэдээлэл"

#: apps/io.ox/contacts/model.js
#: module:io.ox/contacts
msgid "Manager"
msgstr "Менежер"

#: apps/io.ox/contacts/model.js
#: module:io.ox/contacts
msgid "Assistant"
msgstr "Туслах"

#: apps/io.ox/contacts/model.js
#: module:io.ox/contacts
msgid "Phone (business)"
msgstr "Утас (ажлын 1)"

#: apps/io.ox/contacts/model.js
#: module:io.ox/contacts
msgid "Phone (business alt)"
msgstr "Утас (ажлын 2)"

#: apps/io.ox/contacts/model.js
#: module:io.ox/contacts
msgid "Fax"
msgstr "Факс"

#: apps/io.ox/contacts/model.js
#: module:io.ox/contacts
msgid "Telephone callback"
msgstr "Callback утас"

#: apps/io.ox/contacts/model.js
#: module:io.ox/contacts
msgid "Phone (car)"
msgstr "Утас (машины)"

#: apps/io.ox/contacts/model.js
#: module:io.ox/contacts
msgid "Phone (company)"
msgstr "Утас (компанийн)"

#: apps/io.ox/contacts/model.js
#: module:io.ox/contacts
msgid "Phone (home)"
msgstr "Утас (гэрийн 1)"

#: apps/io.ox/contacts/model.js
#: module:io.ox/contacts
msgid "Phone (home alt)"
msgstr "Утас (гэрийн 2)"

#: apps/io.ox/contacts/model.js
#: module:io.ox/contacts
msgid "Fax (Home)"
msgstr "Факс (гэрийн)"

#: apps/io.ox/contacts/model.js
#: module:io.ox/contacts
#: apps/io.ox/contacts/print.js
#: apps/io.ox/onboarding/clients/extensions.js
#: module:io.ox/core/onboarding
msgid "Cell phone"
msgstr "Гар утас"

#: apps/io.ox/contacts/model.js
#: module:io.ox/contacts
msgid "Cell phone (alt)"
msgstr "Гар утас (бусад)"

#: apps/io.ox/contacts/model.js
#: module:io.ox/contacts
msgid "Phone (other)"
msgstr "Утас (бусад)"

#: apps/io.ox/contacts/model.js
#: module:io.ox/contacts
msgid "Fax (alt)"
msgstr "Факс (бусад)"

#: apps/io.ox/contacts/model.js
#: module:io.ox/contacts
msgid "Email 1 / Phone number"
msgstr "И-майл 1/ Утасны дугаар"

#: apps/io.ox/contacts/model.js
#: module:io.ox/contacts
msgid "Email 1"
msgstr "И-майл 1"

#: apps/io.ox/contacts/model.js
#: module:io.ox/contacts
msgid "Email 2"
msgstr "И-майл 2"

#: apps/io.ox/contacts/model.js
#: module:io.ox/contacts
msgid "Email 3"
msgstr "И-майл 3"

#: apps/io.ox/contacts/model.js
#: module:io.ox/contacts
#: apps/plugins/portal/rss/register.js
#: module:io.ox/portal
msgid "URL"
msgstr "Вэб хуудас"

#: apps/io.ox/contacts/model.js
#: module:io.ox/contacts
msgid "Telephone (ISDN)"
msgstr "Суурин утас"

#: apps/io.ox/contacts/model.js
#: module:io.ox/contacts
msgid "Pager"
msgstr "Пейжер"

#: apps/io.ox/contacts/model.js
#: module:io.ox/contacts
msgid "Telephone primary"
msgstr "Утас үндсэн"

#: apps/io.ox/contacts/model.js
#: module:io.ox/contacts
msgid "Telephone radio"
msgstr ""

#: apps/io.ox/contacts/model.js
#: module:io.ox/contacts
msgid "Telex"
msgstr "Телекс"

#: apps/io.ox/contacts/model.js
#: module:io.ox/contacts
msgid "TTY/TDD"
msgstr ""

#: apps/io.ox/contacts/model.js
#: module:io.ox/contacts
msgid "Instant Messenger 1"
msgstr "Мессенжер 1"

#: apps/io.ox/contacts/model.js
#: module:io.ox/contacts
msgid "Instant Messenger 2"
msgstr "Мессенжер 2"

#: apps/io.ox/contacts/model.js
#: module:io.ox/contacts
msgid "IP phone"
msgstr "IP утас"

#: apps/io.ox/contacts/model.js
#: module:io.ox/contacts
msgid "Phone (assistant)"
msgstr "Утас (туслах)"

#: apps/io.ox/contacts/model.js
#: module:io.ox/contacts
msgid "Company"
msgstr "Компани"

#: apps/io.ox/contacts/model.js
#: module:io.ox/contacts
msgid "Image 1"
msgstr "Зураг 1"

#: apps/io.ox/contacts/model.js
#: module:io.ox/contacts
msgid "Optional 01"
msgstr "Нэмэлт 1"

#: apps/io.ox/contacts/model.js
#: module:io.ox/contacts
msgid "Optional 02"
msgstr "Нэмэлт 02"

#: apps/io.ox/contacts/model.js
#: module:io.ox/contacts
msgid "Optional 03"
msgstr "Нэмэлт 03"

#: apps/io.ox/contacts/model.js
#: module:io.ox/contacts
msgid "Optional 04"
msgstr "Нэмэлт 04"

#: apps/io.ox/contacts/model.js
#: module:io.ox/contacts
msgid "Optional 05"
msgstr "Нэмэлт 05"

#: apps/io.ox/contacts/model.js
#: module:io.ox/contacts
msgid "Optional 06"
msgstr "Нэмэлт 06"

#: apps/io.ox/contacts/model.js
#: module:io.ox/contacts
msgid "Optional 07"
msgstr "Нэмэлт 07"

#: apps/io.ox/contacts/model.js
#: module:io.ox/contacts
msgid "Optional 08"
msgstr "Нэмэлт 08"

#: apps/io.ox/contacts/model.js
#: module:io.ox/contacts
msgid "Optional 09"
msgstr "Нэмэлт 09"

#: apps/io.ox/contacts/model.js
#: module:io.ox/contacts
msgid "Optional 10"
msgstr "Нэмэлт 10"

#: apps/io.ox/contacts/model.js
#: module:io.ox/contacts
msgid "Optional 11"
msgstr "Нэмэлт 11"

#: apps/io.ox/contacts/model.js
#: module:io.ox/contacts
msgid "Optional 12"
msgstr "Нэмэлт 12"

#: apps/io.ox/contacts/model.js
#: module:io.ox/contacts
msgid "Optional 13"
msgstr "Нэмэлт 13"

#: apps/io.ox/contacts/model.js
#: module:io.ox/contacts
msgid "Optional 14"
msgstr "Нэмэлт 14"

#: apps/io.ox/contacts/model.js
#: module:io.ox/contacts
msgid "Optional 15"
msgstr "Нэмэлт 15"

#: apps/io.ox/contacts/model.js
#: module:io.ox/contacts
msgid "Optional 16"
msgstr "Нэмэлт 16"

#: apps/io.ox/contacts/model.js
#: module:io.ox/contacts
msgid "Optional 17"
msgstr "Нэмэлт 17"

#: apps/io.ox/contacts/model.js
#: module:io.ox/contacts
msgid "Optional 18"
msgstr "Нэмэлт 18"

#: apps/io.ox/contacts/model.js
#: module:io.ox/contacts
msgid "Optional 19"
msgstr "Нэмэлт 19"

#: apps/io.ox/contacts/model.js
#: module:io.ox/contacts
msgid "Optional 20"
msgstr "Нэмэлт 20"

#: apps/io.ox/contacts/model.js
#: module:io.ox/contacts
msgid "Links"
msgstr "Холбоосууд"

#: apps/io.ox/contacts/model.js
#: module:io.ox/contacts
msgid "Mark as distributionlist"
msgstr ""

#: apps/io.ox/contacts/model.js
#: module:io.ox/contacts
msgid "Default address"
msgstr "Үндсэн хаяг"

#: apps/io.ox/contacts/model.js
#: module:io.ox/contacts
msgid "Address Home"
msgstr "Гэрийн хаяг"

#: apps/io.ox/contacts/model.js
#: module:io.ox/contacts
msgid "Address Business"
msgstr "Компанийн хаяг"

#: apps/io.ox/contacts/model.js
#: module:io.ox/contacts
msgid "Address Other"
msgstr "Хаяг бусад"

#: apps/io.ox/contacts/model.js
#: module:io.ox/contacts
msgid "This contact is private and cannot be shared"
msgstr "Энэхүү контакт нь хувийн нууцлалтай тул хуваалцах боломжгүй"

#: apps/io.ox/contacts/print.js
#: module:io.ox/contacts
msgid "Phone list"
msgstr "Утасны жагсаалт"

#: apps/io.ox/contacts/print.js
#: module:io.ox/contacts
msgid "City"
msgstr "Хот"

#: apps/io.ox/contacts/print.js
#: module:io.ox/contacts
msgid "Phone"
msgstr "Утас"

#: apps/io.ox/contacts/print.js
#: module:io.ox/contacts
msgid "Email"
msgstr "И-майл"

#: apps/io.ox/contacts/print.js
#: module:io.ox/contacts
msgid "Note: One contact is not shown due to missing phone numbers"
msgid_plural "Note: %1$d contacts are not shown due to missing phone numbers"
msgstr[0] ""
msgstr[1] ""

#: apps/io.ox/contacts/print.js
#: module:io.ox/contacts
msgid "This note will not be printed"
msgstr "Энэхүү тэмдэглэл нь хэвлэгдэхгүй"

#: apps/io.ox/contacts/settings/pane.js
#: module:io.ox/contacts
#: apps/io.ox/mail/detail/links.js
#: module:io.ox/mail
msgid "Address Book"
msgstr "Хаягийн дэвтэр"

#: apps/io.ox/contacts/settings/pane.js
#: module:io.ox/contacts
msgid "Language-specific default"
msgstr ""

#: apps/io.ox/contacts/settings/pane.js
#: module:io.ox/contacts
msgid "First name Last name"
msgstr "Нэр Овог"

#: apps/io.ox/contacts/settings/pane.js
#: module:io.ox/contacts
msgid "Last name, First name"
msgstr "Овог, Нэр"

#: apps/io.ox/contacts/settings/pane.js
#: module:io.ox/contacts
msgid "Display of names"
msgstr ""

#: apps/io.ox/contacts/toolbar.js
#: module:io.ox/contacts
#: apps/io.ox/files/actions/share.js
#: module:io.ox/files
msgid "Invite"
msgstr "Урих"

#: apps/io.ox/contacts/toolbar.js
#: module:io.ox/contacts
msgid "Delete contact"
msgstr "Контактыг устгах"

#. Name with title
#. %1$s is the first name
#. %2$s is the last name
#. %3$s is the title
#: apps/io.ox/contacts/util.js
#: module:io.ox/contacts
msgid "%3$s %2$s, %1$s"
msgstr ""

#. Name without title
#. %1$s is the first name
#. %2$s is the last name
#: apps/io.ox/contacts/util.js
#: module:io.ox/contacts
msgid "%2$s, %1$s"
msgstr ""

#. Name in mail addresses
#. %1$s is the first name
#. %2$s is the last name
#: apps/io.ox/contacts/util.js
#: module:io.ox/contacts
msgctxt "mail address"
msgid "%1$s %2$s"
msgstr ""

#: apps/io.ox/contacts/view-detail.js
#: module:io.ox/contacts
#: apps/io.ox/participants/model.js
#: module:io.ox/core
msgid "Resource"
msgstr ""

#: apps/io.ox/contacts/view-detail.js
#: module:io.ox/contacts
#: apps/io.ox/core/tk/attachments.js
#: module:io.ox/core
#: apps/io.ox/tasks/view-detail.js
#: module:io.ox/tasks
msgid "All attachments"
msgstr "Бүх хавсралтууд"

#: apps/io.ox/contacts/view-detail.js
#: module:io.ox/contacts
msgid "Could not load attachments for this contact."
msgstr ""

#: apps/io.ox/contacts/view-detail.js
#: module:io.ox/contacts
#: apps/io.ox/participants/views.js
#: module:io.ox/core
msgid "This list has no contacts yet"
msgstr ""

#: apps/io.ox/contacts/view-detail.js
#: module:io.ox/contacts
msgid "Messenger"
msgstr "Мессенжер"

#: apps/io.ox/contacts/view-detail.js
#: module:io.ox/contacts
msgid "Personal"
msgstr "Хувийн"

#: apps/io.ox/contacts/view-detail.js
#: module:io.ox/contacts
msgid "Job"
msgstr "Ажил"

#: apps/io.ox/contacts/view-detail.js
#: module:io.ox/contacts
msgid "Mail and Messaging"
msgstr "И-майл болон Мессенжер"

#: apps/io.ox/contacts/view-detail.js
#: module:io.ox/contacts
msgid "Phone numbers"
msgstr "Утасны дугаарууд"

#: apps/io.ox/contacts/view-detail.js
#: module:io.ox/contacts
msgid "Business Address"
msgstr "Бизнесийн хаяг"

#: apps/io.ox/contacts/view-detail.js
#: module:io.ox/contacts
msgid "Home Address"
msgstr "Гэрийн хаяг"

#: apps/io.ox/contacts/view-detail.js
#: module:io.ox/contacts
msgid "Other Address"
msgstr "Бусад хаяг"

#. section name for contact fields in detail view
#: apps/io.ox/contacts/view-detail.js
#: module:io.ox/contacts
msgid "Miscellaneous"
msgstr "Бусад"

#: apps/io.ox/contacts/view-detail.js
#: module:io.ox/contacts
msgid "Copy to description"
msgstr "Тайлбар руу хуулах"

#: apps/io.ox/contacts/view-detail.js
#: module:io.ox/contacts
msgid "Saved in:"
msgstr ""

#: apps/io.ox/contacts/widgets/pictureUpload.js
#: module:io.ox/contacts
msgid "Your selected picture will be displayed after saving"
msgstr "Таны сонгосон зураг хадгалсаны дараа харагдана"

#. %1$s maximum file size
#: apps/io.ox/contacts/widgets/pictureUpload.js
#: module:io.ox/contacts
msgid "Your selected picture exceeds the maximum allowed file size of %1$s"
msgstr ""

#: apps/io.ox/contacts/widgets/pictureUpload.js
#: module:io.ox/contacts
msgid "Click to upload image"
msgstr "Зураг аплод хийхийн тулд дарна уу"

#: apps/io.ox/core/about/about.js
#: module:io.ox/core
#: apps/io.ox/core/settings/errorlog/settings/pane.js
msgid "UI version"
msgstr "Хэрэглэгчийн интерфейсийн хувилбар"

#: apps/io.ox/core/about/about.js
#: module:io.ox/core
#: apps/io.ox/core/settings/errorlog/settings/pane.js
msgid "Server version"
msgstr "Серверийн хувилбар"

#: apps/io.ox/core/api/attachment.js
#: module:io.ox/core
msgid "Saved appointment attachment"
msgstr ""

#: apps/io.ox/core/api/attachment.js
#: module:io.ox/core
msgid "Saved task attachment"
msgstr ""

#: apps/io.ox/core/api/attachment.js
#: module:io.ox/core
msgid "Saved contact attachment"
msgstr ""

#: apps/io.ox/core/api/attachment.js
#: module:io.ox/core
msgid "Saved attachment"
msgstr ""

#: apps/io.ox/core/attachments/view.js
#: module:io.ox/core
msgid "%1$d attachment"
msgid_plural "%1$d attachments"
msgstr[0] "%1$d хавсралт%1$d хавсралтууд"
msgstr[1] ""

#: apps/io.ox/core/boot/i18n.js
#: module:io.ox/core/boot
#: apps/plugins/administration/groups/settings/edit.js
#: module:io.ox/core
msgid "User name"
msgstr "Хэрэглэгчийн нэр"

#: apps/io.ox/core/boot/i18n.js
#: module:io.ox/core/boot
#: apps/io.ox/core/relogin.js
#: module:io.ox/core
#: apps/io.ox/files/share/wizard.js
#: module:io.ox/files
#: apps/io.ox/mail/accounts/view-form.js
#: module:io.ox/settings
msgid "Password"
msgstr "Нууц үг"

#: apps/io.ox/core/boot/i18n.js
#: module:io.ox/core/boot
#: apps/io.ox/core/relogin.js
#: module:io.ox/core
msgid "Sign in"
msgstr "Нэвтрэх"

#: apps/io.ox/core/boot/i18n.js
#: module:io.ox/core/boot
msgid "Stay signed in"
msgstr "Нэвтэрсэн хэвээр үлдэх"

#: apps/io.ox/core/boot/i18n.js
#: module:io.ox/core/boot
msgid "Forgot your password?"
msgstr "Нууц үгээ мартсан"

#: apps/io.ox/core/boot/i18n.js
#: module:io.ox/core/boot
msgid "Languages"
msgstr "Хэл"

#: apps/io.ox/core/boot/i18n.js
#: module:io.ox/core/boot
msgid "No connection to server. Please check your internet connection and retry."
>>>>>>> 870ec1a2
msgstr ""
"Сервертэй холболт алга. Интернетийн холболтоо шалгаад дахин оролдоно уу."

<<<<<<< HEAD
#. Role: create folder + read/write/delete all
#: apps/io.ox/core/permissions/permissions.js module:io.ox/core
#: apps/io.ox/files/share/permissions.js
msgid "Author"
msgstr ""

#: apps/io.ox/mail/autoforward/settings/model.js module:io.ox/mail
#: apps/io.ox/mail/autoforward/settings/register.js
msgid "Auto Forward"
msgstr ""

#: apps/io.ox/mail/settings/pane.js module:io.ox/mail
msgid "Auto-save email drafts"
msgstr ""

#: apps/io.ox/onboarding/clients/extensions.js module:io.ox/core/onboarding
msgid "Automatic Configuration"
msgstr ""

#: apps/io.ox/onboarding/clients/extensions.js module:io.ox/core/onboarding
msgid "Automatic Configuration (via SMS)"
msgstr ""

#: apps/io.ox/core/settings/pane.js module:io.ox/core
msgid "Automatic opening of notification area"
msgstr ""

#: apps/io.ox/core/main.js module:io.ox/core apps/io.ox/core/settings/pane.js
msgid "Automatic sign out"
msgstr ""

#: apps/io.ox/mail/settings/pane.js module:io.ox/mail
msgid ""
"Automatically collect contacts in the folder \"Collected addresses\" while "
"reading"
msgstr ""

#: apps/io.ox/mail/settings/pane.js module:io.ox/mail
msgid ""
"Automatically collect contacts in the folder \"Collected addresses\" while "
"sending"
msgstr ""

#: apps/io.ox/calendar/settings/pane.js module:io.ox/calendar
msgid ""
"Automatically delete the invitation email after the appointment has been "
"accepted or declined"
msgstr ""

#: apps/io.ox/core/settings/errorlog/settings/pane.js module:io.ox/core
msgid "Average time: %1$s ms"
msgstr ""

#. Bytes
#: apps/io.ox/core/strings.js module:io.ox/core
msgid "B"
msgstr ""

#: apps/io.ox/mail/compose/extensions.js module:io.ox/mail
msgid "BCC"
msgstr ""

#. Used as button label for a navigation action, like the browser back button
#: apps/io.ox/calendar/main.js module:io.ox/calendar
#: apps/io.ox/contacts/main.js module:io.ox/contacts
#: apps/io.ox/core/commons.js module:io.ox/core apps/io.ox/core/tk/wizard.js
#: apps/io.ox/mail/main.js module:io.ox/mail apps/io.ox/mail/threadview.js
#: apps/io.ox/tasks/main.js module:io.ox/tasks
msgid "Back"
msgstr ""

#: apps/io.ox/calendar/freebusy/templates.js module:io.ox/calendar/freebusy
msgid "Back to appointment"
msgstr "Уулзалт руу буцах"

#: apps/io.ox/mail/threadview.js module:io.ox/mail
#, fuzzy
#| msgid "Back to appointment"
msgid "Back to list"
msgstr "Уулзалт руу буцах"

#: apps/plugins/wizards/mandatory/main.js module:io.ox/wizards/firstStart
#, fuzzy
#| msgid "Back to appointment"
msgid "Back to sign in"
msgstr "Уулзалт руу буцах"

#: apps/io.ox/core/settings/pane.js module:io.ox/core
#: apps/io.ox/settings/main.js
msgid "Basic settings"
msgstr ""

#: apps/plugins/wizards/mandatory/main.js module:io.ox/wizards/firstStart
msgid ""
"Before you can continue using the product, you have to enter some basic "
"information. It will take less than a minute."
msgstr ""

#: apps/io.ox/tasks/edit/view-template.js module:io.ox/tasks/edit
#: apps/io.ox/tasks/print.js module:io.ox/tasks
#: apps/io.ox/tasks/view-detail.js
msgid "Billing information"
msgstr ""

#: apps/plugins/portal/birthdays/register.js module:plugins/portal
msgid "Birthdays"
msgstr ""

#: apps/io.ox/portal/settings/pane.js module:io.ox/portal
msgid "Black"
msgstr ""

#: apps/io.ox/mail/common-extensions.js module:io.ox/mail
msgid "Blind copy"
msgstr ""

#: apps/io.ox/mail/print.js module:io.ox/mail
msgctxt "BCC"
msgid "Blind copy"
msgstr ""

#: apps/io.ox/core/tk/flag-picker.js module:io.ox/mail
#: apps/io.ox/mail/mailfilter/settings/filter/view-form.js
#: module:io.ox/settings apps/io.ox/portal/settings/pane.js
#: module:io.ox/portal
msgid "Blue"
msgstr ""

#: apps/io.ox/files/actions/add-storage-account.js module:io.ox/files
msgid "Box"
msgstr ""

#: apps/io.ox/contacts/model.js module:io.ox/contacts
msgid "Branches"
msgstr "Салбарууд"

#: apps/io.ox/presenter/actions.js module:io.ox/presenter
msgid "Broadcast your presentation over the Web."
msgstr ""

#: apps/io.ox/core/settings/errorlog/settings/pane.js module:io.ox/core
msgid "Browser"
msgstr ""

#: apps/io.ox/contacts/view-detail.js module:io.ox/contacts
msgid "Business Address"
msgstr "Бизнесийн хаяг"

#: apps/io.ox/contacts/edit/view-form.js module:io.ox/contacts
#: apps/plugins/halo/xing/register.js module:plugins/portal
msgid "Business address"
msgstr ""

#: apps/io.ox/contacts/model.js module:io.ox/contacts
msgid "Business category"
msgstr "Бизнесийн төрөл"

#: apps/plugins/portal/birthdays/register.js module:plugins/portal
msgid "Buy a gift"
msgstr ""

#: apps/io.ox/wizards/upsell.js module:io.ox/wizards
msgid "Buy now!"
msgstr ""

#: apps/io.ox/calendar/month/perspective.js module:io.ox/calendar
#: apps/io.ox/calendar/week/perspective.js
msgid ""
"By changing the date of this appointment you are creating an appointment "
"exception to the series. Do you want to continue?"
msgstr ""

#: apps/io.ox/mail/compose/extensions.js module:io.ox/mail
#: apps/io.ox/mail/mailfilter/settings/filter/view-form.js
#: module:io.ox/settings
msgid "CC"
msgstr ""

#: apps/io.ox/core/import/import.js module:io.ox/core
msgid "CSV"
msgstr ""

#. %1$d = Calendar week
#: apps/io.ox/calendar/month/view.js module:io.ox/calendar
#: apps/io.ox/calendar/week/view.js
msgid "CW %1$d"
msgstr ""

#: apps/io.ox/onboarding/clients/extensions.js module:io.ox/core/onboarding
msgid "CalDAV Login"
msgstr ""

#: apps/io.ox/core/folder/actions/properties.js module:io.ox/core
#: apps/io.ox/onboarding/clients/extensions.js module:io.ox/core/onboarding
msgid "CalDAV URL"
msgstr ""

#: apps/io.ox/core/folder/api.js module:io.ox/core
#: apps/io.ox/mail/detail/links.js module:io.ox/mail
msgid "Calendar"
msgstr ""

#: apps/io.ox/calendar/settings/pane.js module:io.ox/calendar
#: apps/io.ox/core/main.js module:io.ox/core apps/io.ox/launchpad/main.js
#: apps/io.ox/search/view-template.js
msgctxt "app"
msgid "Calendar"
msgstr ""

#: apps/io.ox/calendar/mobile-toolbar-actions.js module:io.ox/calendar
msgid "Calendar view"
msgstr ""

#: apps/io.ox/calendar/edit/extensions.js module:io.ox/calendar/edit/main
msgid "Calendar:"
msgstr ""

#: apps/io.ox/backbone/views/modal.js module:io.ox/core
#: apps/io.ox/calendar/actions.js module:io.ox/calendar
#: apps/io.ox/calendar/actions/acceptdeny.js
#: apps/io.ox/calendar/actions/create.js apps/io.ox/calendar/actions/delete.js
#: apps/io.ox/calendar/actions/edit.js apps/io.ox/calendar/edit/main.js
#: module:io.ox/calendar/edit/main apps/io.ox/calendar/edit/timezone-dialog.js
#: apps/io.ox/calendar/main.js apps/io.ox/calendar/month/perspective.js
#: apps/io.ox/calendar/settings/timezones/favorite-view.js
#: apps/io.ox/calendar/week/perspective.js
#: apps/io.ox/contacts/actions/delete.js module:io.ox/contacts
#: apps/io.ox/contacts/distrib/main.js apps/io.ox/contacts/edit/main.js
#: apps/io.ox/contacts/main.js apps/io.ox/core/desktop.js
#: apps/io.ox/core/export/export.js apps/io.ox/core/folder/actions/add.js
#: apps/io.ox/core/folder/actions/archive.js
#: apps/io.ox/core/folder/actions/common.js
#: apps/io.ox/core/folder/actions/remove.js
#: apps/io.ox/core/folder/actions/rename.js apps/io.ox/core/folder/picker.js
#: apps/io.ox/core/import/import.js apps/io.ox/core/main.js
#: apps/io.ox/core/permissions/permissions.js apps/io.ox/core/print.js
#: apps/io.ox/core/relogin.js apps/io.ox/core/sub/subscriptions.js
#: module:io.ox/core/sub apps/io.ox/core/tk/filestorageUtil.js
#: apps/io.ox/core/tk/mobiscroll.js apps/io.ox/core/upsell.js
#: apps/io.ox/core/viewer/views/sidebar/uploadnewversionview.js
#: module:io.ox/core/viewer apps/io.ox/editor/main.js module:io.ox/editor
#: apps/io.ox/files/actions/delete.js module:io.ox/files
#: apps/io.ox/files/actions/edit-description.js
#: apps/io.ox/files/actions/rename.js apps/io.ox/files/actions/share.js
#: apps/io.ox/files/actions/upload-new-version.js
#: apps/io.ox/files/actions/versions-delete.js apps/io.ox/files/main.js
#: apps/io.ox/files/share/permissions.js
#: apps/io.ox/keychain/secretRecoveryDialog.js module:io.ox/keychain
#: apps/io.ox/mail/accounts/settings.js module:io.ox/mail/accounts/settings
#: apps/io.ox/mail/accounts/view-form.js module:io.ox/settings
#: apps/io.ox/mail/actions/attachmentEmpty.js module:io.ox/mail
#: apps/io.ox/mail/actions/delete.js apps/io.ox/mail/actions/reminder.js
#: apps/io.ox/mail/compose/extensions.js
#: apps/io.ox/mail/compose/inline-images.js apps/io.ox/mail/compose/names.js
#: apps/io.ox/mail/compose/view.js apps/io.ox/mail/inplace-reply.js
#: apps/io.ox/mail/mailfilter/settings/filter.js apps/io.ox/mail/main.js
#: apps/io.ox/mail/settings/signatures/settings/pane.js
#: apps/io.ox/oauth/settings.js apps/io.ox/portal/main.js module:io.ox/portal
#: apps/io.ox/portal/settings/widgetview.js
#: apps/io.ox/settings/accounts/settings/pane.js
#: module:io.ox/settings/accounts apps/io.ox/settings/apps/settings/pane.js
#: apps/io.ox/tasks/actions/delete.js module:io.ox/tasks
#: apps/io.ox/tasks/common-extensions.js apps/io.ox/tasks/edit/main.js
#: apps/io.ox/tasks/main.js
#: apps/plugins/administration/groups/settings/edit.js
#: apps/plugins/administration/groups/settings/toolbar.js
#: apps/plugins/administration/resources/settings/edit.js
#: apps/plugins/administration/resources/settings/toolbar.js
#: apps/plugins/core/feedback/register.js
#: apps/plugins/notifications/calendar/register.js
#: module:plugins/notifications apps/plugins/portal/flickr/register.js
#: module:plugins/portal apps/plugins/portal/mail/register.js
#: apps/plugins/portal/rss/register.js apps/plugins/portal/tumblr/register.js
#: apps/plugins/portal/twitter/util.js
#: apps/plugins/portal/userSettings/register.js
#: apps/plugins/portal/xing/register.js
msgid "Cancel"
msgstr "Болих"

#: apps/io.ox/core/desktop.js module:io.ox/core
msgid "Cancel search"
msgstr ""

#: apps/io.ox/core/tk/filestorageUtil.js module:io.ox/core
#: apps/io.ox/tasks/common-extensions.js module:io.ox/tasks
msgid "Canceled"
msgstr ""

#. error message when offline
#: apps/io.ox/core/http_errors.js module:io.ox/core
#, fuzzy
#| msgid ""
#| "No connection to server. Please check your internet connection and retry."
msgid "Cannot connect to server. Please check your connection."
msgstr ""
"Сервертэй холболт алга. Интернетийн холболтоо шалгаад дахин оролдоно уу."

#: apps/plugins/halo/mail/register.js module:plugins/halo
msgid "Cannot find any messages this contact sent to you."
msgstr ""

#: apps/plugins/halo/mail/register.js module:plugins/halo
msgid "Cannot find any messages you sent to this contact."
msgstr ""

#: apps/plugins/portal/flickr/register.js module:plugins/portal
msgid "Cannot find user with given name."
msgstr ""

#: apps/io.ox/core/print.js module:io.ox/core
msgid "Cannot print this item"
msgid_plural "Cannot print these items"
msgstr[0] ""
msgstr[1] ""

#: apps/io.ox/core/viewer/views/displayerview.js module:io.ox/core
msgid "Cannot require a view type for %1$s"
msgstr ""

#: apps/io.ox/files/guidance/statistics.js module:io.ox/files
msgid "Capacity"
msgstr ""

#: apps/io.ox/onboarding/clients/extensions.js module:io.ox/core/onboarding
msgid "CardDAV Login"
msgstr ""

#: apps/io.ox/onboarding/clients/extensions.js module:io.ox/core/onboarding
msgid "CardDAV URL"
msgstr ""

#: apps/io.ox/wizards/upsell.js module:io.ox/wizards
msgid "Cart is empty."
msgstr ""

#: apps/io.ox/contacts/model.js module:io.ox/contacts
#: apps/io.ox/contacts/print.js apps/io.ox/onboarding/clients/extensions.js
#: module:io.ox/core/onboarding
msgid "Cell phone"
msgstr "Гар утас"

#: apps/io.ox/contacts/model.js module:io.ox/contacts
msgid "Cell phone (alt)"
msgstr "Гар утас (бусад)"

#: apps/io.ox/calendar/edit/timezone-dialog.js module:io.ox/calendar/edit/main
msgid "Change"
msgstr ""

#: apps/io.ox/mail/settings/pane.js module:io.ox/mail
msgid "Change IMAP subscriptions"
msgstr ""

#: apps/io.ox/calendar/actions/acceptdeny.js module:io.ox/calendar
#: apps/io.ox/tasks/actions.js module:io.ox/tasks
#: apps/io.ox/tasks/mobile-toolbar-actions.js apps/io.ox/tasks/toolbar.js
#: module:io.ox/mail
msgid "Change confirmation status"
msgstr "Баталгаажуулалтын статусаа өөрчлөх"

#: apps/io.ox/tasks/actions.js module:io.ox/tasks apps/io.ox/tasks/toolbar.js
#: module:io.ox/mail
msgid "Change due date"
msgstr ""

#: apps/io.ox/core/main.js module:io.ox/core apps/io.ox/core/settings/pane.js
#: apps/plugins/portal/userSettings/register.js
msgid "Change password"
msgstr ""

#: apps/plugins/portal/userSettings/register.js module:io.ox/core
msgid "Change password and sign out"
msgstr ""

#: apps/io.ox/calendar/actions.js module:io.ox/calendar
#: apps/io.ox/calendar/toolbar.js
msgid "Change status"
msgstr "Статус өөрчлөх"

#: apps/io.ox/calendar/edit/timezone-dialog.js module:io.ox/calendar/edit/main
msgid "Change timezone"
msgstr ""

#: apps/io.ox/calendar/freebusy/templates.js module:io.ox/calendar/freebusy
msgid "Change view"
msgstr "Харах байдлыг өөрчлөх"

#: apps/io.ox/tasks/common-extensions.js module:io.ox/tasks
msgid "Changed due date"
msgstr ""

#: apps/io.ox/calendar/invitations/register.js module:io.ox/calendar/main
msgid "Changes have been saved"
msgstr "Өөрчлөлтүүдийг хадгалав"

#: apps/io.ox/oauth/settings.js module:io.ox/settings
msgid "Changes have been saved."
msgstr ""

#. Emoji category
#. Japanese: キャラクター
#. Contains: Cartoon characters, animals
#: apps/io.ox/emoji/categories.js module:io.ox/mail/emoji
msgid "Character"
msgstr ""

#: apps/io.ox/calendar/toolbar.js module:io.ox/calendar
#: apps/io.ox/contacts/toolbar.js module:io.ox/contacts
#: apps/io.ox/files/toolbar.js module:io.ox/files apps/io.ox/mail/toolbar.js
#: module:io.ox/mail apps/io.ox/tasks/toolbar.js
msgid "Checkboxes"
msgstr ""

#: apps/io.ox/core/sub/subscriptions.js module:io.ox/core/sub
msgid "Checking credentials ..."
msgstr ""

#: apps/io.ox/contacts/model.js module:io.ox/contacts
msgid "Children"
msgstr ""

#: apps/io.ox/contacts/print.js module:io.ox/contacts
msgid "City"
msgstr "Хот"

#: apps/io.ox/calendar/toolbar.js module:io.ox/calendar
msgid "Classic colors"
msgstr ""

#: apps/io.ox/core/folder/contextmenu.js module:io.ox/core
msgid "Clean up"
msgstr ""

#: apps/io.ox/core/folder/actions/common.js module:io.ox/core
msgid "Cleaning up ..."
msgstr ""

#: apps/io.ox/core/tk/datepicker.js module:io.ox/core
#: apps/io.ox/core/tk/mobiscroll.js
msgid "Clear"
msgstr ""

#: apps/io.ox/search/view-template.js module:io.ox/core
msgid "Clear field"
msgstr ""

#: apps/io.ox/calendar/week/view.js module:io.ox/calendar
msgid "Click for whole day appointment"
msgstr ""

#: apps/io.ox/help/center.js module:io.ox/help
msgid "Click here to quit the help center"
msgstr ""

#: apps/plugins/portal/xing/register.js module:plugins/portal
msgid "Click here to reconnect to your xing account to see activities."
msgstr ""

#: apps/io.ox/calendar/edit/recurrence-view.js module:io.ox/calendar/edit/main
msgid "Click on a sentence to choose when to repeat the appointment."
msgstr "Уулзалтыг дахин хэзээ давтахыг өгүүлбэр дээр дарж өөрчилнө үү."

#: apps/io.ox/calendar/edit/recurrence-view.js module:io.ox/calendar/edit/main
msgid "Click on the links to change the values."
msgstr "Утгуудыг өөрчлөхийн тулд холбоосууд дээр дарна уу."

#: apps/plugins/portal/linkedIn/register.js module:plugins/portal
#: apps/plugins/portal/twitter/register.js
msgid "Click to authorize your account again"
msgstr ""

#: apps/io.ox/calendar/edit/recurrence-view.js module:io.ox/calendar/edit/main
msgid "Click to close the recurrence view"
msgstr ""

#: apps/io.ox/core/yell.js module:io.ox/core
msgid "Click to close this notification"
msgstr ""

#: apps/io.ox/preview/main.js module:io.ox/core
msgid "Click to open."
msgstr ""

#: apps/io.ox/preview/main.js module:io.ox/core
msgid "Click to open. Drag to your desktop to download."
msgstr ""

#: apps/plugins/portal/twitter/register.js module:plugins/portal
msgid "Click to retry"
msgstr ""

#: apps/plugins/portal/twitter/register.js module:plugins/portal
msgid "Click to retry later."
msgstr ""

#: apps/io.ox/mail/compose/extensions.js module:io.ox/mail
#, fuzzy
#| msgid "Delete contact"
msgid "Click to select contacts"
msgstr "Контактыг устгах"

#: apps/io.ox/onboarding/clients/extensions.js module:io.ox/core/onboarding
msgid "Click to show or hide actions for advanced users."
msgstr ""

#: apps/io.ox/portal/main.js module:io.ox/portal
msgid "Click to try again."
msgstr ""

#: apps/io.ox/contacts/widgets/pictureUpload.js module:io.ox/contacts
msgid "Click to upload image"
msgstr "Зураг аплод хийхийн тулд дарна уу"

#: apps/io.ox/onboarding/clients/wizard.js module:io.ox/core/onboarding
msgid "Client onboarding"
msgstr ""

#. button label for closing the Presenter app.
#. button tooltip for closing the Presenter app.
#: apps/io.ox/backbone/views/modal.js module:io.ox/core
#: apps/io.ox/core/about/about.js apps/io.ox/core/folder/actions/properties.js
#: apps/io.ox/core/folder/tree.js apps/io.ox/core/main.js
#: apps/io.ox/core/permissions/permissions.js apps/io.ox/core/tk/wizard.js
#: apps/io.ox/core/viewer/views/sidebar/fileinfoview.js
#: module:io.ox/core/viewer apps/io.ox/core/viewer/views/toolbarview.js
#: apps/io.ox/core/wizard/registry.js module:io.ox/core/wizard
#: apps/io.ox/editor/main.js module:io.ox/editor
#: apps/io.ox/files/actions/add-storage-account.js module:io.ox/files
#: apps/io.ox/files/actions/showlink.js apps/io.ox/files/mediaplayer.js
#: apps/io.ox/files/share/permissions.js apps/io.ox/files/upload/view.js
#: apps/io.ox/mail/accounts/settings.js module:io.ox/mail/accounts/settings
#: apps/io.ox/mail/actions/source.js module:io.ox/mail
#: apps/io.ox/mail/statistics.js apps/io.ox/presenter/views/toolbarview.js
#: module:io.ox/presenter apps/plugins/upsell/simple-wizard/register.js
#: module:plugins/upsell/simple-wizard
msgid "Close"
msgstr "Хаах"

#: apps/io.ox/core/commons.js module:io.ox/core apps/io.ox/files/main.js
#: module:io.ox/files apps/io.ox/files/view-options.js
#: apps/io.ox/mail/view-options.js module:io.ox/mail
msgid "Close folder view"
msgstr ""

#: apps/io.ox/core/commons.js module:io.ox/core
msgid "Close premium features"
msgstr ""

#: apps/io.ox/core/tk/reminder-util.js module:io.ox/core
msgid "Close this reminder"
msgstr ""

#: apps/io.ox/calendar/edit/extensions.js module:io.ox/calendar/edit/main
#: apps/io.ox/tasks/edit/view-template.js module:io.ox/tasks/edit
msgid "Collapse form"
msgstr ""

#: apps/io.ox/calendar/edit/extensions.js module:io.ox/calendar/edit/main
#: apps/io.ox/mail/view-options.js module:io.ox/mail
#: apps/io.ox/portal/settings/pane.js module:io.ox/portal
msgid "Color"
msgstr "Өнгө"

#: apps/io.ox/mail/settings/pane.js module:io.ox/mail
msgid "Color quoted lines"
msgstr ""

#: apps/io.ox/calendar/toolbar.js module:io.ox/calendar
msgid "Color scheme"
msgstr ""

#: apps/io.ox/calendar/actions/acceptdeny.js module:io.ox/calendar
#: apps/io.ox/calendar/invitations/register.js module:io.ox/calendar/main
#: apps/io.ox/contacts/edit/view-form.js module:io.ox/contacts
#: apps/io.ox/contacts/model.js apps/io.ox/contacts/view-detail.js
#: apps/plugins/portal/xing/actions.js module:plugins/portal
msgid "Comment"
msgstr "Коммент"

#: apps/plugins/portal/xing/actions.js module:plugins/portal
msgid "Comment has been successfully posted on XING"
msgstr ""

#: apps/plugins/portal/reddit/register.js module:io.ox/portal
msgid "Comments"
msgstr ""

#: apps/plugins/core/feedback/register.js module:io.ox/core
msgid "Comments and suggestions"
msgstr ""

#: apps/io.ox/contacts/model.js module:io.ox/contacts
msgid "Commercial Register"
msgstr ""

#: apps/io.ox/mail/settings/pane.js module:io.ox/mail
msgid "Common"
msgstr ""

#. Emojis that work across all Japanese carriers.
#. Japanese: 他社共通絵文字
#: apps/io.ox/emoji/categories.js module:io.ox/mail/emoji
msgid "Common Emoji"
msgstr ""

#. answer Button to 'Do you want the appointments printed in detail or as a compact list?'
#: apps/io.ox/calendar/actions.js module:io.ox/calendar
#: apps/io.ox/mail/toolbar.js module:io.ox/mail
msgid "Compact"
msgstr ""

#: apps/io.ox/tasks/edit/view-template.js module:io.ox/tasks/edit
#: apps/io.ox/tasks/print.js module:io.ox/tasks
#: apps/io.ox/tasks/view-detail.js
msgid "Companies"
msgstr ""

#: apps/io.ox/contacts/model.js module:io.ox/contacts
msgid "Company"
msgstr "Компани"

#: apps/io.ox/mail/compose/main.js module:io.ox/mail
#: apps/io.ox/mail/compose/view.js apps/io.ox/mail/mobile-toolbar-actions.js
#: apps/io.ox/mail/settings/pane.js apps/io.ox/mail/toolbar.js
msgid "Compose"
msgstr ""

#: apps/io.ox/mail/toolbar.js module:io.ox/mail
msgid "Compose new email"
msgstr ""

#: apps/io.ox/mail/compose/extensions.js module:io.ox/mail
msgid "Compose new mail"
msgstr ""

#: apps/io.ox/mail/mailfilter/settings/filter/view-form.js
#: module:io.ox/settings
msgid "Conditions"
msgstr ""

#: apps/io.ox/onboarding/clients/extensions.js module:io.ox/core/onboarding
msgid "Configuration Email"
msgstr ""

#: apps/io.ox/onboarding/clients/extensions.js module:io.ox/core/onboarding
msgid "Configure now"
msgstr ""

#: apps/io.ox/files/util.js module:io.ox/files
msgid "Confirmation"
msgstr ""

#: apps/io.ox/core/tk/filestorageUtil.js module:io.ox/core
#, fuzzy
#| msgid "Conflicts detected"
msgid "Conflicts"
msgstr "Зөрчилдөөнүүд илэрлээ"

#: apps/io.ox/calendar/conflicts/conflictList.js
#: module:io.ox/calendar/conflicts/conflicts
msgid "Conflicts detected"
msgstr "Зөрчилдөөнүүд илэрлээ"

#: apps/io.ox/calendar/edit/main.js module:io.ox/calendar/edit/main
msgid "Conflicts with resources cannot be ignored"
msgstr "Эх үүсвэртэй үүссэн зөрчлүүдийг эс тоох боломжгүй"

#: apps/io.ox/calendar/view-grid-template.js module:io.ox/calendar
msgid "Conflicts:"
msgstr ""

#: apps/plugins/portal/client-onboarding/register.js module:plugins/portal
msgid "Connect"
msgstr ""

#: apps/io.ox/core/main.js module:io.ox/core
#: apps/plugins/portal/client-onboarding/register.js module:plugins/portal
msgid "Connect your Device"
msgstr ""

#: apps/io.ox/core/settings/downloads/pane.js module:io.ox/core
msgid "Connector for Microsoft Outlook®"
msgstr ""

#: apps/io.ox/contacts/edit/main.js module:io.ox/contacts
#: apps/io.ox/mail/detail/links.js module:io.ox/mail
msgid "Contact"
msgstr ""

#: apps/io.ox/contacts/detail/main.js module:io.ox/contacts
#: apps/io.ox/contacts/main.js apps/io.ox/contacts/view-detail.js
msgid "Contact Details"
msgstr ""

#: apps/io.ox/contacts/actions.js module:io.ox/contacts
msgid "Contact has been copied"
msgstr ""

#: apps/io.ox/contacts/actions.js module:io.ox/contacts
msgid "Contact has been moved"
msgstr ""

#: apps/io.ox/mail/toolbar.js module:io.ox/mail
msgid "Contact pictures"
msgstr ""

#: apps/plugins/xing/main.js module:plugins/portal
msgid "Contact request sent"
msgstr ""

#: apps/io.ox/contacts/actions.js module:io.ox/contacts
msgid "Contacts have been copied"
msgstr ""

#: apps/io.ox/contacts/actions.js module:io.ox/contacts
msgid "Contacts have been moved"
msgstr ""

#: apps/io.ox/mail/mailfilter/settings/filter/view-form.js
#: module:io.ox/settings
msgid "Contains"
msgstr ""

#: apps/io.ox/mail/mailfilter/settings/filter/view-form.js
#: module:io.ox/settings
msgid "Content"
msgstr ""

#: apps/io.ox/core/main.js module:io.ox/core
msgid "Continue"
msgstr ""

#. button label for continuing the presentation
#. tooltip for the continue presentation button
#: apps/io.ox/presenter/views/navigationview.js module:io.ox/presenter
#: apps/io.ox/presenter/views/presentationview.js
#: apps/io.ox/presenter/views/toolbarview.js
msgid "Continue presentation"
msgstr ""

#. button tooltip for continuing the presentation
#: apps/io.ox/presenter/views/navigationview.js module:io.ox/presenter
#: apps/io.ox/presenter/views/toolbarview.js
msgid "Continue the presentation"
msgstr ""

#: apps/io.ox/mail/view-options.js module:io.ox/mail
msgid "Conversations"
msgstr ""

#: apps/io.ox/core/main.js module:io.ox/core apps/io.ox/launchpad/main.js
#: apps/io.ox/search/view-template.js
msgctxt "app"
msgid "Conversations"
msgstr ""

#: apps/io.ox/calendar/edit/timezone-dialog.js module:io.ox/calendar/edit/main
msgid "Convert the entered start and end dates to match the modified timezones"
msgstr ""

#: apps/io.ox/contacts/actions.js module:io.ox/contacts
#: apps/io.ox/contacts/mobile-toolbar-actions.js module:io.ox/mail
#: apps/io.ox/contacts/toolbar.js apps/io.ox/files/actions.js
#: module:io.ox/files apps/io.ox/files/toolbar.js apps/io.ox/mail/actions.js
#: apps/io.ox/mail/mobile-toolbar-actions.js apps/io.ox/mail/toolbar.js
msgid "Copy"
msgstr ""

#: apps/io.ox/mail/common-extensions.js module:io.ox/mail
#: apps/io.ox/mail/print.js
msgctxt "CC"
msgid "Copy"
msgstr ""

#: apps/io.ox/contacts/view-detail.js module:io.ox/contacts
msgid "Copy to description"
msgstr "Тайлбар руу хуулах"

#: apps/io.ox/tasks/model.js module:io.ox/tasks
msgid "Costs must be between -%1$d and %1$d."
msgstr ""

#: apps/io.ox/tasks/model.js module:io.ox/tasks
msgid "Costs must only have two decimal places."
msgstr ""

#: apps/io.ox/core/desktop.js module:io.ox/core
msgid "Could not get a default folder for this application."
msgstr ""

#: apps/io.ox/contacts/view-detail.js module:io.ox/contacts
msgid "Could not load attachments for this contact."
msgstr ""

#: apps/io.ox/tasks/view-detail.js module:io.ox/tasks
msgid "Could not load attachments for this task."
msgstr ""

#: apps/plugins/portal/flickr/register.js module:plugins/portal
msgid "Could not load data"
msgstr ""

#: apps/plugins/portal/twitter/register.js module:plugins/portal
msgid "Could not load new Tweets."
msgstr ""

#: apps/io.ox/core/tk/vgrid.js module:io.ox/core
msgid "Could not load this list"
msgstr ""

#: apps/io.ox/mail/settings/pane.js module:io.ox/mail
#: apps/io.ox/mail/settings/signatures/settings/pane.js
msgid "Could not save settings"
msgstr ""

#: apps/io.ox/portal/widgets.js module:io.ox/portal
msgid "Could not save settings."
msgstr ""

#: apps/io.ox/core/folder/api.js module:io.ox/core
msgid ""
"Could not save settings. There have to be at least one user with "
"administration rights."
msgstr ""

#: apps/io.ox/calendar/list/perspective.js module:io.ox/calendar
msgid "Couldn't load appointment data."
msgstr ""

#: apps/io.ox/contacts/main.js module:io.ox/contacts
msgid "Couldn't load contact data."
msgstr ""

#: apps/io.ox/tasks/main.js module:io.ox/tasks
msgid "Couldn't load that task."
msgstr ""

#: apps/io.ox/mail/autoforward/settings/register.js module:io.ox/mail
msgid "Couldn't load your auto forward."
msgstr ""

#: apps/io.ox/core/settings/user.js module:io.ox/contacts
msgid "Couldn't load your contact data."
msgstr ""

#: apps/io.ox/mail/mailfilter/settings/register.js module:io.ox/mail
msgid "Couldn't load your mail filter rules."
msgstr ""

#: apps/io.ox/mail/vacationnotice/settings/register.js module:io.ox/mail
msgid "Couldn't load your vacation notice."
msgstr ""

#: apps/io.ox/contacts/model.js module:io.ox/contacts
msgid "Country"
msgstr ""

#: apps/io.ox/calendar/edit/extensions.js module:io.ox/calendar/edit/main
#: apps/io.ox/calendar/mobile-toolbar-actions.js module:io.ox/calendar
#: apps/io.ox/tasks/edit/view-template.js module:io.ox/tasks/edit
#: apps/plugins/administration/groups/settings/edit.js module:io.ox/core
#: apps/plugins/administration/resources/settings/edit.js
msgid "Create"
msgstr "Үүсгэх"

#: apps/io.ox/calendar/edit/extensions.js module:io.ox/calendar/edit/main
#: apps/io.ox/calendar/edit/main.js
msgid "Create appointment"
msgstr "Ууулзалт үүсгэх"

#: apps/io.ox/contacts/edit/main.js module:io.ox/contacts
msgid "Create contact"
msgstr ""

#: apps/io.ox/contacts/distrib/create-dist-view.js module:io.ox/contacts
#: apps/io.ox/contacts/distrib/main.js
msgid "Create distribution list"
msgstr ""

#: apps/io.ox/mail/actions.js module:io.ox/mail
msgid "Create filter rule"
msgstr ""

#: apps/io.ox/contacts/distrib/create-dist-view.js module:io.ox/contacts
msgid "Create list"
msgstr ""

#. %1$s is social media name, e.g. Facebook
#: apps/plugins/portal/xing/register.js module:plugins/portal
msgid "Create new %1$s account"
msgstr ""

#: apps/plugins/administration/groups/settings/edit.js module:io.ox/core
#: apps/plugins/administration/groups/settings/toolbar.js
msgid "Create new group"
msgstr ""

#: apps/plugins/administration/resources/settings/edit.js module:io.ox/core
#: apps/plugins/administration/resources/settings/toolbar.js
msgid "Create new resource"
msgstr ""

#: apps/io.ox/mail/mailfilter/settings/filter.js module:io.ox/mail
msgid "Create new rule"
msgstr ""

#. folder permissions
#: apps/io.ox/files/share/permissions.js module:io.ox/core
#, fuzzy
#| msgid "Create appointment"
msgid "Create objects"
msgstr "Ууулзалт үүсгэх"

#. folder permissions
#: apps/io.ox/files/share/permissions.js module:io.ox/core
msgid "Create objects and subfolders"
msgstr ""

#: apps/io.ox/mail/actions/reminder.js module:io.ox/mail
msgid "Create reminder"
msgstr ""

#: apps/io.ox/tasks/edit/main.js module:io.ox/tasks
#: apps/io.ox/tasks/edit/view-template.js module:io.ox/tasks/edit
#: apps/io.ox/tasks/edit/view.js
msgid "Create task"
msgstr ""

#: apps/io.ox/calendar/view-detail.js module:io.ox/calendar
msgid "Created"
msgstr ""

#: apps/io.ox/files/guidance/main.js module:io.ox/files
msgctxt "help"
msgid "Creating Files"
msgstr ""

#: apps/io.ox/tasks/edit/view-template.js module:io.ox/tasks/edit
msgid "Currency"
msgstr ""

#: apps/io.ox/mail/mailfilter/settings/filter/view-form.js
#: module:io.ox/settings
msgid "Current Date"
msgstr ""

#: apps/io.ox/files/share/permissions.js module:io.ox/core
msgid "Current role"
msgstr ""

#: apps/io.ox/core/main.js module:io.ox/core
msgid "Currently refreshing"
msgstr ""

#: apps/io.ox/calendar/toolbar.js module:io.ox/calendar
msgid "Custom colors"
msgstr ""

#: apps/io.ox/mail/compose/names.js module:io.ox/mail
msgid "Custom name"
msgstr ""

#: apps/io.ox/portal/main.js module:io.ox/portal
msgid "Customize this page"
msgstr ""

#: apps/io.ox/calendar/toolbar.js module:io.ox/calendar
msgid "Dark colors"
msgstr ""

#: apps/io.ox/core/import/import.js module:io.ox/core
msgid "Data imported successfully"
msgstr ""

#: apps/io.ox/core/import/import.js module:io.ox/core
msgid "Data only partially imported (%1$s of %2$s records)"
msgstr ""

#: apps/io.ox/backbone/mini-views/datepicker.js module:io.ox/core
#: apps/io.ox/core/settings/errorlog/settings/pane.js
#: apps/io.ox/files/share/view-options.js module:io.ox/files
#: apps/io.ox/files/view-options.js apps/io.ox/mail/view-options.js
#: module:io.ox/mail
msgid "Date"
msgstr "Огноо"

#: apps/io.ox/tasks/print.js module:io.ox/tasks
#: apps/io.ox/tasks/view-detail.js
msgid "Date completed"
msgstr ""

#: apps/io.ox/contacts/model.js module:io.ox/contacts
#: apps/plugins/halo/xing/register.js module:plugins/portal
msgid "Date of birth"
msgstr ""

#: apps/io.ox/backbone/mini-views/date.js module:io.ox/core
#: apps/io.ox/calendar/freebusy/templates.js module:io.ox/calendar/freebusy
#: apps/io.ox/calendar/toolbar.js module:io.ox/calendar
msgid "Day"
msgstr "Өдөр"

#: apps/io.ox/calendar/week/perspective.js module:io.ox/calendar
msgid "Day View"
msgstr ""

#: apps/io.ox/core/tk/mobiscroll.js module:io.ox/core
msgid "Days"
msgstr ""

#: apps/io.ox/calendar/edit/recurrence-view.js module:io.ox/calendar/edit/main
msgid "December"
msgstr "12 сар"

#. Opens popup to decide if desktop notifications should be shown
#: apps/io.ox/core/notifications.js module:io.ox/core
msgid "Decide now"
msgstr ""

#: apps/io.ox/calendar/actions/acceptdeny.js module:io.ox/calendar
#: apps/io.ox/calendar/invitations/register.js module:io.ox/calendar/main
msgid "Decline"
msgstr "Татгалзах"

#: apps/io.ox/calendar/print.js module:io.ox/calendar
#: apps/io.ox/tasks/print.js module:io.ox/tasks
msgid "Declined"
msgstr ""

#: apps/io.ox/core/settings/pane.js module:io.ox/core
msgid "Default Theme"
msgstr ""

#: apps/io.ox/contacts/model.js module:io.ox/contacts
msgid "Default address"
msgstr "Үндсэн хаяг"

#: apps/io.ox/core/settings/pane.js module:io.ox/core
msgid "Default app after sign in"
msgstr ""

#: apps/io.ox/core/folder/api.js module:io.ox/core
#, fuzzy
#| msgid "Default address"
msgid "Default calendar"
msgstr "Үндсэн хаяг"

#: apps/io.ox/calendar/settings/pane.js module:io.ox/calendar
msgid "Default reminder"
msgstr ""

#: apps/io.ox/mail/settings/pane.js module:io.ox/mail
msgid "Default sender address"
msgstr ""

#: apps/io.ox/mail/vacationnotice/settings/model.js module:io.ox/mail
msgid "Default sender for vacation notice"
msgstr ""

#: apps/io.ox/mail/settings/signatures/settings/pane.js module:io.ox/mail
msgid "Default signature for new messages"
msgstr ""

#: apps/io.ox/mail/settings/signatures/settings/pane.js module:io.ox/mail
msgid "Default signature for replies or forwardings"
msgstr ""

#: apps/io.ox/tasks/edit/view-template.js module:io.ox/tasks/edit
#: apps/io.ox/tasks/print.js module:io.ox/tasks apps/io.ox/tasks/util.js
msgid "Deferred"
msgstr ""

#. Really delete portal widget - in contrast to "just disable"
#: apps/io.ox/calendar/actions.js module:io.ox/calendar
#: apps/io.ox/calendar/actions/delete.js
#: apps/io.ox/calendar/invitations/register.js module:io.ox/calendar/main
#: apps/io.ox/calendar/mobile-toolbar-actions.js
#: apps/io.ox/calendar/toolbar.js apps/io.ox/contacts/actions.js
#: module:io.ox/contacts apps/io.ox/contacts/actions/delete.js
#: apps/io.ox/contacts/mobile-toolbar-actions.js module:io.ox/mail
#: apps/io.ox/contacts/toolbar.js apps/io.ox/core/folder/actions/remove.js
#: module:io.ox/core apps/io.ox/core/folder/contextmenu.js
#: apps/io.ox/core/sub/settings/pane.js module:io.ox/core/sub
#: apps/io.ox/core/viewer/views/toolbarview.js apps/io.ox/files/actions.js
#: module:io.ox/files apps/io.ox/files/actions/delete.js
#: apps/io.ox/files/actions/versions-delete.js apps/io.ox/files/toolbar.js
#: apps/io.ox/mail/actions.js apps/io.ox/mail/actions/delete.js
#: apps/io.ox/mail/mailfilter/settings/filter.js
#: apps/io.ox/mail/mobile-toolbar-actions.js
#: apps/io.ox/mail/settings/signatures/settings/pane.js
#: apps/io.ox/mail/toolbar.js apps/io.ox/portal/main.js module:io.ox/portal
#: apps/io.ox/portal/settings/widgetview.js
#: apps/io.ox/settings/accounts/settings/pane.js
#: module:io.ox/settings/accounts apps/io.ox/settings/apps/settings/pane.js
#: apps/io.ox/tasks/actions.js module:io.ox/tasks
#: apps/io.ox/tasks/actions/delete.js
#: apps/io.ox/tasks/mobile-toolbar-actions.js apps/io.ox/tasks/toolbar.js
#: apps/plugins/administration/groups/settings/toolbar.js
#: apps/plugins/administration/resources/settings/toolbar.js
#: apps/plugins/portal/twitter/util.js module:plugins/portal
#: apps/plugins/portal/xing/actions.js
msgid "Delete"
msgstr "Устгах"

#: apps/io.ox/settings/accounts/settings/pane.js
#: module:io.ox/settings/accounts
msgid "Delete account"
msgstr ""

#: apps/io.ox/mail/main.js module:io.ox/mail
msgid "Delete all messages in this folder"
msgstr ""

#. object permissions - delete
#: apps/io.ox/files/share/permissions.js module:io.ox/core
#, fuzzy
#| msgid "Delete contact"
msgid "Delete all objects"
msgstr "Контактыг устгах"

#: apps/io.ox/calendar/actions/delete.js module:io.ox/calendar
#: apps/io.ox/calendar/toolbar.js
msgid "Delete appointment"
msgstr "Уулзалтыг устгах"

#: apps/io.ox/contacts/toolbar.js module:io.ox/contacts
msgid "Delete contact"
msgstr "Контактыг устгах"

#: apps/plugins/administration/groups/settings/toolbar.js module:io.ox/core
msgid "Delete group"
msgstr ""

#: apps/io.ox/mail/settings/signatures/settings/pane.js module:io.ox/mail
msgid "Delete old signatures after import"
msgstr ""

#. object permissions - delete
#: apps/io.ox/files/share/permissions.js module:io.ox/core
#, fuzzy
#| msgid "Delete contact"
msgid "Delete own objects"
msgstr "Контактыг устгах"

#: apps/io.ox/files/share/permissions.js module:io.ox/core
msgid "Delete permissions"
msgstr ""

#: apps/plugins/administration/resources/settings/toolbar.js module:io.ox/core
msgid "Delete resource"
msgstr ""

#: apps/io.ox/tasks/toolbar.js module:io.ox/mail
msgid "Delete task"
msgstr ""

#: apps/io.ox/files/actions.js module:io.ox/files
msgid "Delete version"
msgstr ""

#: apps/io.ox/calendar/actions/delete.js module:io.ox/calendar
msgid "Delete whole series"
msgstr ""

#: apps/io.ox/portal/main.js module:io.ox/portal
#: apps/io.ox/portal/settings/widgetview.js
msgid "Delete widget"
msgstr ""

#. Trash folder
#: apps/io.ox/mail/accounts/view-form.js module:io.ox/settings
msgctxt "folder"
msgid "Deleted messages"
msgstr ""

#: apps/io.ox/mail/accounts/view-form.js module:io.ox/settings
msgid "Deleting messages on local storage also deletes them on server"
msgstr ""

#: apps/io.ox/contacts/model.js module:io.ox/contacts
#: apps/io.ox/contacts/print.js
msgid "Department"
msgstr ""

#: apps/io.ox/files/share/view-options.js module:io.ox/files
#: apps/io.ox/files/view-options.js apps/io.ox/mail/view-options.js
#: module:io.ox/mail apps/io.ox/tasks/main.js module:io.ox/tasks
msgid "Descending"
msgstr ""

#: apps/io.ox/calendar/edit/extensions.js module:io.ox/calendar/edit/main
#: apps/io.ox/calendar/util.js module:io.ox/calendar
#: apps/io.ox/core/viewer/views/sidebar/filedescriptionview.js
#: module:io.ox/core/viewer apps/io.ox/files/actions/edit-description.js
#: module:io.ox/files apps/io.ox/tasks/edit/view-template.js
#: module:io.ox/tasks/edit
#: apps/plugins/administration/resources/settings/edit.js module:io.ox/core
#: apps/plugins/portal/flickr/register.js module:plugins/portal
#: apps/plugins/portal/mail/register.js apps/plugins/portal/rss/register.js
#: module:io.ox/portal apps/plugins/portal/tumblr/register.js
msgid "Description"
msgstr "Тайлбар"

#: apps/io.ox/calendar/edit/main.js module:io.ox/calendar/edit/main
msgid "Description has been copied"
msgstr "Тайлбаруудыг хуулбарлалаа"

#: apps/io.ox/core/viewer/views/sidebar/filedescriptionview.js
#: module:io.ox/core/viewer
msgid "Description text"
msgstr ""

#. answer Button to 'Do you want the appointments printed in detail or as a compact list?'
#: apps/io.ox/calendar/actions.js module:io.ox/calendar
msgid "Detailed"
msgstr ""

#: apps/io.ox/files/share/permissions.js module:io.ox/core
msgid "Detailed access rights"
msgstr ""

#. File and folder details
#: apps/io.ox/calendar/view-detail.js module:io.ox/calendar
#: apps/io.ox/core/viewer/views/sidebar/fileinfoview.js
#: module:io.ox/core/viewer apps/io.ox/core/viewer/views/sidebarview.js
#: apps/io.ox/files/share/permissions.js module:io.ox/core
#: apps/io.ox/files/upload/main.js module:io.ox/files
msgid "Details"
msgstr ""

#: apps/io.ox/calendar/view-detail.js module:io.ox/calendar
#: apps/io.ox/files/actions/showlink.js module:io.ox/files
msgid "Direct link"
msgstr ""

#: apps/io.ox/files/actions/sendlink.js module:io.ox/files
msgid "Direct link: %1$s"
msgstr ""

#: apps/io.ox/core/sub/settings/pane.js module:io.ox/core/sub
#: apps/io.ox/mail/mailfilter/settings/filter.js module:io.ox/mail
#: apps/io.ox/portal/settings/pane.js module:io.ox/portal
msgid "Disable"
msgstr ""

#: apps/io.ox/portal/main.js module:io.ox/portal
msgid "Disable widget"
msgstr ""

#: apps/io.ox/calendar/edit/extensions.js module:io.ox/calendar/edit/main
#: apps/io.ox/contacts/distrib/create-dist-view.js module:io.ox/contacts
#: apps/io.ox/contacts/edit/view-form.js apps/io.ox/core/settings/user.js
#: apps/io.ox/mail/compose/extensions.js module:io.ox/mail
#: apps/io.ox/mail/mailfilter/settings/filter/view-form.js
#: module:io.ox/settings apps/io.ox/tasks/edit/view-template.js
#: module:io.ox/tasks/edit
msgid "Discard"
msgstr "Хүчингүй болгох"

#. "Discard changes" appears in combination with "Cancel" (this action)
#. Translation should be distinguishable for the user
#: apps/io.ox/calendar/edit/main.js module:io.ox/calendar/edit/main
#: apps/io.ox/contacts/distrib/main.js module:io.ox/contacts
#: apps/io.ox/contacts/edit/main.js apps/io.ox/editor/main.js
#: module:io.ox/editor apps/io.ox/tasks/edit/main.js module:io.ox/tasks
msgctxt "dialog"
msgid "Discard changes"
msgstr "Өөрчлөлтүүдийг хүчингүй болгох"

#. "Discard message" appears in combination with "Cancel" (this action)
#. Translation should be distinguishable for the user
#: apps/io.ox/mail/compose/view.js module:io.ox/mail
msgctxt "dialog"
msgid "Discard message"
msgstr ""

#: apps/io.ox/mail/settings/pane.js module:io.ox/mail
msgid "Display"
msgstr ""

#: apps/io.ox/oauth/settings.js module:io.ox/settings
msgid "Display Name"
msgstr ""

#: apps/io.ox/mail/settings/pane.js module:io.ox/mail
msgid "Display emoticons as graphics in text emails"
msgstr ""

#: apps/io.ox/contacts/model.js module:io.ox/contacts
msgid "Display name"
msgstr ""

#: apps/io.ox/contacts/settings/pane.js module:io.ox/contacts
msgid "Display of names"
msgstr ""

#: apps/io.ox/tasks/edit/view-template.js module:io.ox/tasks/edit
#: apps/io.ox/tasks/print.js module:io.ox/tasks
#: apps/io.ox/tasks/view-detail.js
msgid "Distance"
msgstr ""

#: apps/io.ox/contacts/distrib/main.js module:io.ox/contacts
msgid "Distribution List"
msgstr ""

#: apps/io.ox/contacts/detail/main.js module:io.ox/contacts
msgid "Distribution List Details"
msgstr ""

#: apps/io.ox/contacts/addressbook/popup.js module:io.ox/contacts
#: apps/io.ox/contacts/common-extensions.js apps/io.ox/contacts/main.js
#: apps/io.ox/contacts/model.js apps/io.ox/contacts/view-detail.js
#: apps/io.ox/participants/model.js module:io.ox/core
msgid "Distribution list"
msgstr ""

#: apps/io.ox/contacts/distrib/main.js module:io.ox/contacts
msgid "Distribution list has been saved"
msgstr ""

#: apps/io.ox/files/util.js module:io.ox/files
msgid ""
"Do you really want to change the file extension from  \".%1$s\" to \".%2$s"
"\" ?"
msgstr ""

#: apps/io.ox/calendar/actions/create.js module:io.ox/calendar
msgid ""
"Do you really want to create an appointment <b>on behalf of the folder "
"owner</b> or do you want to create an appointment <b>with the folder owner</"
"b> in your own calendar?"
msgstr ""

#: apps/io.ox/core/folder/actions/remove.js module:io.ox/core
msgid "Do you really want to delete folder \"%s\"?"
msgstr ""

#. %1$s is the group name
#: apps/plugins/administration/groups/settings/toolbar.js module:io.ox/core
msgid ""
"Do you really want to delete the group \"%1$s\"? This action cannot be "
"undone!"
msgstr ""

#. %1$s is the resource name
#: apps/plugins/administration/resources/settings/toolbar.js module:io.ox/core
msgid ""
"Do you really want to delete the resource \"%1$s\"? This action cannot be "
"undone!"
msgstr ""

#: apps/io.ox/contacts/actions/delete.js module:io.ox/contacts
msgid "Do you really want to delete these items?"
msgstr ""

#: apps/io.ox/settings/accounts/settings/pane.js
#: module:io.ox/settings/accounts
msgid "Do you really want to delete this account?"
msgstr ""

#: apps/io.ox/contacts/actions/delete.js module:io.ox/contacts
msgid "Do you really want to delete this contact?"
msgstr ""

#: apps/io.ox/contacts/actions/delete.js module:io.ox/contacts
msgid "Do you really want to delete this distribution list?"
msgstr ""

#: apps/io.ox/files/actions/versions-delete.js module:io.ox/files
msgctxt "One file only"
msgid "Do you really want to delete this file?"
msgstr ""

#: apps/io.ox/mail/mailfilter/settings/filter.js module:io.ox/mail
#, fuzzy
#| msgid "Do you want to delete this appointment?"
msgid "Do you really want to delete this filter rule?"
msgstr "Энэхүү уулзалтыг устгах уу?"

#: apps/io.ox/files/actions/delete.js module:io.ox/files
msgid "Do you really want to delete this item?"
msgid_plural "Do you really want to delete these items?"
msgstr[0] ""
msgstr[1] ""

#: apps/io.ox/tasks/actions/delete.js module:io.ox/tasks
msgid "Do you really want to delete this task?"
msgid_plural "Do you really want to delete these tasks?"
msgstr[0] ""
msgstr[1] ""

#: apps/io.ox/portal/main.js module:io.ox/portal
#: apps/io.ox/portal/settings/widgetview.js
msgid "Do you really want to delete this widget?"
msgstr ""

#: apps/io.ox/calendar/edit/main.js module:io.ox/calendar/edit/main
#: apps/io.ox/contacts/distrib/main.js module:io.ox/contacts
#: apps/io.ox/contacts/edit/main.js apps/io.ox/editor/main.js
#: module:io.ox/editor apps/io.ox/tasks/edit/main.js module:io.ox/tasks
msgid "Do you really want to discard your changes?"
msgstr "Хийсэн өөрчлөлтүүдээ хүчингүй болгох уу?"

#: apps/io.ox/mail/compose/view.js module:io.ox/mail
msgid "Do you really want to discard your message?"
msgstr ""

#: apps/io.ox/core/folder/actions/common.js module:io.ox/core
msgid "Do you really want to empty folder \"%s\"?"
msgstr ""

#: apps/io.ox/files/util.js module:io.ox/files
msgid ""
"Do you really want to remove the extension \".%1$s\" from your filename?"
msgstr ""

#: apps/io.ox/calendar/actions.js module:io.ox/calendar
msgid "Do you want the appointments printed in detail or as a compact list?"
msgstr ""

#: apps/io.ox/calendar/actions/acceptdeny.js module:io.ox/calendar
msgid ""
"Do you want to confirm the whole series or just one appointment within the "
"series?"
msgstr ""

#: apps/io.ox/calendar/actions/delete.js module:io.ox/calendar
msgid ""
"Do you want to delete the whole series or just one appointment within the "
"series?"
msgstr ""

#: apps/io.ox/calendar/actions/delete.js module:io.ox/calendar
msgid "Do you want to delete this appointment?"
msgstr "Энэхүү уулзалтыг устгах уу?"

#: apps/io.ox/calendar/actions/edit.js module:io.ox/calendar
#: apps/io.ox/calendar/week/perspective.js
msgid ""
"Do you want to edit the whole series or just one appointment within the "
"series?"
msgstr ""

#: apps/io.ox/mail/actions/delete.js module:io.ox/mail
msgid "Do you want to permanently delete this mail?"
msgid_plural "Do you want to permanently delete these mails?"
msgstr[0] ""
msgstr[1] ""

#: apps/io.ox/settings/apps/settings/pane.js module:io.ox/core
#, fuzzy
#| msgid "Do you want to delete this appointment?"
msgid "Do you want to revoke the access of this application?"
msgstr "Энэхүү уулзалтыг устгах уу?"

#: apps/io.ox/mail/detail/links.js module:io.ox/mail
#, fuzzy
#| msgid "Comment"
msgid "Document"
msgstr "Коммент"

#: apps/io.ox/files/view-options.js module:io.ox/files
msgid "Documents"
msgstr ""

#: apps/io.ox/launchpad/main.js module:io.ox/core
#: apps/io.ox/search/view-template.js
msgctxt "app"
msgid "Documents"
msgstr ""

#. Task: Done like in "Mark as done"
#: apps/io.ox/core/wizard/registry.js module:io.ox/core/wizard
#: apps/io.ox/core/yell.js module:io.ox/core apps/io.ox/files/actions/share.js
#: module:io.ox/files apps/io.ox/tasks/edit/view-template.js
#: module:io.ox/tasks/edit apps/io.ox/tasks/print.js module:io.ox/tasks
#: apps/io.ox/tasks/toolbar.js module:io.ox/mail apps/io.ox/tasks/util.js
#: apps/plugins/notifications/tasks/register.js module:plugins/notifications
msgid "Done"
msgstr ""

#: apps/io.ox/calendar/week/view.js module:io.ox/calendar
msgid "Doubleclick in this row for whole day appointment"
msgstr ""

#: apps/io.ox/core/pim/actions.js module:io.ox/core
#: apps/io.ox/core/viewer/views/toolbarview.js apps/io.ox/files/actions.js
#: module:io.ox/files apps/io.ox/files/toolbar.js apps/io.ox/mail/actions.js
#: module:io.ox/mail apps/io.ox/onboarding/clients/extensions.js
#: module:io.ox/core/onboarding apps/plugins/portal/updater/register.js
#: module:plugins/portal
msgid "Download"
msgstr ""

#: apps/plugins/portal/oxdriveclients/register.js module:plugins/portal
msgid "Download %s"
msgstr ""

#: apps/plugins/portal/oxdriveclients/register.js module:plugins/portal
msgid "Download %s for %s now"
msgstr ""

#: apps/plugins/portal/oxdriveclients/register.js module:plugins/portal
msgid "Download %s via the OX Updater"
msgstr ""

#: apps/io.ox/core/folder/contextmenu.js module:io.ox/core
msgid "Download entire folder"
msgstr ""

#: apps/io.ox/core/settings/downloads/pane.js module:io.ox/core
msgid "Download installation file"
msgstr ""

#: apps/io.ox/core/settings/downloads/pane.js module:io.ox/core
msgid "Download installation file (for Windows)"
msgstr ""

#: apps/io.ox/core/settings/downloads/pane.js module:io.ox/core
#: apps/plugins/portal/oxdriveclients/register.js module:plugins/portal
msgid "Download the %s client for %s"
msgstr ""

#. %1$s: app store name
#: apps/io.ox/onboarding/clients/extensions.js module:io.ox/core/onboarding
msgid "Download the application."
msgstr ""

#: apps/io.ox/core/settings/downloads/pane.js module:io.ox/core
msgid "Downloads"
msgstr ""

#. Drafts folder
#: apps/io.ox/mail/accounts/view-form.js module:io.ox/settings
msgctxt "folder"
msgid "Drafts"
msgstr ""

#: apps/io.ox/portal/settings/pane.js module:io.ox/portal
msgid "Drag to reorder widget"
msgstr ""

#. %1$s is usually "Drive" (product name; might be customized)
#: apps/io.ox/core/main.js module:io.ox/core apps/io.ox/core/pim/actions.js
#: apps/io.ox/core/viewer/views/toolbarview.js
#: apps/io.ox/files/settings/pane.js module:io.ox/files
#: apps/io.ox/launchpad/main.js apps/io.ox/mail/actions.js module:io.ox/mail
#: apps/io.ox/search/view-template.js
msgctxt "app"
msgid "Drive"
msgstr ""

#: apps/io.ox/files/guidance/main.js module:io.ox/files
msgctxt "help"
msgid "Drive Settings"
msgstr ""

#: apps/io.ox/mail/import.js module:io.ox/mail
msgid "Drop EML file here for import"
msgstr ""

#: apps/io.ox/mail/compose/extensions.js module:io.ox/mail
msgid "Drop attachments here"
msgstr ""

#: apps/io.ox/files/upload/dropzone.js module:io.ox/files
msgid "Drop files here to upload"
msgstr ""

#: apps/io.ox/mail/actions.js module:io.ox/mail
msgid "Drop here to import this mail"
msgstr ""

#: apps/io.ox/calendar/edit/extensions.js module:io.ox/calendar/edit/main
#: apps/io.ox/contacts/edit/view-form.js module:io.ox/contacts
#: apps/io.ox/tasks/edit/view-template.js module:io.ox/tasks/edit
msgid "Drop here to upload a <b class=\"dndignore\">new attachment</b>"
=======
#: apps/io.ox/core/boot/i18n.js
#: module:io.ox/core/boot
msgid "Please enter your credentials."
msgstr "Нэвтрэх нэрээ оруулна уу."

#: apps/io.ox/core/boot/i18n.js
#: module:io.ox/core/boot
msgid "Please enter your password."
msgstr "Нууц үгээ оруулна уу."

#: apps/io.ox/core/boot/i18n.js
#: module:io.ox/core/boot
msgid "Your browser version is not supported!"
msgstr "Таны хөтөчийн хувилбар дэмжигдэхгүй байна."

#: apps/io.ox/core/boot/i18n.js
#: module:io.ox/core/boot
msgid "Your browser is not supported!"
msgstr "Таны хөтөч дэмжигдэхгүй байна."

#: apps/io.ox/core/boot/i18n.js
#: module:io.ox/core/boot
msgid "This browser is not supported on your current platform."
msgstr "Энэхүү хөтөч нь уг үйлдлийн систем дээр дэмжигдэхгүй байна."

#. %n in the lowest version of Android
#: apps/io.ox/core/boot/i18n.js
#: module:io.ox/core/boot
msgid "You need to use Android %n or higher."
msgstr "Та андроид %n ба дээшхийг ашиглах шаардлагтай."

#. %n is the lowest version of iOS
#: apps/io.ox/core/boot/i18n.js
#: module:io.ox/core/boot
msgid "You need to use iOS %n or higher."
msgstr "Та iOS %n ба дээшхийг ашиглах шаардлагтай."

#: apps/io.ox/core/boot/i18n.js
#: module:io.ox/core/boot
msgid "Your operating system is not supported."
msgstr "Таны үйлдлийн систем дэмжигдэхгүй байна."

#: apps/io.ox/core/boot/i18n.js
#: module:io.ox/core/boot
msgid "Your password is expired. Please change your password to continue."
msgstr ""

#: apps/io.ox/core/boot/i18n.js
#: module:io.ox/core/boot
msgid "Please update your browser."
msgstr "Хөтөчийн хувилбараа дээшлүүлнэ үү."

#. browser recommendation: sentence ends with 'Google Chrome' (wrappend in a clickable link)
#: apps/io.ox/core/boot/i18n.js
#: module:io.ox/core/boot
msgid "For best results, please use "
msgstr ""

#: apps/io.ox/core/boot/i18n.js
#: module:io.ox/core/boot
msgid "You have been automatically signed out"
msgstr "Та автоматаар гарлаа."

#: apps/io.ox/core/boot/i18n.js
#: module:io.ox/core/boot
msgid "Unsupported Preview - Certain functions disabled and stability not assured until general release later this year"
msgstr ""

#: apps/io.ox/core/boot/i18n.js
#: module:io.ox/core/boot
msgid "Offline mode"
msgstr "Оффлайн горим"

#: apps/io.ox/core/boot/i18n.js
#: module:io.ox/core/boot
msgid "Your browser's cookie functionality is disabled. Please turn it on."
msgstr ""

#. number of selected item
#. %1$s is the number surrounded by a tag
#: apps/io.ox/core/commons.js
#: module:io.ox/core
msgid "%1$s item selected"
msgid_plural "%1$s items selected"
msgstr[0] ""
msgstr[1] ""

#: apps/io.ox/core/commons.js
#: module:io.ox/core
msgid "Selection Details"
msgstr ""

#: apps/io.ox/core/commons.js
#: module:io.ox/core
#: apps/io.ox/files/main.js
#: module:io.ox/files
msgid "No elements selected"
msgstr ""

#: apps/io.ox/core/commons.js
#: module:io.ox/core
msgid "Results"
msgstr ""

#. items list (e.g. mails)
#: apps/io.ox/core/commons.js
#: module:io.ox/core
#: apps/io.ox/files/main.js
#: module:io.ox/files
#: apps/io.ox/mail/main.js
#: module:io.ox/mail
msgid "Item list"
msgstr ""

#: apps/io.ox/core/commons.js
#: module:io.ox/core
#: apps/io.ox/files/share/view-options.js
#: module:io.ox/files
#: apps/io.ox/files/view-options.js
#: apps/io.ox/mail/view-options.js
#: module:io.ox/mail
msgid "Open folder view"
msgstr ""

#: apps/io.ox/core/commons.js
#: module:io.ox/core
#: apps/io.ox/files/main.js
#: module:io.ox/files
#: apps/io.ox/files/view-options.js
#: apps/io.ox/mail/view-options.js
#: module:io.ox/mail
msgid "Close folder view"
msgstr ""

#: apps/io.ox/core/commons.js
#: module:io.ox/core
msgid "Premium features"
msgstr ""

#: apps/io.ox/core/commons.js
#: module:io.ox/core
msgid "Close premium features"
msgstr ""

#: apps/io.ox/core/commons.js
#: module:io.ox/core
msgid "Try now!"
msgstr ""

#: apps/io.ox/core/commons.js
#: module:io.ox/core
msgid "Retry"
msgstr ""

#. Strings to build input formats to be more accessible
#. yyyy: 4-digit year | MM: 2-digit month | dd: 2-digit day
#. Sample for de_DE: TT.MM.JJJJ
#: apps/io.ox/core/date.js
#: module:io.ox/core
msgid "yyyy"
msgstr ""

#: apps/io.ox/core/date.js
#: module:io.ox/core
msgid "MM"
msgstr ""

#: apps/io.ox/core/date.js
#: module:io.ox/core
msgid "dd"
msgstr ""

#. Reminder (objective case): in X weeks
#. %d is the number of weeks
#: apps/io.ox/core/date.js
#: module:io.ox/core
msgctxt "in"
msgid "%d week"
msgid_plural "%d weeks"
msgstr[0] ""
msgstr[1] ""

#. General duration (nominative case): X weeks
#. %d is the number of weeks
#: apps/io.ox/core/date.js
#: module:io.ox/core
msgid "%d week"
msgid_plural "%d weeks"
msgstr[0] ""
msgstr[1] ""

#. Reminder (objective case): in X days
#. %d is the number of days
#: apps/io.ox/core/date.js
#: module:io.ox/core
msgctxt "in"
msgid "%d day"
msgid_plural "%d days"
msgstr[0] ""
msgstr[1] ""

#. Reminder (objective case): in X days, Y hours and Z minutes
#. %1$d is the number of days
#. %2$s is the text for the remainder of the last day
#: apps/io.ox/core/date.js
#: module:io.ox/core
msgctxt "in"
msgid "%1$d day, %2$s"
msgid_plural "%1$d days, %2$s"
msgstr[0] ""
msgstr[1] ""

#. General duration (nominative case): X days, Y hours and Z minutes
#. %1$d is the number of days
#. %2$s is the text for the remainder of the last day
#: apps/io.ox/core/date.js
#: module:io.ox/core
msgid "%1$d day, %2$s"
msgid_plural "%1$d days, %2$s"
msgstr[0] ""
msgstr[1] ""

#. Reminder (objective case): in X hours
#. %d is the number of hours
#: apps/io.ox/core/date.js
#: module:io.ox/core
msgctxt "in"
msgid "%d hour"
msgid_plural "%d hours"
msgstr[0] ""
msgstr[1] ""

#. General duration (nominative case): X hours
#. %d is the number of hours
#: apps/io.ox/core/date.js
#: module:io.ox/core
msgid "%d hour"
msgid_plural "%d hours"
msgstr[0] ""
msgstr[1] ""

#. Reminder (objective case): in X hours and Y minutes
#. %1$d is the number of hours
#. %2$s is the text for the remainder of the last hour
#: apps/io.ox/core/date.js
#: module:io.ox/core
msgctxt "in"
msgid "%1$d hour and %2$s"
msgid_plural "%1$d hours and %2$s"
msgstr[0] ""
msgstr[1] ""

#. General duration (nominative case): X hours and Y minutes
#. %1$d is the number of hours
#. %2$s is the text for the remainder of the last hour
#: apps/io.ox/core/date.js
#: module:io.ox/core
msgid "%1$d hour and %2$s"
msgid_plural "%1$d hours and %2$s"
msgstr[0] ""
msgstr[1] ""

#. Reminder (objective case): in X minutes
#. %d is the number of minutes
#: apps/io.ox/core/date.js
#: module:io.ox/core
msgctxt "in"
msgid "%d minute"
msgid_plural "%d minutes"
msgstr[0] ""
msgstr[1] ""

#: apps/io.ox/core/desktop.js
#: module:io.ox/core
msgid "Failed to automatically save current stage of work. Please save your work to avoid data loss in case the browser closes unexpectedly."
msgstr ""

#: apps/io.ox/core/desktop.js
#: module:io.ox/core
msgid "Could not get a default folder for this application."
msgstr ""

#: apps/io.ox/core/desktop.js
#: module:io.ox/core
msgid "There are unsaved changes."
msgstr ""

#: apps/io.ox/core/desktop.js
#: module:io.ox/core
msgid "Application Toolbar"
msgstr ""

#. Title of the browser window
#. %1$s is the name of the page, e.g. OX App Suite
#. %2$s is the title of the active app, e.g. Calendar
#: apps/io.ox/core/desktop.js
#: module:io.ox/core
msgctxt "window title"
msgid "%1$s %2$s"
msgstr ""

#: apps/io.ox/core/desktop.js
#: module:io.ox/core
msgid "Main window"
msgstr ""

#: apps/io.ox/core/desktop.js
#: module:io.ox/core
#: apps/io.ox/core/main.js
#: apps/io.ox/find/extensions-facets.js
#: apps/io.ox/find/main.js
#: apps/io.ox/find/view-tokenfield.js
#: apps/io.ox/search/autocomplete/extensions.js
#: apps/io.ox/search/main.js
#: module:io.ox/search
#: apps/plugins/portal/flickr/register.js
#: module:plugins/portal
msgid "Search"
msgstr ""

#: apps/io.ox/core/desktop.js
#: module:io.ox/core
msgid "Start search"
msgstr ""

#: apps/io.ox/core/desktop.js
#: module:io.ox/core
msgid "Cancel search"
msgstr ""

#. search feature help text for screenreaders
#: apps/io.ox/core/desktop.js
#: module:io.ox/core
msgid "Search results page lists all active facets to allow them to be easly adjustable/removable. Below theses common facets additonal advanced facets are listed. To narrow down search result please adjust active facets or add new ones"
msgstr ""

#: apps/io.ox/core/desktop.js
#: module:io.ox/core
msgid "Failed to start application. Maybe you have connection problems. Please try again."
msgstr ""

#: apps/io.ox/core/emoji/view.js
#: module:io.ox/mail/emoji
msgid "Reset this list"
msgstr ""

#: apps/io.ox/core/export/export.js
#: module:io.ox/core
msgid "Export folder"
msgstr ""

#: apps/io.ox/core/export/export.js
#: module:io.ox/core
#: apps/io.ox/core/import/import.js
msgid "Format"
msgstr ""

#: apps/io.ox/core/export/export.js
#: module:io.ox/core
#: apps/io.ox/core/import/import.js
msgid "select format"
msgstr ""

#: apps/io.ox/core/export/export.js
#: module:io.ox/core
msgid "Note: The vCard format cannot contain distribution lists"
msgstr ""

#: apps/io.ox/core/export/export.js
#: module:io.ox/core
msgid "Include distribution lists"
msgstr ""

#: apps/io.ox/core/export/export.js
#: module:io.ox/core
#: apps/io.ox/core/folder/contextmenu.js
msgid "Export"
msgstr ""

#: apps/io.ox/core/extPatterns/links.js
#: module:io.ox/core
#: apps/io.ox/find/extensions-api.js
#: apps/io.ox/search/facets/extensions.js
msgid "More"
msgstr ""

#: apps/io.ox/core/folder/actions/add.js
#: module:io.ox/core
#: apps/io.ox/core/folder/extensions.js
msgid "Add new calendar"
msgstr ""

#: apps/io.ox/core/folder/actions/add.js
#: module:io.ox/core
#: apps/io.ox/core/folder/contextmenu.js
#: apps/io.ox/core/folder/extensions.js
#: apps/io.ox/files/actions.js
#: module:io.ox/files
msgid "Add new folder"
msgstr ""

#: apps/io.ox/core/folder/actions/add.js
#: module:io.ox/core
msgid "New calendar"
msgstr ""

#: apps/io.ox/core/folder/actions/add.js
#: module:io.ox/core
msgid "New folder"
msgstr ""

#: apps/io.ox/core/folder/actions/add.js
#: module:io.ox/core
msgid "Add as public calendar"
msgstr ""

#: apps/io.ox/core/folder/actions/add.js
#: module:io.ox/core
msgid "Add as public folder"
msgstr ""

#: apps/io.ox/core/folder/actions/add.js
#: module:io.ox/core
#: apps/io.ox/core/folder/actions/rename.js
msgid "Folder name"
msgstr ""

#: apps/io.ox/core/folder/actions/add.js
#: module:io.ox/core
msgid "A public folder is used for content that is of common interest for all users. To allow other users to read or edit the contents, you have to set the respective permissions for the public folder."
msgstr ""

#. notification while archiving messages
#: apps/io.ox/core/folder/actions/archive.js
#: module:io.ox/core
msgid "Archiving messages ..."
msgstr ""

#: apps/io.ox/core/folder/actions/archive.js
#: module:io.ox/core
msgid "Archive messages"
msgstr ""

#: apps/io.ox/core/folder/actions/archive.js
#: module:io.ox/core
msgid "All messages older than %1$d days will be moved to the archive folder"
msgstr ""

#. Verb: (to) archive messages
#: apps/io.ox/core/folder/actions/archive.js
#: module:io.ox/core
#: apps/io.ox/core/folder/contextmenu.js
#: apps/io.ox/mail/actions.js
#: module:io.ox/mail
#: apps/io.ox/mail/mobile-toolbar-actions.js
#: apps/io.ox/mail/toolbar.js
msgctxt "verb"
msgid "Archive"
msgstr ""

#: apps/io.ox/core/folder/actions/common.js
#: module:io.ox/core
msgid "Move all"
msgstr ""

#: apps/io.ox/core/folder/actions/common.js
#: module:io.ox/core
msgid "Cleaning up ..."
msgstr ""

#: apps/io.ox/core/folder/actions/common.js
#: module:io.ox/core
msgid "The folder has been cleaned up."
msgstr ""

#: apps/io.ox/core/folder/actions/common.js
#: module:io.ox/core
msgid "All messages have been deleted"
msgstr ""

#: apps/io.ox/core/folder/actions/common.js
#: module:io.ox/core
msgid "All files have been deleted"
msgstr ""

#: apps/io.ox/core/folder/actions/common.js
#: module:io.ox/core
msgid "The folder has been emptied"
msgstr ""

#: apps/io.ox/core/folder/actions/common.js
#: module:io.ox/core
msgid "Do you really want to empty folder \"%s\"?"
msgstr ""

#: apps/io.ox/core/folder/actions/common.js
#: module:io.ox/core
#: apps/io.ox/core/folder/contextmenu.js
msgid "Empty folder"
msgstr ""

#: apps/io.ox/core/folder/actions/imap-subscription.js
#: module:io.ox/core
msgid "Subscribe IMAP folders"
msgstr ""

#: apps/io.ox/core/folder/actions/move.js
#: module:io.ox/core
msgid "You cannot move items to virtual folders"
msgstr ""

#: apps/io.ox/core/folder/actions/move.js
#: module:io.ox/core
msgid "You cannot move items to this folder"
msgstr ""

#: apps/io.ox/core/folder/actions/move.js
#: module:io.ox/core
msgid "Move folder"
msgstr ""

#: apps/io.ox/core/folder/actions/properties.js
#: module:io.ox/core
#: apps/io.ox/core/folder/contextmenu.js
msgid "Properties"
msgstr ""

#: apps/io.ox/core/folder/actions/properties.js
#: module:io.ox/core
msgid "Folder type"
msgstr ""

#. number of items in a folder
#: apps/io.ox/core/folder/actions/properties.js
#: module:io.ox/core
msgid "Number of messages"
msgstr ""

#. number of items in a folder
#: apps/io.ox/core/folder/actions/properties.js
#: module:io.ox/core
msgid "Number of items"
msgstr ""

#: apps/io.ox/core/folder/actions/properties.js
#: module:io.ox/core
msgid "CalDAV URL"
msgstr ""

#: apps/io.ox/core/folder/actions/remove.js
#: module:io.ox/core
msgid "Do you really want to delete folder \"%s\"?"
msgstr ""

#: apps/io.ox/core/folder/actions/rename.js
#: module:io.ox/core
msgid "This is a standard folder, which can't be renamed."
msgstr ""

#: apps/io.ox/core/folder/actions/rename.js
#: module:io.ox/core
msgid "Rename folder"
msgstr ""

#: apps/io.ox/core/folder/actions/rename.js
#: module:io.ox/core
#: apps/io.ox/core/folder/contextmenu.js
#: apps/io.ox/core/viewer/views/toolbarview.js
#: apps/io.ox/files/actions.js
#: module:io.ox/files
#: apps/io.ox/files/actions/rename.js
#: apps/io.ox/files/toolbar.js
msgid "Rename"
msgstr ""

#: apps/io.ox/core/folder/api.js
#: module:io.ox/core
#: apps/io.ox/mail/detail/links.js
#: module:io.ox/mail
msgid "Calendar"
msgstr ""

#: apps/io.ox/core/folder/api.js
#: module:io.ox/core
msgid "Default calendar"
msgstr ""

#. %1$s is the folder owner
#. %2$s is the folder title
#: apps/io.ox/core/folder/api.js
#: module:io.ox/core
msgid "%1$s: %2$s"
msgstr ""

#: apps/io.ox/core/folder/api.js
#: module:io.ox/core
msgid "All my appointments"
msgstr ""

#: apps/io.ox/core/folder/api.js
#: module:io.ox/core
msgid "Unread messages"
msgstr ""

#: apps/io.ox/core/folder/api.js
#: module:io.ox/core
msgid "Accessing global address book is not permitted"
msgstr ""

#: apps/io.ox/core/folder/api.js
#: module:io.ox/core
msgid "Could not save settings. There have to be at least one user with administration rights."
msgstr ""

#: apps/io.ox/core/folder/api.js
#: module:io.ox/core
#: apps/io.ox/core/sub/subscriptions.js
#: module:io.ox/core/sub
msgid "New Folder"
msgstr ""

#: apps/io.ox/core/folder/contextmenu.js
#: module:io.ox/core
msgid "Mark all messages as read"
msgstr ""

#: apps/io.ox/core/folder/contextmenu.js
#: module:io.ox/core
msgid "Move all messages"
msgstr ""

#: apps/io.ox/core/folder/contextmenu.js
#: module:io.ox/core
msgid "Clean up"
msgstr ""

#: apps/io.ox/core/folder/contextmenu.js
#: module:io.ox/core
msgid "Download entire folder"
msgstr ""

#: apps/io.ox/core/folder/contextmenu.js
#: module:io.ox/core
#: apps/io.ox/core/import/import.js
#: apps/io.ox/mail/settings/signatures/settings/pane.js
#: module:io.ox/mail
msgid "Import"
msgstr ""

#: apps/io.ox/core/folder/contextmenu.js
#: module:io.ox/core
msgid "Sharing"
msgstr ""

#: apps/io.ox/core/folder/contextmenu.js
#: module:io.ox/core
msgid "Permissions"
msgstr ""

#: apps/io.ox/core/folder/contextmenu.js
#: module:io.ox/core
#: apps/io.ox/files/actions.js
#: module:io.ox/files
msgid "Invite people"
msgstr ""

#: apps/io.ox/core/folder/contextmenu.js
#: module:io.ox/core
#: apps/io.ox/files/actions.js
#: module:io.ox/files
msgid "Get link"
msgstr ""

#: apps/io.ox/core/folder/contextmenu.js
#: module:io.ox/core
msgid "New subscription"
msgstr ""

#: apps/io.ox/core/folder/contextmenu.js
#: module:io.ox/core
msgid "Show"
msgstr ""

#: apps/io.ox/core/folder/contextmenu.js
#: module:io.ox/core
msgid "Hide"
msgstr ""

#: apps/io.ox/core/folder/extensions.js
#: module:io.ox/core
#: apps/io.ox/files/share/view-options.js
#: module:io.ox/files
msgid "My shares"
msgstr ""

#: apps/io.ox/core/folder/extensions.js
#: module:io.ox/core
msgid "My folders"
msgstr ""

#: apps/io.ox/core/folder/extensions.js
#: module:io.ox/core
#: apps/io.ox/files/actions/add-storage-account.js
#: module:io.ox/files
msgid "Add storage account"
msgstr ""

#: apps/io.ox/core/folder/extensions.js
#: module:io.ox/core
#: apps/io.ox/mail/accounts/settings.js
#: module:io.ox/mail/accounts/settings
#: apps/io.ox/mail/folderview-extensions.js
#: module:io.ox/mail
msgid "Add mail account"
msgstr ""

#: apps/io.ox/core/folder/extensions.js
#: module:io.ox/core
msgid "Synchronize with your tablet or smartphone"
msgstr ""

#: apps/io.ox/core/folder/extensions.js
#: module:io.ox/core
msgid "My address books"
msgstr ""

#: apps/io.ox/core/folder/extensions.js
#: module:io.ox/core
msgid "Public address books"
msgstr ""

#: apps/io.ox/core/folder/extensions.js
#: module:io.ox/core
msgid "Shared address books"
msgstr ""

#: apps/io.ox/core/folder/extensions.js
#: module:io.ox/core
msgid "Hidden address books"
msgstr ""

#: apps/io.ox/core/folder/extensions.js
#: module:io.ox/core
msgid "My calendars"
msgstr ""

#: apps/io.ox/core/folder/extensions.js
#: module:io.ox/core
msgid "Public calendars"
msgstr ""

#: apps/io.ox/core/folder/extensions.js
#: module:io.ox/core
msgid "Shared calendars"
msgstr ""

#: apps/io.ox/core/folder/extensions.js
#: module:io.ox/core
msgid "Hidden calendars"
msgstr ""

#: apps/io.ox/core/folder/extensions.js
#: module:io.ox/core
#: apps/plugins/portal/tasks/register.js
#: module:plugins/portal
msgid "My tasks"
msgstr ""

#: apps/io.ox/core/folder/extensions.js
#: module:io.ox/core
msgid "Public tasks"
msgstr ""

#: apps/io.ox/core/folder/extensions.js
#: module:io.ox/core
msgid "Shared tasks"
msgstr ""

#: apps/io.ox/core/folder/extensions.js
#: module:io.ox/core
msgid "Hidden tasks"
msgstr ""

#: apps/io.ox/core/folder/extensions.js
#: module:io.ox/core
msgid "Shared by other users"
msgstr ""

#: apps/io.ox/core/folder/extensions.js
#: module:io.ox/core
msgid "You share this folder with other users"
msgstr ""

#: apps/io.ox/core/folder/extensions.js
#: module:io.ox/core
msgid "This folder has subscriptions"
msgstr ""

#: apps/io.ox/core/folder/extensions.js
#: module:io.ox/core
msgid "This folder has publications and/or subscriptions"
msgstr ""

#: apps/io.ox/core/folder/favorites.js
#: module:io.ox/core
msgid "Remove from favorites"
msgstr ""

#: apps/io.ox/core/folder/favorites.js
#: module:io.ox/core
msgid "Add to favorites"
msgstr ""

#: apps/io.ox/core/folder/node.js
#: module:io.ox/core
msgid "Total: %1$d"
msgstr ""

#: apps/io.ox/core/folder/node.js
#: module:io.ox/core
msgid "Unread: %1$d"
msgstr ""

#: apps/io.ox/core/folder/node.js
#: module:io.ox/core
msgid "Folder-specific actions"
msgstr ""

#: apps/io.ox/core/folder/picker.js
#: module:io.ox/core
#: apps/io.ox/core/relogin.js
#: apps/io.ox/core/tk/filestorageUtil.js
#: apps/io.ox/core/tk/mobiscroll.js
msgid "Ok"
msgstr ""

#. generic error message
#: apps/io.ox/core/http_errors.js
#: module:io.ox/core
msgid "An unknown error occurred"
msgstr ""

#. error message when offline
#: apps/io.ox/core/http_errors.js
#: module:io.ox/core
msgid "Cannot connect to server. Please check your connection."
msgstr ""

#: apps/io.ox/core/import/import.js
#: module:io.ox/core
msgid "iCal"
msgstr ""

#: apps/io.ox/core/import/import.js
#: module:io.ox/core
msgid "CSV"
msgstr ""

#: apps/io.ox/core/import/import.js
#: module:io.ox/core
msgid "vCard"
msgstr ""

#: apps/io.ox/core/import/import.js
#: module:io.ox/core
msgid "Upload file"
msgstr ""

#: apps/io.ox/core/import/import.js
#: module:io.ox/core
msgid "Ignore existing events. Helpful to import public holiday calendars, for example."
msgstr ""

#: apps/io.ox/core/import/import.js
#: module:io.ox/core
msgid "Ignore existing events"
msgstr ""

#: apps/io.ox/core/import/import.js
#: module:io.ox/core
msgid "Note on CSV files:"
msgstr ""

#: apps/io.ox/core/import/import.js
#: module:io.ox/core
msgid "The first record of a valid CSV file must define proper column names. Supported separators are comma and semi-colon."
msgstr ""

#: apps/io.ox/core/import/import.js
#: module:io.ox/core
msgid "Learn more"
msgstr ""

#: apps/io.ox/core/import/import.js
#: module:io.ox/core
msgid "Import from file"
msgstr ""

#. Error message if calendar import failed
#: apps/io.ox/core/import/import.js
#: module:io.ox/core
msgid "There was no appointment data to import"
msgstr ""

#. Error message if contact import failed
#: apps/io.ox/core/import/import.js
#: module:io.ox/core
msgid "There was no contact data to import"
msgstr ""

#. Error message if task import failed
#: apps/io.ox/core/import/import.js
#: module:io.ox/core
msgid "There was no task data to import"
msgstr ""

#: apps/io.ox/core/import/import.js
#: module:io.ox/core
msgid "Please select a file to import"
msgstr ""

#: apps/io.ox/core/import/import.js
#: module:io.ox/core
msgid "Please select a valid iCal File to import"
msgstr ""

#: apps/io.ox/core/import/import.js
#: module:io.ox/core
msgid "Data imported successfully"
msgstr ""

#. Failure message if no data (e.g. appointments) could be imported
#: apps/io.ox/core/import/import.js
#: module:io.ox/core
msgid "Failed to import any data"
msgstr ""

#: apps/io.ox/core/import/import.js
#: module:io.ox/core
msgid "Data only partially imported (%1$s of %2$s records)"
msgstr ""

#: apps/io.ox/core/main.js
#: module:io.ox/core
msgid "Unsaved documents will be lost. Do you want to sign out now?"
msgstr ""

#: apps/io.ox/core/main.js
#: module:io.ox/core
msgid "Offline"
msgstr ""

#: apps/io.ox/core/main.js
#: module:io.ox/core
msgid "Applications"
msgstr ""

#: apps/io.ox/core/main.js
#: module:io.ox/core
msgid "Launcher dropdown. Press [enter] to jump to the dropdown."
msgstr ""

#: apps/io.ox/core/main.js
#: module:io.ox/core
#: apps/io.ox/launchpad/main.js
#: apps/io.ox/search/view-template.js
msgctxt "app"
msgid "Portal"
msgstr ""

#: apps/io.ox/core/main.js
#: module:io.ox/core
#: apps/io.ox/launchpad/main.js
#: apps/io.ox/mail/settings/pane.js
#: module:io.ox/mail
#: apps/io.ox/search/view-template.js
msgctxt "app"
msgid "Mail"
msgstr ""

#: apps/io.ox/core/main.js
#: module:io.ox/core
#: apps/io.ox/launchpad/main.js
#: apps/io.ox/search/view-template.js
msgctxt "app"
msgid "Address Book"
msgstr ""

#: apps/io.ox/core/main.js
#: module:io.ox/core
#: apps/io.ox/launchpad/main.js
#: apps/io.ox/search/view-template.js
msgctxt "app"
msgid "Scheduling"
msgstr ""

#: apps/io.ox/core/main.js
#: module:io.ox/core
#: apps/io.ox/launchpad/main.js
#: apps/io.ox/search/view-template.js
#: apps/io.ox/tasks/settings/pane.js
#: module:io.ox/tasks
msgctxt "app"
msgid "Tasks"
msgstr ""

#: apps/io.ox/core/main.js
#: module:io.ox/core
#: apps/io.ox/files/settings/pane.js
#: module:io.ox/files
#: apps/io.ox/launchpad/main.js
#: apps/io.ox/search/view-template.js
msgctxt "app"
msgid "Drive"
msgstr ""

#: apps/io.ox/core/main.js
#: module:io.ox/core
#: apps/io.ox/launchpad/main.js
#: apps/io.ox/search/view-template.js
msgctxt "app"
msgid "Conversations"
msgstr ""

#: apps/io.ox/core/main.js
#: module:io.ox/core
#: apps/io.ox/core/sub/settings/pane.js
#: module:io.ox/core/sub
msgid "Refresh"
msgstr ""

#: apps/io.ox/core/main.js
#: module:io.ox/core
msgid "Currently refreshing"
msgstr ""

#: apps/io.ox/core/main.js
#: module:io.ox/core
msgid "You will be automatically signed out in %1$d second"
msgid_plural "You will be automatically signed out in %1$d seconds"
msgstr[0] ""
msgstr[1] ""

#: apps/io.ox/core/main.js
#: module:io.ox/core
#: apps/io.ox/core/settings/pane.js
msgid "Automatic sign out"
msgstr ""

#: apps/io.ox/core/main.js
#: module:io.ox/core
msgid "Sign out now"
msgstr ""

#. %1$s is app title/name
#: apps/io.ox/core/main.js
#: module:io.ox/core
msgid "close for %1$s"
msgstr ""

#: apps/io.ox/core/main.js
#: module:io.ox/core
#: apps/io.ox/settings/main.js
msgid "Settings"
msgstr ""

#: apps/io.ox/core/main.js
#: module:io.ox/core
msgid "Connect your Device"
msgstr ""

#: apps/io.ox/core/main.js
#: module:io.ox/core
#: apps/io.ox/core/settings/pane.js
#: apps/plugins/portal/userSettings/register.js
msgid "My contact data"
msgstr ""

#: apps/io.ox/core/main.js
#: module:io.ox/core
#: apps/io.ox/core/settings/pane.js
#: apps/plugins/portal/userSettings/register.js
msgid "Change password"
msgstr ""

#: apps/io.ox/core/main.js
#: module:io.ox/core
msgid "About"
msgstr ""

#: apps/io.ox/core/main.js
#: module:io.ox/core
msgid "Sign out"
msgstr ""

#: apps/io.ox/core/main.js
#: module:io.ox/core
msgid "Your Applications"
msgstr ""

#: apps/io.ox/core/main.js
#: module:io.ox/core
msgid "Signed in as:"
msgstr ""

#: apps/io.ox/core/main.js
#: module:io.ox/core
#: apps/io.ox/core/relogin.js
msgid "Your session is expired"
msgstr ""

#: apps/io.ox/core/main.js
#: module:io.ox/core
#: apps/io.ox/core/relogin.js
msgid "Please sign in again to continue"
msgstr ""

#: apps/io.ox/core/main.js
#: module:io.ox/core
msgid "Restore applications"
msgstr ""

#: apps/io.ox/core/main.js
#: module:io.ox/core
msgid "The following applications can be restored. Just remove the restore point if you don't want it to be restored."
msgstr ""

#: apps/io.ox/core/main.js
#: module:io.ox/core
msgid "Continue"
msgstr ""

#. %1$s is the filename
#: apps/io.ox/core/main.js
#: module:io.ox/core
msgid "Folder with name \"%1$s\" will be hidden. Enable setting \"Show hidden files and folders\" to access this folder again."
msgstr ""

#: apps/io.ox/core/notifications.js
#: module:io.ox/core
msgid "No notifications"
msgstr ""

#: apps/io.ox/core/notifications.js
#: module:io.ox/core
msgid "Notifications"
msgstr ""

#: apps/io.ox/core/notifications.js
#: module:io.ox/core
msgid "Hide all notifications"
msgstr ""

#: apps/io.ox/core/notifications.js
#: module:io.ox/core
msgid "Would you like to enable desktop notifications?"
msgstr ""

#: apps/io.ox/core/notifications.js
#: module:io.ox/core
msgid "Later"
msgstr ""

#. declines the use of desktop notifications
#: apps/io.ox/core/notifications.js
#: module:io.ox/core
msgid "Never"
msgstr ""

#. Opens popup to decide if desktop notifications should be shown
#: apps/io.ox/core/notifications.js
#: module:io.ox/core
msgid "Decide now"
msgstr ""

#: apps/io.ox/core/notifications.js
#: module:io.ox/core
msgid "You can manage desktop notifications at any time, by vitising your settings"
msgstr ""

#. %1$d number of notifications
#: apps/io.ox/core/notifications/badgeview.js
#: module:io.ox/core
msgid "You have %1$d notification."
msgid_plural "You have %1$d notifications."
msgstr[0] ""
msgstr[1] ""

#: apps/io.ox/core/notifications/badgeview.js
#: module:io.ox/core
msgid "The notification area is open"
msgstr ""

#: apps/io.ox/core/notifications/badgeview.js
#: module:io.ox/core
msgid "The notification area is closed"
msgstr ""

#: apps/io.ox/core/notifications/subview.js
#: module:io.ox/core
msgid "Hide this notification"
msgstr ""

#: apps/io.ox/core/notifications/subview.js
#: module:io.ox/core
msgid "New notifications"
msgstr ""

#: apps/io.ox/core/notifications/subview.js
#: module:io.ox/core
msgid "You have new notifications"
msgstr ""

#: apps/io.ox/core/permissions/permissions.js
#: module:io.ox/core
#: apps/io.ox/files/share/permissions.js
msgid "Guest"
msgstr ""

#. Role: create folder + read/write/delete all
#: apps/io.ox/core/permissions/permissions.js
#: module:io.ox/core
#: apps/io.ox/files/share/permissions.js
msgid "Author"
msgstr ""

#. Role: all permissions
#. object permissions - admin role
#: apps/io.ox/core/permissions/permissions.js
#: module:io.ox/core
#: apps/io.ox/files/share/permissions.js
msgid "Administrator"
msgstr ""

#: apps/io.ox/core/permissions/permissions.js
#: module:io.ox/core
msgid "Apply role"
msgstr ""

#. folder permissions
#: apps/io.ox/core/permissions/permissions.js
#: module:io.ox/core
msgid "view the folder"
msgstr ""

#. folder permissions
#: apps/io.ox/core/permissions/permissions.js
#: module:io.ox/core
msgid "create objects"
msgstr ""

#. folder permissions
#: apps/io.ox/core/permissions/permissions.js
#: module:io.ox/core
msgid "create objects and subfolders"
msgstr ""

#. object permissions - read
#: apps/io.ox/core/permissions/permissions.js
#: module:io.ox/core
msgid "no read permissions"
msgstr ""

#. object permissions - read
#: apps/io.ox/core/permissions/permissions.js
#: module:io.ox/core
msgid "read own objects"
msgstr ""

#. object permissions - read
#: apps/io.ox/core/permissions/permissions.js
#: module:io.ox/core
msgid "read all objects"
msgstr ""

#. object permissions - edit/modify
#: apps/io.ox/core/permissions/permissions.js
#: module:io.ox/core
msgid "no edit permissions"
msgstr ""

#. object permissions - edit/modify
#: apps/io.ox/core/permissions/permissions.js
#: module:io.ox/core
msgid "edit own objects"
msgstr ""

#. object permissions - edit/modify
#: apps/io.ox/core/permissions/permissions.js
#: module:io.ox/core
msgid "edit all objects"
msgstr ""

#. object permissions - delete
#: apps/io.ox/core/permissions/permissions.js
#: module:io.ox/core
msgid "no delete permissions"
msgstr ""

#. object permissions - delete
#: apps/io.ox/core/permissions/permissions.js
#: module:io.ox/core
msgid "delete only own objects"
msgstr ""

#. object permissions - delete
#: apps/io.ox/core/permissions/permissions.js
#: module:io.ox/core
msgid "delete all objects"
msgstr ""

#. Role: Owner (same as admin)
#: apps/io.ox/core/permissions/permissions.js
#: module:io.ox/core
#: apps/io.ox/files/share/permissions.js
msgid "Owner"
msgstr ""

#: apps/io.ox/core/permissions/permissions.js
#: module:io.ox/core
msgid "Folder permissions"
msgstr ""

#: apps/io.ox/core/permissions/permissions.js
#: module:io.ox/core
msgid "Object permissions"
msgstr ""

#: apps/io.ox/core/permissions/permissions.js
#: module:io.ox/core
msgid "The user has administrative rights"
msgstr ""

#: apps/io.ox/core/permissions/permissions.js
#: module:io.ox/core
#: apps/io.ox/files/share/permissions.js
msgid "Apply to all subfolders"
msgstr ""

#: apps/io.ox/core/permissions/permissions.js
#: module:io.ox/core
msgid "Add user/group"
msgstr ""

#. permissions dialog
#. error message when selected user or group can not be used
#: apps/io.ox/core/permissions/permissions.js
#: module:io.ox/core
msgid "This is not a valid user or group."
msgstr ""

#: apps/io.ox/core/permissions/permissions.js
#: module:io.ox/core
#: apps/io.ox/files/share/permissions.js
#: apps/plugins/administration/groups/settings/edit.js
msgid "Start typing to search for user names"
msgstr ""

#: apps/io.ox/core/pim/actions.js
#: module:io.ox/core
msgid "Attachments have been saved!"
msgstr ""

#: apps/io.ox/core/pim/actions.js
#: module:io.ox/core
#: apps/io.ox/mail/actions.js
#: module:io.ox/mail
msgid "Open in browser"
msgstr ""

#: apps/io.ox/core/pim/actions.js
#: module:io.ox/core
#: apps/io.ox/core/viewer/views/toolbarview.js
#: apps/io.ox/files/actions.js
#: module:io.ox/files
#: apps/io.ox/files/toolbar.js
#: apps/io.ox/mail/actions.js
#: module:io.ox/mail
#: apps/plugins/portal/updater/register.js
#: module:plugins/portal
msgid "Download"
msgstr ""

#: apps/io.ox/core/pim/actions.js
#: module:io.ox/core
#: apps/io.ox/core/viewer/views/toolbarview.js
#: apps/io.ox/mail/actions.js
#: module:io.ox/mail
msgid "Save to Drive"
msgstr ""

#: apps/io.ox/core/print.js
#: module:io.ox/core
msgid "Printout"
msgstr ""

#: apps/io.ox/core/print.js
#: module:io.ox/core
#: apps/io.ox/core/sub/subscriptions.js
#: module:io.ox/core/sub
#: apps/io.ox/core/yell.js
msgid "Error"
msgstr ""

#: apps/io.ox/core/print.js
#: module:io.ox/core
msgid "Cannot print this item"
msgid_plural "Cannot print these items"
msgstr[0] ""
msgstr[1] ""

#: apps/io.ox/core/relogin.js
#: module:io.ox/core
msgid "Your IP address has changed"
msgstr ""

#: apps/io.ox/core/relogin.js
#: module:io.ox/core
msgid "You have to sign in again"
msgstr ""

#: apps/io.ox/core/relogin.js
#: module:io.ox/core
msgid "Please enter correct password"
msgstr ""

#: apps/io.ox/core/relogin.js
#: module:io.ox/core
msgid "Failed to sign in"
msgstr ""

#: apps/io.ox/core/settings/downloads/pane.js
#: module:io.ox/core
#: apps/plugins/portal/updater/register.js
#: module:plugins/portal
msgid "Updater"
msgstr ""

#: apps/io.ox/core/settings/downloads/pane.js
#: module:io.ox/core
msgid "Download installation file (for Windows)"
msgstr ""

#: apps/io.ox/core/settings/downloads/pane.js
#: module:io.ox/core
#: apps/plugins/portal/updater/register.js
#: module:plugins/portal
msgid "When executing the downloaded file, an installation wizard will be launched. Follow the instructions and install the updater. Installs latest versions of Windows® client software. The Updater automatically informs about new updates. You can download the updates from within the Updater."
msgstr ""

#: apps/io.ox/core/settings/downloads/pane.js
#: module:io.ox/core
msgid "Connector for Microsoft Outlook®"
msgstr ""

#: apps/io.ox/core/settings/downloads/pane.js
#: module:io.ox/core
msgid "Synchronization of Emails, Calendar, Contacts and Tasks, along with Public, Shared and System Folders to Microsoft Outlook® clients."
msgstr ""

#: apps/io.ox/core/settings/downloads/pane.js
#: module:io.ox/core
msgid "Notifier"
msgstr ""

#: apps/io.ox/core/settings/downloads/pane.js
#: module:io.ox/core
msgid "Informs about the current status of Emails and appointments without having to display the user interface or another Windows® client."
msgstr ""

#: apps/io.ox/core/settings/downloads/pane.js
#: module:io.ox/core
#: apps/plugins/portal/oxdriveclients/register.js
#: module:plugins/portal
msgid "Download the %s client for %s"
msgstr ""

#: apps/io.ox/core/settings/downloads/pane.js
#: module:io.ox/core
msgid "%s client for Windows"
msgstr ""

#: apps/io.ox/core/settings/downloads/pane.js
#: module:io.ox/core
msgid "%s client for Windows (Installation via the OX Updater)"
msgstr ""

#: apps/io.ox/core/settings/downloads/pane.js
#: module:io.ox/core
msgid "Download installation file"
msgstr ""

#: apps/io.ox/core/settings/downloads/pane.js
#: module:io.ox/core
msgid "%s client for Mac OS"
msgstr ""

#: apps/io.ox/core/settings/downloads/pane.js
#: module:io.ox/core
msgid "%s client for iOS"
>>>>>>> 870ec1a2
msgstr ""

<<<<<<< HEAD
#: apps/io.ox/files/actions.js module:io.ox/files
msgid "Drop here to upload a <b class=\"dndignore\">new file</b>"
msgstr ""

#: apps/io.ox/files/actions.js module:io.ox/files
msgid "Drop here to upload a <b class=\"dndignore\">new version</b>"
msgstr ""

#: apps/io.ox/files/actions.js module:io.ox/files
msgid ""
"Drop here to upload a <b class=\"dndignore\">new version</b> of \"%1$s\""
msgstr ""

#. %1$s is the filename of the current file
#: apps/io.ox/core/viewer/views/sidebarview.js module:io.ox/core/viewer
msgid "Drop new version of \"%1$s\" here"
msgstr ""

#: apps/io.ox/core/viewer/views/sidebarview.js module:io.ox/core/viewer
msgid "Drop only a single file as new version."
msgstr ""

#: apps/io.ox/files/actions/add-storage-account.js module:io.ox/files
msgid "Dropbox"
msgstr ""

#. Task: "Due" like in "Change due date"
#: apps/io.ox/tasks/print.js module:io.ox/tasks apps/io.ox/tasks/toolbar.js
#: module:io.ox/mail
msgid "Due"
msgstr ""

#. %1$s due date of a task
#: apps/io.ox/tasks/view-detail.js module:io.ox/tasks
#, c-format
msgid "Due %1$s"
msgstr ""

#: apps/io.ox/tasks/edit/view-template.js module:io.ox/tasks/edit
#: apps/io.ox/tasks/main.js module:io.ox/tasks
msgid "Due date"
msgstr ""

#. Due on date
#: apps/plugins/portal/tasks/register.js module:plugins/portal
msgid "Due on %1$s"
msgstr ""

#: apps/io.ox/onboarding/clients/extensions.js module:io.ox/core/onboarding
msgid "EAS Login"
msgstr ""

#: apps/io.ox/onboarding/clients/extensions.js module:io.ox/core/onboarding
msgid "EAS URL"
msgstr ""

#. Exabytes
#: apps/io.ox/core/strings.js module:io.ox/core
msgid "EB"
msgstr ""

#. Used as a button label to enter the "edit mode"
#: apps/io.ox/calendar/actions.js module:io.ox/calendar
#: apps/io.ox/calendar/main.js apps/io.ox/calendar/toolbar.js
#: apps/io.ox/contacts/actions.js module:io.ox/contacts
#: apps/io.ox/contacts/main.js apps/io.ox/contacts/mobile-toolbar-actions.js
#: module:io.ox/mail apps/io.ox/contacts/toolbar.js
#: apps/io.ox/files/actions.js module:io.ox/files apps/io.ox/files/main.js
#: apps/io.ox/files/share/permissions.js module:io.ox/core
#: apps/io.ox/files/toolbar.js apps/io.ox/mail/actions.js
#: apps/io.ox/mail/mailfilter/settings/filter.js apps/io.ox/mail/main.js
#: apps/io.ox/mail/settings/signatures/settings/pane.js
#: apps/io.ox/portal/settings/pane.js module:io.ox/portal
#: apps/io.ox/settings/accounts/settings/pane.js
#: module:io.ox/settings/accounts apps/io.ox/tasks/actions.js
#: module:io.ox/tasks apps/io.ox/tasks/main.js
#: apps/io.ox/tasks/mobile-toolbar-actions.js apps/io.ox/tasks/toolbar.js
#: apps/plugins/administration/groups/settings/toolbar.js
#: apps/plugins/administration/resources/settings/toolbar.js
msgid "Edit"
msgstr "Засварлах"

#: apps/io.ox/contacts/edit/main.js module:io.ox/contacts
msgid "Edit Contact"
msgstr ""

#: apps/plugins/portal/flickr/register.js module:plugins/portal
msgid "Edit Flickr photo stream"
msgstr ""

#: apps/plugins/portal/tumblr/register.js module:io.ox/portal
msgid "Edit Tumblr feed"
msgstr ""

#. object permissions - edit/modify
#: apps/io.ox/files/share/permissions.js module:io.ox/core
msgid "Edit all objects"
msgstr ""

#: apps/io.ox/calendar/edit/extensions.js module:io.ox/calendar/edit/main
#: apps/io.ox/calendar/edit/main.js apps/io.ox/calendar/toolbar.js
#: module:io.ox/calendar
msgid "Edit appointment"
msgstr "Уулзалтыг засварлах"

#: apps/io.ox/contacts/edit/main.js module:io.ox/contacts
#: apps/io.ox/contacts/toolbar.js
msgid "Edit contact"
msgstr ""

#: apps/io.ox/core/viewer/views/toolbarview.js module:io.ox/core
#: apps/io.ox/files/actions.js module:io.ox/files apps/io.ox/files/toolbar.js
msgid "Edit description"
msgstr ""

#: apps/io.ox/contacts/distrib/create-dist-view.js module:io.ox/contacts
#: apps/io.ox/contacts/distrib/main.js
msgid "Edit distribution list"
msgstr ""

#: apps/io.ox/mail/mobile-toolbar-actions.js module:io.ox/mail
#: apps/io.ox/mail/toolbar.js
msgid "Edit draft"
msgstr ""

#: apps/plugins/administration/groups/settings/edit.js module:io.ox/core
msgid "Edit group"
msgstr ""

#: apps/io.ox/mail/compose/extensions.js module:io.ox/mail
msgid "Edit names"
msgstr ""

#. object permissions - edit/modify
#: apps/io.ox/files/share/permissions.js module:io.ox/core
msgid "Edit own objects"
msgstr ""

#: apps/io.ox/mail/compose/names.js module:io.ox/mail
msgid "Edit real names"
msgstr ""

#: apps/plugins/administration/resources/settings/edit.js module:io.ox/core
msgid "Edit resource"
msgstr ""

#: apps/io.ox/mail/mailfilter/settings/filter.js module:io.ox/mail
msgid "Edit rule"
msgstr ""

#: apps/io.ox/files/share/toolbar.js module:io.ox/files
msgid "Edit share"
msgstr ""

#: apps/io.ox/mail/settings/signatures/settings/pane.js module:io.ox/mail
msgid "Edit signature"
msgstr ""

#: apps/io.ox/tasks/edit/main.js module:io.ox/tasks
#: apps/io.ox/tasks/edit/view-template.js module:io.ox/tasks/edit
#: apps/io.ox/tasks/edit/view.js apps/io.ox/tasks/toolbar.js module:io.ox/mail
msgid "Edit task"
msgstr ""

#: apps/io.ox/contacts/main.js module:io.ox/contacts
msgid "Edit to set a name."
msgstr ""

#: apps/io.ox/editor/main.js module:io.ox/editor
#: apps/io.ox/mail/compose/view.js module:io.ox/mail
msgid "Editor"
msgstr ""

#: apps/io.ox/contacts/print.js module:io.ox/contacts
msgid "Email"
msgstr "И-майл"

#: apps/io.ox/contacts/model.js module:io.ox/contacts
msgid "Email 1"
msgstr "И-майл 1"

#: apps/io.ox/contacts/model.js module:io.ox/contacts
msgid "Email 1 / Phone number"
msgstr "И-майл 1/ Утасны дугаар"

#: apps/io.ox/contacts/model.js module:io.ox/contacts
msgid "Email 2"
msgstr "И-майл 2"

#: apps/io.ox/contacts/model.js module:io.ox/contacts
msgid "Email 3"
msgstr "И-майл 3"

#: apps/io.ox/mail/accounts/view-form.js module:io.ox/settings
msgid "Email address"
msgstr ""

#: apps/io.ox/mail/vacationnotice/settings/model.js module:io.ox/mail
msgid "Email addresses"
msgstr ""

#. %1$s: Mail sender
#. %2$s: Mail subject
#: apps/io.ox/mail/detail/mobileView.js module:io.ox/mail
#: apps/io.ox/mail/detail/view.js
msgid "Email from %1$s: %2$s"
msgstr ""

#: apps/io.ox/calendar/settings/pane.js module:io.ox/calendar
#: apps/io.ox/tasks/settings/pane.js module:io.ox/tasks
msgid "Email notifications"
msgstr ""

#: apps/io.ox/mail/actions/delete.js module:io.ox/mail
msgid ""
"Emails cannot be put into trash folder while your mail quota is exceeded."
msgstr ""

#: apps/plugins/halo/xing/register.js module:plugins/portal
msgid "Employee"
msgstr ""

#: apps/io.ox/contacts/model.js module:io.ox/contacts
msgid "Employee ID"
msgstr ""

#: apps/io.ox/contacts/model.js module:io.ox/contacts
msgid "Employee type"
msgstr ""

#: apps/plugins/halo/xing/register.js module:plugins/portal
msgid "Employment"
msgstr ""

#. when items list is empty (e.g. search result)
#: apps/io.ox/mail/main.js module:io.ox/mail
msgid "Empty"
msgstr ""

#. list is empty / no items
#: apps/io.ox/core/tk/vgrid.js module:io.ox/core
msgctxt "vgrid"
msgid "Empty"
msgstr ""

#: apps/io.ox/core/folder/actions/common.js module:io.ox/core
#: apps/io.ox/core/folder/contextmenu.js
msgid "Empty folder"
msgstr ""

#: apps/io.ox/contacts/main.js module:io.ox/contacts
msgid "Empty name and description found."
msgstr ""

#: apps/io.ox/core/folder/contextmenu.js module:io.ox/core
msgid "Empty trash"
msgstr ""

#: apps/io.ox/core/sub/settings/pane.js module:io.ox/core/sub
#: apps/io.ox/mail/autoforward/settings/model.js module:io.ox/mail
#: apps/io.ox/mail/mailfilter/settings/filter.js
#: apps/io.ox/portal/settings/pane.js module:io.ox/portal
msgid "Enable"
msgstr ""

#: apps/io.ox/mail/vacationnotice/settings/model.js module:io.ox/mail
msgid "Enable for the following addresses"
msgstr ""

#: apps/io.ox/mail/vacationnotice/settings/model.js module:io.ox/mail
msgid "End"
msgstr ""

#: apps/io.ox/calendar/edit/timezone-dialog.js module:io.ox/calendar/edit/main
msgid "End date timezone"
msgstr ""

#. info text on the next slide preview, which means the presenting user reached the last slide.
#: apps/io.ox/presenter/views/sidebar/slidepeekview.js module:io.ox/presenter
msgid "End of Slides"
msgstr ""

#: apps/io.ox/calendar/settings/pane.js module:io.ox/calendar
msgid "End of working time"
msgstr ""

#. button label for ending the presentation
#: apps/io.ox/presenter/views/toolbarview.js module:io.ox/presenter
msgid "End presentation"
msgstr ""

#. button tooltip for ending the presentation
#: apps/io.ox/presenter/views/toolbarview.js module:io.ox/presenter
msgid "End the presentation"
msgstr ""

#: apps/io.ox/calendar/edit/extensions.js module:io.ox/calendar/edit/main
msgid "Ends on"
msgstr "Дуусах хугацаа"

#: apps/io.ox/files/share/wizard.js module:io.ox/files
msgid "Enter Password"
msgstr ""

#: apps/io.ox/files/share/permissions.js module:io.ox/core
msgid "Enter a Message to inform users"
msgstr ""

#: apps/io.ox/editor/main.js module:io.ox/editor
msgid "Enter document title here"
msgstr ""

#. what follows is a set of job/status descriptions used by XING
#: apps/plugins/halo/xing/register.js module:plugins/portal
msgid "Entrepreneur"
msgstr ""

#: apps/io.ox/mail/mailfilter/settings/filter/view-form.js
#: module:io.ox/settings
msgid "Envelope - To"
msgstr ""

#: apps/io.ox/core/print.js module:io.ox/core
#: apps/io.ox/core/sub/subscriptions.js module:io.ox/core/sub
#: apps/io.ox/core/yell.js
msgid "Error"
msgstr ""

#: apps/io.ox/core/settings/errorlog/settings/pane.js module:io.ox/core
msgid "Error log"
msgstr ""

#: apps/io.ox/mail/detail/view.js module:io.ox/mail
msgid "Error while loading message content"
msgstr ""

#: apps/io.ox/mail/actions/invite.js module:io.ox/core
msgid "Error while resolving mail addresses. Please try again."
msgstr ""

#: apps/io.ox/core/sub/subscriptions.js module:io.ox/core/sub
msgid "Error:"
msgstr ""

#: apps/io.ox/core/settings/errorlog/settings/pane.js module:io.ox/core
msgid "Errors"
msgstr ""

#: apps/io.ox/tasks/edit/view-template.js module:io.ox/tasks/edit
#: apps/io.ox/tasks/print.js module:io.ox/tasks
#: apps/io.ox/tasks/view-detail.js
msgid "Estimated costs"
msgstr ""

#: apps/io.ox/tasks/edit/view-template.js module:io.ox/tasks/edit
#: apps/io.ox/tasks/print.js module:io.ox/tasks
#: apps/io.ox/tasks/view-detail.js
msgid "Estimated duration in minutes"
msgstr ""

#. recurrence string
#. %1$d: numeric
#: apps/io.ox/calendar/util.js module:io.ox/calendar
msgid "Every %1$d days"
msgstr ""

#. recurrence string
#. %1$d: numeric, interval
#. %1$d: numeric, day in month
#: apps/io.ox/calendar/util.js module:io.ox/calendar
msgid "Every %1$d months on day %2$d"
msgstr ""

#. recurrence string
#. %1$d: numeric, interval
#. %2$s: count string, e.g. first, second, or last
#. %3$s: day string, e.g. Monday
#: apps/io.ox/calendar/util.js module:io.ox/calendar
msgid "Every %1$d months on the %2$s %3$s"
msgstr ""

#. recurrence string
#. %1$d: numeric
#. %2$s: day string, e.g. "Friday" or "Monday, Tuesday, Wednesday"
#: apps/io.ox/calendar/util.js module:io.ox/calendar
msgid "Every %1$d weeks on %2$s"
msgstr ""

#. recurrence string
#. %1$d: numeric
#: apps/io.ox/calendar/util.js module:io.ox/calendar
msgid "Every %1$d weeks on all days"
msgstr ""

#. recurrence string
#. %1$d: numeric
#: apps/io.ox/calendar/util.js module:io.ox/calendar
msgid "Every %1$d weeks on work days"
msgstr ""

#. recurrence string
#. %1$d: interval, numeric
#. %2$s: Month nane, e.g. January
#. %3$d: Date, numeric, e.g. 29
#: apps/io.ox/calendar/util.js module:io.ox/calendar
msgid "Every %1$d years on %2$s %3$d"
msgstr ""

#. recurrence string
#. %1$d: interval, numeric
#. %2$s: count string, e.g. first, second, or last
#. %3$s: day string, e.g. Monday
#. %4$s: month nane, e.g. January
#: apps/io.ox/calendar/util.js module:io.ox/calendar
msgid "Every %1$d years on the %2$s %3$s of %4$d"
msgstr ""

#: apps/io.ox/calendar/util.js module:io.ox/calendar
msgid "Every day"
msgstr ""

#. sharing: a guest user will be created for the owner of that email address
#: apps/io.ox/files/actions.js module:io.ox/files
msgid ""
"Every recipient gets an individual link. Guests can also create and change "
"files."
msgstr ""

#. sharing: a link will be created
#: apps/io.ox/files/actions.js module:io.ox/files
msgid ""
"Everybody gets the same link. The link just allows to view the file or "
"folder."
msgstr ""

#: apps/io.ox/mail/toolbar.js module:io.ox/mail
msgid "Exact dates"
msgstr ""

#: apps/plugins/halo/xing/register.js module:plugins/portal
msgid "Executive"
msgstr ""

#: apps/io.ox/calendar/edit/extensions.js module:io.ox/calendar/edit/main
#: apps/io.ox/tasks/edit/view-template.js module:io.ox/tasks/edit
msgid "Expand form"
msgstr ""

#. Label for a button which shows more upcoming
#. appointments in a listview by extending the search
#. by one month in the future
#: apps/io.ox/calendar/main.js module:io.ox/calendar
msgid "Expand timeframe by one month"
msgstr ""

#: apps/io.ox/onboarding/clients/extensions.js module:io.ox/core/onboarding
msgid "Expert user?"
msgstr ""

#: apps/io.ox/files/share/wizard.js module:io.ox/files
msgid "Expires in"
msgstr ""

#: apps/io.ox/files/share/wizard.js module:io.ox/files
msgid "Expires on"
msgstr ""

#: apps/io.ox/core/export/export.js module:io.ox/core
#: apps/io.ox/core/folder/contextmenu.js
msgid "Export"
msgstr ""

#: apps/io.ox/core/export/export.js module:io.ox/core
msgid "Export folder"
msgstr ""

#: apps/io.ox/settings/apps/settings/pane.js module:io.ox/core
msgid "External Apps"
msgstr ""

#: apps/io.ox/participants/model.js module:io.ox/core
msgid "External contact"
msgstr ""

#: apps/io.ox/files/share/listview.js module:io.ox/files
msgid "External guests"
msgstr ""

#: apps/io.ox/mail/common-extensions.js module:io.ox/mail
msgid ""
"External images have been blocked to protect you against potential spam!"
msgstr ""

#: apps/plugins/portal/birthdays/register.js module:plugins/portal
msgid "External link"
msgstr ""

#: apps/io.ox/participants/detail.js module:io.ox/core
msgid "External participants"
msgstr ""

#. Emoji category
#. Japanese: 顔
#. Contains: All kinds of smilies
#: apps/io.ox/emoji/categories.js module:io.ox/mail/emoji
msgid "Face"
msgstr ""

#: apps/io.ox/mail/actions/vcard.js module:io.ox/mail
msgid "Failed to add. Maybe the vCard attachment is invalid."
msgstr ""

#: apps/io.ox/core/desktop.js module:io.ox/core
msgid ""
"Failed to automatically save current stage of work. Please save your work to "
"avoid data loss in case the browser closes unexpectedly."
msgstr ""

#: apps/io.ox/mail/accounts/settings.js module:io.ox/mail/accounts/settings
msgid "Failed to connect."
msgstr ""

#. Failure message if no data (e.g. appointments) could be imported
#: apps/io.ox/core/import/import.js module:io.ox/core
msgid "Failed to import any data"
msgstr ""

#: apps/io.ox/keychain/secretRecoveryDialog.js module:io.ox/keychain
msgid "Failed to recover accounts"
msgstr ""

#: apps/io.ox/contacts/distrib/main.js module:io.ox/contacts
msgid "Failed to save distribution list."
msgstr ""

#: apps/io.ox/core/relogin.js module:io.ox/core
msgid "Failed to sign in"
msgstr ""

#: apps/io.ox/core/desktop.js module:io.ox/core
msgid ""
"Failed to start application. Maybe you have connection problems. Please try "
"again."
msgstr ""

#: apps/io.ox/calendar/invitations/register.js module:io.ox/calendar/main
msgid ""
"Failed to update confirmation status; most probably the appointment has been "
"deleted."
msgstr ""

#: apps/io.ox/calendar/invitations/register.js module:io.ox/calendar/main
msgid ""
"Failed to update confirmation status; most probably the task has been "
"deleted."
msgstr ""

#: apps/plugins/portal/twitter/util.js module:plugins/portal
msgid "Favorite"
msgstr ""

#: apps/io.ox/calendar/settings/timezones/pane.js module:io.ox/calendar
msgid "Favorite timezones"
msgstr ""

#: apps/io.ox/calendar/settings/timezones/pane.js module:io.ox/calendar
msgctxt "app"
msgid "Favorite timezones"
msgstr ""

#: apps/plugins/portal/twitter/util.js module:plugins/portal
msgid "Favorited"
msgstr ""

#: apps/io.ox/backbone/mini-views/timezonepicker.js module:io.ox/core
#: apps/io.ox/calendar/week/view.js module:io.ox/calendar
#: apps/io.ox/core/folder/favorites.js
msgid "Favorites"
msgstr ""

#: apps/io.ox/contacts/model.js module:io.ox/contacts
msgid "Fax"
msgstr "Факс"

#: apps/io.ox/contacts/model.js module:io.ox/contacts
msgid "Fax (Home)"
msgstr "Факс (гэрийн)"

#: apps/io.ox/contacts/model.js module:io.ox/contacts
msgid "Fax (alt)"
msgstr "Факс (бусад)"

#: apps/io.ox/calendar/edit/recurrence-view.js module:io.ox/calendar/edit/main
msgid "February"
msgstr "2 сар"

#: apps/plugins/portal/tumblr/register.js module:io.ox/portal
msgid "Feed URL"
msgstr ""

#: apps/plugins/core/feedback/register.js module:io.ox/core
msgid "Feedback"
msgstr ""

#. Emoji category
#. Japanese should include "Katakana Middle Dot". Unicode: 30FB
#. Japanese: 気持ち・装飾
#. Other languages can use simple bullet. Unicode: 2022
#. Contains: Hearts, Gestures like thumbs up
#: apps/io.ox/emoji/categories.js module:io.ox/mail/emoji
msgid "Feeling • Decoration"
msgstr ""

#: apps/io.ox/core/viewer/views/sidebar/fileversionsview.js
#: module:io.ox/core/viewer apps/io.ox/editor/main.js module:io.ox/editor
#: apps/io.ox/mail/detail/links.js module:io.ox/mail
msgid "File"
msgstr ""

#: apps/io.ox/files/detail/main.js module:io.ox/files
msgid "File Details"
msgstr ""

#: apps/io.ox/files/toolbar.js module:io.ox/files
msgid "File details"
msgstr ""

#: apps/io.ox/files/actions.js module:io.ox/files
msgid "File has been copied"
msgstr ""

#: apps/io.ox/files/actions.js module:io.ox/files
msgid "File has been moved"
msgstr ""

#: apps/io.ox/core/viewer/views/toolbarview.js module:io.ox/core
msgid "File name"
msgstr ""

#: apps/io.ox/core/viewer/views/toolbarview.js module:io.ox/core
#, fuzzy
#| msgid "First name Last name"
msgid "File name, click to rename"
msgstr "Нэр Овог"

#: apps/plugins/portal/quota/register.js module:plugins/portal
msgid "File quota"
msgstr ""

#: apps/io.ox/core/viewer/views/sidebar/fileversionsview.js
#: module:io.ox/core/viewer
msgid "File version table, the first row represents the current version."
msgstr ""

#: apps/io.ox/files/actions/sendlink.js module:io.ox/files
msgid "File: %1$s"
msgstr ""

#: apps/io.ox/files/filepicker.js module:io.ox/files
msgid "Files"
msgstr ""

#: apps/io.ox/contacts/model.js module:io.ox/contacts
msgid "Files can not be uploaded, because quota exceeded."
msgstr ""

#. %1$s is an upload limit like for example 10mb
#: apps/io.ox/calendar/model.js module:io.ox/calendar
#: apps/io.ox/tasks/model.js module:io.ox/tasks
msgid "Files can not be uploaded, because upload limit of %1$s is exceeded."
msgstr ""

#: apps/io.ox/files/actions.js module:io.ox/files
msgid "Files have been copied"
msgstr ""

#: apps/io.ox/files/actions.js module:io.ox/files
msgid "Files have been moved"
msgstr ""

#. Verb: (to) filter documents by file type
#: apps/io.ox/files/view-options.js module:io.ox/files
msgctxt "verb"
msgid "Filter"
msgstr ""

#: apps/io.ox/mail/mailfilter/settings/register.js module:io.ox/mail
msgid "Filter Rules"
msgstr ""

#: apps/io.ox/calendar/edit/extensions.js module:io.ox/calendar/edit/main
#: apps/io.ox/calendar/freebusy/templates.js module:io.ox/calendar/freebusy
#: apps/io.ox/calendar/toolbar.js module:io.ox/calendar
msgid "Find a free time"
msgstr ""

#. finish the tour
#: apps/io.ox/core/tk/wizard.js module:io.ox/core
msgctxt "tour"
msgid "Finish"
msgstr ""

#: apps/io.ox/contacts/model.js module:io.ox/contacts
#: apps/plugins/portal/xing/register.js module:plugins/portal
#: apps/plugins/wizards/mandatory/main.js module:io.ox/wizards/firstStart
msgid "First name"
msgstr ""

#: apps/io.ox/contacts/settings/pane.js module:io.ox/contacts
msgid "First name Last name"
msgstr "Нэр Овог"

#: apps/io.ox/core/viewer/views/toolbarview.js module:io.ox/core
msgid "Fit to screen size"
msgstr ""

#: apps/io.ox/core/viewer/views/toolbarview.js module:io.ox/core
msgid "Fit to screen width"
msgstr ""

#: apps/io.ox/mail/mailfilter/settings/filter/view-form.js
#: module:io.ox/settings
msgid "Flag mail with"
msgstr ""

#: apps/plugins/portal/flickr/register.js module:plugins/portal
msgid "Flickr"
msgstr ""

#: apps/io.ox/calendar/view-detail.js module:io.ox/calendar
#: apps/io.ox/core/viewer/views/sidebar/fileinfoview.js
#: module:io.ox/core/viewer apps/io.ox/files/common-extensions.js
#: module:io.ox/files apps/io.ox/files/share/permissions.js module:io.ox/core
#: apps/io.ox/files/share/toolbar.js apps/io.ox/find/extensions-api.js
#: apps/io.ox/mail/detail/links.js module:io.ox/mail apps/io.ox/search/main.js
#: module:io.ox/search
msgid "Folder"
msgstr ""

#: apps/io.ox/core/folder/actions/add.js module:io.ox/core
#: apps/io.ox/core/folder/actions/rename.js
msgid "Folder name"
msgstr ""

#: apps/io.ox/core/permissions/permissions.js module:io.ox/core
msgid "Folder permissions"
msgstr ""

#: apps/io.ox/core/folder/actions/properties.js module:io.ox/core
msgid "Folder type"
msgstr ""

#: apps/io.ox/calendar/toolbar.js module:io.ox/calendar
#: apps/io.ox/contacts/toolbar.js module:io.ox/contacts
#: apps/io.ox/files/toolbar.js module:io.ox/files apps/io.ox/mail/toolbar.js
#: module:io.ox/mail apps/io.ox/tasks/toolbar.js
msgid "Folder view"
msgstr ""

#. %1$s is the filename
#: apps/io.ox/core/main.js module:io.ox/core
msgid ""
"Folder with name \"%1$s\" will be hidden. Enable setting \"Show hidden files "
"and folders\" to access this folder again."
msgstr ""

#: apps/io.ox/core/folder/node.js module:io.ox/core
msgid "Folder-specific actions"
msgstr ""

#: apps/io.ox/calendar/main.js module:io.ox/calendar
#: apps/io.ox/contacts/main.js module:io.ox/contacts
#: apps/io.ox/core/folder/view.js module:io.ox/core
#: apps/io.ox/files/filepicker.js module:io.ox/files apps/io.ox/files/main.js
#: apps/io.ox/mail/main.js module:io.ox/mail apps/io.ox/tasks/main.js
#: module:io.ox/tasks
msgid "Folders"
msgstr ""

#. twitter: Follow this person
#: apps/plugins/portal/twitter/util.js module:plugins/portal
msgid "Follow"
msgstr ""

#. Calendar: Create follow-up appointment. Maybe "Folgetermin" in German.
#: apps/io.ox/calendar/actions.js module:io.ox/calendar
msgid "Follow-up"
msgstr ""

#. twitter: already following this person
#: apps/plugins/portal/twitter/util.js module:plugins/portal
msgid "Following"
msgstr ""

#. Emoji category
#. Japanese: 食べ物
#. Contains: Cup of coffee, cake, fruits
#: apps/io.ox/emoji/categories.js module:io.ox/mail/emoji
msgid "Food"
msgstr ""

#. browser recommendation: sentence ends with 'Google Chrome' (wrappend in a clickable link)
#: apps/io.ox/core/boot/i18n.js module:io.ox/core/boot
msgid "For best results, please use "
msgstr ""

#: apps/io.ox/settings/accounts/settings/pane.js
#: module:io.ox/settings/accounts
msgid ""
"For security reasons, all credentials are encrypted with your primary "
"account password. If you change your primary password, your external "
"accounts might stop working. In this case, you can use your old password to "
"recover all account passwords:"
msgstr ""

#: apps/io.ox/core/boot/i18n.js module:io.ox/core/boot
msgid "Forgot your password?"
msgstr "Нууц үгээ мартсан"

#: apps/io.ox/core/export/export.js module:io.ox/core
#: apps/io.ox/core/import/import.js
msgid "Format"
msgstr ""

#: apps/io.ox/mail/settings/pane.js module:io.ox/mail
msgid "Format emails as"
msgstr ""

#: apps/io.ox/mail/actions.js module:io.ox/mail
#: apps/io.ox/mail/mobile-toolbar-actions.js apps/io.ox/mail/toolbar.js
msgid "Forward"
msgstr ""

#: apps/io.ox/mail/autoforward/settings/model.js module:io.ox/mail
msgid "Forward all incoming emails to this address"
msgstr ""

#: apps/io.ox/mail/settings/pane.js module:io.ox/mail
msgid "Forward emails as"
msgstr ""

#: apps/io.ox/calendar/edit/extensions.js module:io.ox/calendar/edit/main
#: apps/io.ox/calendar/util.js module:io.ox/calendar
msgid "Free"
msgstr "Чөлөөтэй"

#: apps/plugins/halo/xing/register.js module:plugins/portal
msgid "Freelancer"
msgstr ""

#: apps/io.ox/mail/actions/reminder.js module:io.ox/mail
#: apps/io.ox/mail/compose/extensions.js apps/io.ox/mail/main.js
#: apps/io.ox/mail/view-options.js
msgid "From"
msgstr ""

#. Placeholder in furigana field
#: apps/l10n/ja_JP/io.ox/register.js module:l10n/ja_JP
msgid "Furigana for company"
msgstr ""

#. Placeholder in furigana field
#: apps/l10n/ja_JP/io.ox/register.js module:l10n/ja_JP
msgid "Furigana for first name"
msgstr ""

#. Placeholder in furigana field
#: apps/l10n/ja_JP/io.ox/register.js module:l10n/ja_JP
msgid "Furigana for last name"
msgstr ""

#. Gigabytes
#: apps/io.ox/core/strings.js module:io.ox/core
msgid "GB"
msgstr ""

#: apps/plugins/portal/oxdriveclients/register.js module:plugins/portal
msgid "Get %s"
msgstr ""

#: apps/io.ox/core/upsell.js module:io.ox/core
msgid "Get free upgrade"
msgstr ""

#: apps/io.ox/core/folder/contextmenu.js module:io.ox/core
#: apps/io.ox/files/actions.js module:io.ox/files
msgid "Get link"
msgstr ""

#: apps/plugins/portal/xing/register.js module:plugins/portal
msgid ""
"Get news from your XING network delivered to you. Stay in touch and find out "
"about new business opportunities."
msgstr ""

#: apps/io.ox/portal/main.js module:io.ox/portal
msgid "Get started here"
msgstr ""

#. %1$s: app store name
#: apps/io.ox/onboarding/clients/extensions.js module:io.ox/core/onboarding
msgid "Get the App from %1$s"
msgstr ""

#: apps/io.ox/onboarding/clients/extensions.js module:io.ox/core/onboarding
msgid "Get your device configured by email."
msgstr ""

#: apps/plugins/core/feedback/register.js module:io.ox/core
msgid "Give feedback"
msgstr ""

#: apps/io.ox/portal/main.js module:io.ox/portal
msgid "Good evening, %s"
msgstr ""

#: apps/io.ox/portal/main.js module:io.ox/portal
msgid "Good morning, %s"
msgstr ""

#: apps/io.ox/files/actions/add-storage-account.js module:io.ox/files
msgid "Google Drive"
msgstr ""

#: apps/io.ox/contacts/settings/pane.js module:io.ox/contacts
#: apps/io.ox/contacts/view-detail.js
msgid "Google Maps"
msgstr ""

#: apps/io.ox/onboarding/clients/extensions.js module:io.ox/core/onboarding
msgid "Google Play"
msgstr ""

#: apps/io.ox/core/tk/flag-picker.js module:io.ox/mail
#: apps/io.ox/mail/mailfilter/settings/filter/view-form.js
#: module:io.ox/settings apps/io.ox/portal/settings/pane.js
#: module:io.ox/portal
msgid "Gray"
msgstr ""

#: apps/io.ox/core/tk/flag-picker.js module:io.ox/mail
#: apps/io.ox/mail/mailfilter/settings/filter/view-form.js
#: module:io.ox/settings apps/io.ox/portal/settings/pane.js
#: module:io.ox/portal
msgid "Green"
msgstr ""

#: apps/io.ox/files/share/permissions.js module:io.ox/core
#: apps/io.ox/participants/model.js
msgid "Group"
msgstr ""

#: apps/plugins/administration/groups/settings/edit.js module:io.ox/core
msgid "Group name"
msgstr ""

#: apps/plugins/administration/groups/register.js module:io.ox/core
#: apps/plugins/administration/groups/settings/pane.js
msgid "Groups"
msgstr ""

#: apps/io.ox/core/permissions/permissions.js module:io.ox/core
#: apps/io.ox/files/share/permissions.js
msgid "Guest"
msgstr ""

#: apps/io.ox/tours/get-started.js module:io.ox/core
msgid "Guided tour for this app"
msgstr ""

#: apps/io.ox/mail/compose/view.js module:io.ox/mail
#: apps/io.ox/mail/settings/pane.js
msgid "HTML"
msgstr ""

#: apps/io.ox/mail/settings/pane.js module:io.ox/mail
msgid "HTML and plain text"
msgstr ""

#: apps/io.ox/mail/mailfilter/settings/filter/view-form.js
#: module:io.ox/settings
msgid "Header"
msgstr ""

#: apps/io.ox/portal/main.js module:io.ox/portal
msgid "Hello %s"
msgstr ""

#: apps/plugins/portal/helloworld/register.js module:plugins/portal
msgid "Hello World"
msgstr ""

#: apps/io.ox/calendar/freebusy/templates.js module:io.ox/calendar/freebusy
#: apps/io.ox/core/main.js module:io.ox/core apps/io.ox/help/center.js
#: module:io.ox/help
msgid "Help"
msgstr "Тусламж"

#: apps/io.ox/core/folder/extensions.js module:io.ox/core
msgid "Hidden address books"
msgstr ""

#: apps/io.ox/core/folder/extensions.js module:io.ox/core
msgid "Hidden calendars"
msgstr ""

#: apps/io.ox/core/folder/extensions.js module:io.ox/core
msgid "Hidden tasks"
msgstr ""

#: apps/io.ox/core/folder/contextmenu.js module:io.ox/core
msgid "Hide"
msgstr ""

#. Invitations (notifications) about appointments
#: apps/plugins/notifications/calendar/register.js
#: module:plugins/notifications
msgid "Hide all appointment invitations."
msgstr ""

#. Reminders (notifications) about appointments
#: apps/plugins/notifications/calendar/register.js
#: module:plugins/notifications
msgid "Hide all appointment reminders."
msgstr ""

#: apps/io.ox/core/notifications.js module:io.ox/core
msgid "Hide all notifications"
msgstr ""

#: apps/plugins/notifications/tasks/register.js module:plugins/notifications
msgid "Hide all notifications for overdue tasks."
msgstr ""

#. Inviations (notifications) to tasks
#: apps/plugins/notifications/tasks/register.js module:plugins/notifications
msgid "Hide all task invitations."
msgstr ""

#. Reminders (notifications) about tasks
#: apps/plugins/notifications/tasks/register.js module:plugins/notifications
msgid "Hide all task reminders."
msgstr ""

#: apps/io.ox/tasks/edit/view-template.js module:io.ox/tasks/edit
msgid "Hide details"
msgstr ""

#: apps/io.ox/mail/compose/extensions.js module:io.ox/mail
msgid "Hide names"
msgstr ""

#: apps/io.ox/onboarding/clients/extensions.js module:io.ox/core/onboarding
msgid "Hide options for expert users."
msgstr ""

#: apps/io.ox/core/settings/errorlog/settings/pane.js module:io.ox/core
msgid "Hide request body"
msgstr ""

#: apps/io.ox/core/settings/errorlog/settings/pane.js module:io.ox/core
msgid "Hide stack trace"
msgstr ""

#: apps/io.ox/core/notifications/subview.js module:io.ox/core
msgid "Hide this notification"
msgstr ""

#. E-Mail priority
#: apps/io.ox/mail/compose/view.js module:io.ox/mail
#: apps/io.ox/tasks/edit/view-template.js module:io.ox/tasks/edit
#: apps/io.ox/tasks/print.js module:io.ox/tasks
msgid "High"
msgstr ""

#: apps/io.ox/core/settings/pane.js module:io.ox/core
msgid "High contrast theme"
msgstr ""

#: apps/io.ox/mail/util.js module:io.ox/core apps/io.ox/tasks/util.js
#: module:io.ox/tasks
msgid "High priority"
msgstr ""

#. Emoji category
#. Japanese: 趣味
#. Contains: Tennis, golf, football, pool
#: apps/io.ox/emoji/categories.js module:io.ox/mail/emoji
msgid "Hobby"
msgstr ""

#: apps/io.ox/contacts/view-detail.js module:io.ox/contacts
msgid "Home Address"
msgstr "Гэрийн хаяг"

#: apps/io.ox/contacts/edit/view-form.js module:io.ox/contacts
msgid "Home address"
msgstr ""

#: apps/io.ox/mail/toolbar.js module:io.ox/mail
msgid "Horizontal"
msgstr ""

#: apps/io.ox/core/settings/errorlog/settings/pane.js module:io.ox/core
msgid "Host"
msgstr ""

#: apps/io.ox/core/tk/mobiscroll.js module:io.ox/core
msgid "Hours"
msgstr ""

#: apps/io.ox/calendar/freebusy/templates.js module:io.ox/calendar/freebusy
msgid "How does this work?"
msgstr "Энэ хэрхэн ажилладаг вэ?"

#: apps/io.ox/onboarding/clients/extensions.js module:io.ox/core/onboarding
msgid "IMAP Login"
msgstr ""

#: apps/io.ox/onboarding/clients/extensions.js module:io.ox/core/onboarding
msgid "IMAP Port"
msgstr ""

#: apps/io.ox/onboarding/clients/extensions.js module:io.ox/core/onboarding
msgid "IMAP Secure"
msgstr ""

#: apps/io.ox/onboarding/clients/extensions.js module:io.ox/core/onboarding
msgid "IMAP Server"
msgstr ""

#: apps/io.ox/contacts/model.js module:io.ox/contacts
msgid "IP phone"
msgstr "IP утас"

#: apps/io.ox/files/toolbar.js module:io.ox/files
msgid "Icons"
msgstr ""

#: apps/plugins/portal/userSettings/register.js module:io.ox/core
msgid ""
"If you change the password, you will be signed out. Please ensure that "
"everything is closed and saved."
msgstr ""

#: apps/io.ox/onboarding/clients/extensions.js module:io.ox/core/onboarding
msgid "If you know what you are doing...just setup your account manually!"
msgstr ""

#: apps/io.ox/calendar/edit/timezone-dialog.js module:io.ox/calendar/edit/main
msgid ""
"If you select different timezones, the appointment's start and end dates are "
"saved in the timezone of the appointment's start date. A different end date "
"timezone only allows a convenient conversion."
msgstr ""

#: apps/io.ox/calendar/freebusy/templates.js module:io.ox/calendar/freebusy
msgid ""
"If you spot a free time, just select this area. To do this, move the cursor "
"to the start time, hold the mouse button, and <b>drag the mouse</b> to the "
"end time."
msgstr ""

#: apps/io.ox/calendar/invitations/register.js module:io.ox/calendar/main
msgid "Ignore"
msgstr "Эс тоох"

#: apps/io.ox/mail/accounts/view-form.js module:io.ox/settings
msgid "Ignore Warnings"
msgstr ""

#: apps/io.ox/calendar/actions/acceptdeny.js module:io.ox/calendar
#: apps/io.ox/calendar/edit/main.js module:io.ox/calendar/edit/main
#: apps/io.ox/calendar/month/perspective.js
#: apps/io.ox/calendar/week/perspective.js
#: apps/plugins/notifications/calendar/register.js
#: module:plugins/notifications
msgid "Ignore conflicts"
msgstr "Зөрчилдөөнийг эс тоох"

#: apps/io.ox/core/import/import.js module:io.ox/core
msgid "Ignore existing events"
msgstr ""

#: apps/io.ox/core/import/import.js module:io.ox/core
msgid ""
"Ignore existing events. Helpful to import public holiday calendars, for "
"example."
msgstr ""

#: apps/io.ox/core/tk/filestorageUtil.js module:io.ox/core
#, fuzzy
#| msgid "Ignore conflicts"
msgid "Ignore warnings"
msgstr "Зөрчилдөөнийг эс тоох"

#: apps/io.ox/contacts/model.js module:io.ox/contacts
msgid "Image 1"
msgstr "Зураг 1"

#: apps/io.ox/files/view-options.js module:io.ox/files
msgid "Images"
msgstr ""

#: apps/io.ox/core/folder/contextmenu.js module:io.ox/core
#: apps/io.ox/core/import/import.js
#: apps/io.ox/mail/settings/signatures/settings/pane.js module:io.ox/mail
msgid "Import"
msgstr ""

#: apps/io.ox/core/import/import.js module:io.ox/core
msgid "Import from file"
msgstr ""

#: apps/io.ox/mail/settings/signatures/settings/pane.js module:io.ox/mail
msgid "Import signatures"
msgstr ""

#: apps/plugins/portal/birthdays/register.js module:plugins/portal
msgid "In %1$d days"
msgstr ""

#: apps/io.ox/tasks/edit/view-template.js module:io.ox/tasks/edit
#: apps/io.ox/tasks/print.js module:io.ox/tasks apps/io.ox/tasks/util.js
msgid "In progress"
msgstr ""

#: apps/io.ox/portal/widgets.js module:io.ox/portal
#: apps/plugins/portal/mail/register.js module:plugins/portal
msgid "Inbox"
msgstr ""

#: apps/io.ox/core/export/export.js module:io.ox/core
msgid "Include distribution lists"
msgstr ""

#: apps/io.ox/mail/accounts/view-form.js module:io.ox/settings
msgid "Incoming server"
msgstr ""

#. error message when server returns incomplete
#. configuration for client onboarding
#: apps/io.ox/onboarding/clients/wizard.js module:io.ox/core/onboarding
msgid "Incomplete configuration."
msgstr ""

#: apps/io.ox/tasks/common-extensions.js module:io.ox/tasks
msgid "Inconsistent dates"
msgstr ""

#: apps/io.ox/contacts/model.js module:io.ox/contacts apps/io.ox/core/yell.js
#: module:io.ox/core
msgid "Info"
msgstr "Мэдээлэл"

#: apps/io.ox/core/settings/downloads/pane.js module:io.ox/core
msgid ""
"Informs about the current status of Emails and appointments without having "
"to display the user interface or another Windows® client."
msgstr ""

#: apps/io.ox/contacts/settings/pane.js module:io.ox/contacts
msgid "Initial folder"
msgstr ""

#: apps/io.ox/mail/settings/pane.js module:io.ox/mail
msgid "Inline"
msgstr ""

#. %1$s inline menu title for better accessibility
#: apps/io.ox/backbone/mini-views/toolbar.js module:io.ox/core
#: apps/io.ox/core/extPatterns/links.js
msgid "Inline menu %1$s"
msgstr ""

#: apps/io.ox/mail/compose/inline-images.js module:io.ox/mail
msgid "Insert"
msgstr ""

#: apps/io.ox/mail/compose/inline-images.js module:io.ox/mail
msgid "Insert inline image"
msgstr ""

#: apps/io.ox/mail/settings/pane.js module:io.ox/mail
msgid "Insert the original email text to a reply"
msgstr ""

#. %1$s is the name of the platform
#. %2$s is an the "add to home" icon
#. %3$s and %4$s are markers for bold text.
#. The words "Home Screen" may not be translated or should match the
#. string used on an iPhone using the "add to homescreen" function for weblinks
#: apps/plugins/mobile/addToHomescreen/register.js
#: module:plugins/mobile/addToHomescreen/i18n
msgid ""
"Install this web app on your %1$s: Tap %2$s and then %3$s'Add to Home "
"Screen'%4$s"
msgstr ""

#: apps/io.ox/onboarding/clients/extensions.js module:io.ox/core/onboarding
msgid "Installation"
msgstr ""

#: apps/io.ox/contacts/model.js module:io.ox/contacts
msgid "Instant Messenger 1"
msgstr "Мессенжер 1"

#: apps/io.ox/contacts/model.js module:io.ox/contacts
msgid "Instant Messenger 2"
msgstr "Мессенжер 2"

#: apps/io.ox/files/share/permissions.js module:io.ox/core
msgid "Internal user"
msgstr ""

#: apps/io.ox/files/share/listview.js module:io.ox/files
msgid "Internal users"
msgstr ""

#: apps/plugins/xing/main.js module:plugins/portal
msgid "Invitation sent"
msgstr ""

#: apps/io.ox/contacts/toolbar.js module:io.ox/contacts
#: apps/io.ox/files/actions/share.js module:io.ox/files
msgid "Invite"
msgstr "Урих"

#: apps/io.ox/calendar/actions/create.js module:io.ox/calendar
msgid "Invite owner"
msgstr ""

#: apps/io.ox/core/folder/contextmenu.js module:io.ox/core
#: apps/io.ox/files/actions.js module:io.ox/files
msgid "Invite people"
msgstr ""

#: apps/io.ox/files/share/wizard.js module:io.ox/files
msgid ""
"Invite people via email. Every recipient will get an individual link to "
"access the shared files."
msgstr ""

#: apps/plugins/xing/main.js module:plugins/portal
msgid "Invite to %s"
msgstr ""

#: apps/io.ox/contacts/actions.js module:io.ox/contacts
#: apps/io.ox/contacts/mobile-toolbar-actions.js module:io.ox/mail
#: apps/io.ox/contacts/toolbar.js apps/io.ox/mail/actions.js
msgid "Invite to appointment"
msgstr ""

#: apps/io.ox/calendar/actions.js module:io.ox/calendar
msgid "Invite to new appointment"
msgstr "Шинэ уулзалтанд урих"

#: apps/io.ox/mail/mailfilter/settings/filter/view-form.js
#: module:io.ox/settings
msgid "Is bigger than"
msgstr ""

#: apps/io.ox/mail/mailfilter/settings/filter/view-form.js
#: module:io.ox/settings
msgid "Is exactly"
msgstr ""

#: apps/io.ox/mail/mailfilter/settings/filter/view-form.js
#: module:io.ox/settings
msgid "Is smaller than"
msgstr ""

#: apps/io.ox/contacts/main.js module:io.ox/contacts
msgid "Item List"
msgstr ""

#. items list (e.g. mails)
#: apps/io.ox/core/commons.js module:io.ox/core apps/io.ox/files/main.js
#: module:io.ox/files apps/io.ox/mail/main.js module:io.ox/mail
msgid "Item list"
msgstr ""

#. toolbar with 'select all' and 'sort by'
#: apps/io.ox/core/tk/vgrid.js module:io.ox/core apps/io.ox/files/main.js
#: module:io.ox/files apps/io.ox/mail/main.js module:io.ox/mail
msgid "Item list options"
msgstr ""

#: apps/io.ox/files/actions/download.js module:io.ox/files
msgid "Items without a file can not be downloaded."
msgstr ""

#: apps/io.ox/calendar/edit/recurrence-view.js module:io.ox/calendar/edit/main
msgid "January"
msgstr "1 сар"

#. Emoji collection. Emoji icons that work across Japanese (telecom) carriers.
#: apps/io.ox/emoji/categories.js module:io.ox/mail/emoji
msgid "Japanese Carrier"
msgstr ""

#: apps/io.ox/contacts/view-detail.js module:io.ox/contacts
msgid "Job"
msgstr "Ажил"

#: apps/io.ox/contacts/edit/view-form.js module:io.ox/contacts
msgid "Job description"
msgstr ""

#. link button to join the currently running presentation
#: apps/io.ox/presenter/views/notification.js module:io.ox/presenter
msgid "Join Presentation"
msgstr ""

#. button label for joining the presentation
#: apps/io.ox/presenter/views/toolbarview.js module:io.ox/presenter
msgid "Join presentation"
msgstr ""

#. button tooltip for joining the presentation
#: apps/io.ox/presenter/views/toolbarview.js module:io.ox/presenter
msgid "Join the presentation"
msgstr ""

#. message text of a presentation join alert
#. %1$d is the presenter name
#: apps/io.ox/presenter/views/notification.js module:io.ox/presenter
msgid "Joining the presentation of %1$s."
msgstr ""

#: apps/io.ox/calendar/edit/recurrence-view.js module:io.ox/calendar/edit/main
msgid "July"
msgstr "7 сар"

#. button tooltip for 'jump to presentation slide' action
#: apps/io.ox/presenter/views/navigationview.js module:io.ox/presenter
msgid "Jump to slide"
msgstr ""

#: apps/io.ox/calendar/edit/recurrence-view.js module:io.ox/calendar/edit/main
msgid "June"
msgstr "6 сар"

#. Just disable portal widget - in contrast to delete
#: apps/io.ox/portal/main.js module:io.ox/portal
#: apps/io.ox/portal/settings/widgetview.js
msgid "Just disable widget"
msgstr ""

#. Kilobytes
#: apps/io.ox/core/strings.js module:io.ox/core
msgid "KB"
msgstr ""

#: apps/io.ox/mail/mailfilter/settings/filter/view-form.js
#: module:io.ox/settings
msgid "Keep"
msgstr ""

#: apps/io.ox/mail/autoforward/settings/model.js module:io.ox/mail
msgid "Keep a copy of the message"
msgstr ""

#: apps/io.ox/core/settings/pane.js module:io.ox/core
#: apps/plugins/portal/xing/register.js module:plugins/portal
msgid "Language"
msgstr ""

#: apps/io.ox/contacts/settings/pane.js module:io.ox/contacts
msgid "Language-specific default"
msgstr ""

#: apps/io.ox/core/boot/i18n.js module:io.ox/core/boot
msgid "Languages"
msgstr "Хэл"

#: apps/io.ox/find/date/patterns.js module:io.ox/core
msgid "Last 30 days"
msgstr ""

#: apps/io.ox/find/date/patterns.js module:io.ox/core
msgid "Last 365 days"
msgstr ""

#: apps/io.ox/find/date/patterns.js module:io.ox/core
msgid "Last 7 days"
msgstr ""

#: apps/io.ox/find/date/patterns.js module:io.ox/core
msgid "Last day"
msgstr ""

#: apps/io.ox/find/date/patterns.js module:io.ox/core
msgid "Last month"
msgstr ""

#: apps/io.ox/contacts/model.js module:io.ox/contacts
#: apps/plugins/portal/xing/register.js module:plugins/portal
#: apps/plugins/wizards/mandatory/main.js module:io.ox/wizards/firstStart
msgid "Last name"
msgstr ""

#: apps/io.ox/contacts/settings/pane.js module:io.ox/contacts
msgid "Last name, First name"
msgstr "Овог, Нэр"

#: apps/io.ox/find/date/patterns.js module:io.ox/core
msgid "Last week"
msgstr ""

#: apps/io.ox/find/date/patterns.js module:io.ox/core
msgid "Last year"
msgstr ""

#: apps/io.ox/core/notifications.js module:io.ox/core
msgid "Later"
msgstr ""

#: apps/io.ox/core/main.js module:io.ox/core
msgid "Launcher dropdown. Press [enter] to jump to the dropdown."
msgstr ""

#: apps/io.ox/calendar/toolbar.js module:io.ox/calendar
#: apps/io.ox/files/toolbar.js module:io.ox/files apps/io.ox/mail/toolbar.js
#: module:io.ox/mail
msgid "Layout"
msgstr ""

#: apps/io.ox/core/import/import.js module:io.ox/core
msgid "Learn more"
msgstr ""

#. label for the leave presentation button
#: apps/io.ox/presenter/views/presentationview.js module:io.ox/presenter
msgid "Leave"
msgstr ""

#. tooltip for the leave presentation button
#. button label for leaving the presentation
#: apps/io.ox/presenter/views/presentationview.js module:io.ox/presenter
#: apps/io.ox/presenter/views/toolbarview.js
msgid "Leave presentation"
msgstr ""

#. button tooltip for leaving the presentation
#: apps/io.ox/presenter/views/toolbarview.js module:io.ox/presenter
msgid "Leave the presentation"
msgstr ""

#. Emoji category
#. Japanese should include "Katakana Middle Dot". Unicode: 30FB
#. Japanese: 文字・記号
#. Other languages can use simple bullet. Unicode: 2022
#. Contains: Arrows, numbers, symbols like play and fast-forward, copyright symbol
#: apps/io.ox/emoji/categories.js module:io.ox/mail/emoji
msgid "Letters • Symbols"
msgstr ""

#: apps/io.ox/onboarding/clients/extensions.js module:io.ox/core/onboarding
msgid ""
"Let´s automatically configure your device, by clicking the button below. It"
"´s that simple!"
msgstr ""

#. Emoji category
#. Japanese: 日常
#. Rather "everyday life". Contains: Cars, trucks, plane, buildings, flags
#: apps/io.ox/emoji/categories.js module:io.ox/mail/emoji
msgid "Life"
msgstr ""

#: apps/io.ox/core/tk/flag-picker.js module:io.ox/mail
#: apps/io.ox/mail/mailfilter/settings/filter/view-form.js
#: module:io.ox/settings apps/io.ox/portal/settings/pane.js
#: module:io.ox/portal
msgid "Light blue"
msgstr ""

#: apps/io.ox/core/tk/flag-picker.js module:io.ox/mail
#: apps/io.ox/mail/mailfilter/settings/filter/view-form.js
#: module:io.ox/settings apps/io.ox/portal/settings/pane.js
#: module:io.ox/portal
msgid "Light green"
msgstr ""

#: apps/plugins/portal/xing/actions.js module:plugins/portal
msgid "Like"
msgstr ""

#. As on Facebook, XING allows a user to point out that they like a comment
#: apps/plugins/portal/xing/actions.js module:plugins/portal
msgid "Liked comment"
msgstr ""

#: apps/io.ox/core/viewer/views/sidebar/fileinfoview.js
#: module:io.ox/core/viewer apps/io.ox/mail/detail/links.js module:io.ox/mail
#, fuzzy
#| msgid "Links"
msgid "Link"
msgstr "Холбоосууд"

#: apps/io.ox/contacts/settings/pane.js module:io.ox/contacts
msgid "Link postal addresses with map service"
msgstr ""

#: apps/plugins/portal/linkedIn/register.js module:plugins/portal
msgid "LinkedIn"
msgstr ""

#: apps/plugins/portal/linkedIn/register.js module:plugins/portal
msgid "LinkedIn Network Updates"
msgstr ""

#: apps/plugins/portal/linkedIn/register.js module:plugins/portal
msgid "LinkedIn reported an error:"
msgstr ""

#: apps/io.ox/contacts/model.js module:io.ox/contacts
msgid "Links"
msgstr "Холбоосууд"

#: apps/io.ox/calendar/toolbar.js module:io.ox/calendar
#: apps/io.ox/files/toolbar.js module:io.ox/files apps/io.ox/mail/toolbar.js
#: module:io.ox/mail
msgid "List"
msgstr ""

#: apps/io.ox/calendar/mobile-toolbar-actions.js module:io.ox/calendar
msgid "Listview"
msgstr ""

#: apps/io.ox/calendar/edit/extensions.js module:io.ox/calendar/edit/main
#: apps/io.ox/calendar/print-compact.js module:io.ox/calendar
#: apps/io.ox/calendar/util.js
msgid "Location"
msgstr "Байршил"

#: apps/io.ox/files/actions.js module:io.ox/files apps/io.ox/files/toolbar.js
msgid "Lock"
msgstr ""

#: apps/io.ox/files/common-extensions.js module:io.ox/files
msgid "Locked"
msgstr ""

#: apps/io.ox/core/settings/errorlog/settings/pane.js module:io.ox/core
msgid "Loss"
msgstr ""

#: apps/io.ox/core/settings/errorlog/settings/pane.js module:io.ox/core
msgid "Loss: %1$s %"
msgstr ""

#. E-Mail priority
#: apps/io.ox/mail/compose/view.js module:io.ox/mail
#: apps/io.ox/tasks/edit/view-template.js module:io.ox/tasks/edit
#: apps/io.ox/tasks/print.js module:io.ox/tasks
msgid "Low"
msgstr ""

#: apps/io.ox/mail/util.js module:io.ox/core apps/io.ox/tasks/util.js
#: module:io.ox/tasks
msgid "Low priority"
msgstr ""

#. Megabytes
#: apps/io.ox/core/strings.js module:io.ox/core
msgid "MB"
msgstr ""

#: apps/io.ox/core/date.js module:io.ox/core
msgid "MM"
msgstr ""

#: apps/io.ox/onboarding/clients/extensions.js module:io.ox/core/onboarding
msgid "Mac App Store"
msgstr ""

#: apps/io.ox/mail/compose/model.js module:io.ox/mail
msgid "Mail"
msgstr ""

#: apps/io.ox/core/main.js module:io.ox/core apps/io.ox/launchpad/main.js
#: apps/io.ox/mail/settings/pane.js module:io.ox/mail
#: apps/io.ox/search/view-template.js
msgctxt "app"
msgid "Mail"
msgstr ""

#: apps/io.ox/mail/main.js module:io.ox/mail
msgid "Mail Details"
msgstr ""

#: apps/io.ox/mail/mailfilter/settings/filter.js module:io.ox/mail
msgid "Mail Filter Rules"
msgstr ""

#: apps/io.ox/mail/accounts/keychain.js module:io.ox/keychain
msgid "Mail account"
msgstr ""

#: apps/plugins/portal/xing/register.js module:plugins/portal
msgid "Mail address"
msgstr ""

#: apps/plugins/administration/resources/settings/edit.js module:io.ox/core
msgid "Mail address (mandatory)"
msgstr ""

#: apps/io.ox/contacts/view-detail.js module:io.ox/contacts
msgid "Mail and Messaging"
msgstr "И-майл болон Мессенжер"

#: apps/plugins/portal/quota/register.js module:plugins/portal
msgid "Mail count quota"
msgstr ""

#. %1$s mail sender
#. %2$s mail subject
#: apps/plugins/notifications/mail/register.js module:plugins/notifications
#, c-format
msgid "Mail from %1$s, %2$s"
msgstr ""

#: apps/io.ox/mail/actions.js module:io.ox/mail
msgid "Mail has been copied"
msgstr ""

#: apps/io.ox/mail/import.js module:io.ox/mail
msgid "Mail has been imported"
msgstr ""

#: apps/io.ox/mail/actions.js module:io.ox/mail
msgid "Mail has been moved"
msgstr ""

#: apps/io.ox/mail/compose/actions/send.js module:io.ox/mail
msgid "Mail has empty subject. Send it anyway?"
msgstr ""

#: apps/io.ox/mail/compose/actions/send.js module:io.ox/mail
msgid "Mail has no recipient."
msgstr ""

#: apps/io.ox/mail/main.js module:io.ox/mail
#: apps/plugins/portal/quota/register.js module:plugins/portal
msgid "Mail quota"
msgstr ""

#: apps/io.ox/mail/actions/delete.js module:io.ox/mail
msgid "Mail quota exceeded"
msgstr ""

#: apps/io.ox/mail/actions/reminder.js module:io.ox/mail
msgid "Mail reminder"
msgstr ""

#: apps/io.ox/mail/actions/reminder.js module:io.ox/mail
msgid "Mail reminder for"
msgstr ""

#: apps/io.ox/mail/compose/view.js module:io.ox/mail
msgid "Mail saved as draft"
msgstr ""

#: apps/io.ox/mail/actions/source.js module:io.ox/mail
msgid "Mail source"
msgstr ""

#: apps/io.ox/core/tk/upload.js module:io.ox/core apps/io.ox/mail/import.js
#: module:io.ox/mail
msgid "Mail was not imported. Only .eml files are supported."
msgstr ""

#: apps/io.ox/mail/mailfilter/settings/filter/view-form.js
#: module:io.ox/settings
msgid "Mailing list"
msgstr ""

#: apps/io.ox/mail/actions.js module:io.ox/mail
msgid "Mails have been copied"
msgstr ""

#: apps/io.ox/mail/actions.js module:io.ox/mail
msgid "Mails have been moved"
msgstr ""

#: apps/io.ox/mail/statistics.js module:io.ox/mail
msgid "Mails per hour (%)"
msgstr ""

#: apps/io.ox/mail/statistics.js module:io.ox/mail
msgid "Mails per week-day (%)"
msgstr ""

#: apps/io.ox/core/desktop.js module:io.ox/core
msgid "Main window"
msgstr ""

#: apps/io.ox/files/actions.js module:io.ox/files
msgid "Make this the current version"
msgstr ""

#: apps/io.ox/launchpad/main.js module:io.ox/core
msgid "Manage applications"
msgstr ""

#: apps/io.ox/calendar/week/view.js module:io.ox/calendar
#, fuzzy
#| msgid "Manager"
msgid "Manage favorites"
msgstr "Менежер"

#. Opens popup to decide if desktop notifications should be shown
#: apps/io.ox/core/settings/pane.js module:io.ox/core
msgid "Manage permission now"
msgstr ""

#: apps/io.ox/mail/compose/extensions.js module:io.ox/mail
#, fuzzy
#| msgid "Change status"
msgid "Manage signatures"
msgstr "Статус өөрчлөх"

#: apps/io.ox/contacts/model.js module:io.ox/contacts
msgid "Manager"
msgstr "Менежер"

#: apps/io.ox/files/guidance/main.js module:io.ox/files
msgctxt "help"
msgid "Managing Files"
msgstr ""

#: apps/io.ox/mail/accounts/settings.js module:io.ox/mail/accounts/settings
msgid "Manual"
msgstr ""

#. Text that is displayed in a select box for task reminders, when the user does not use a predefined time, like in 15minutes
#: apps/io.ox/tasks/edit/view-template.js module:io.ox/tasks/edit
msgid "Manual input"
msgstr ""

#: apps/io.ox/calendar/edit/recurrence-view.js module:io.ox/calendar/edit/main
msgid "March"
msgstr "3 сар"

#: apps/io.ox/contacts/model.js module:io.ox/contacts
msgid "Marital status"
msgstr ""

#: apps/io.ox/calendar/settings/pane.js module:io.ox/calendar
msgid "Mark all day appointments as free"
msgstr ""

#: apps/io.ox/core/folder/contextmenu.js module:io.ox/core
msgid "Mark all messages as read"
msgstr ""

#: apps/io.ox/contacts/model.js module:io.ox/contacts
msgid "Mark as distributionlist"
msgstr ""

#: apps/io.ox/tasks/actions.js module:io.ox/tasks
#: apps/io.ox/tasks/mobile-toolbar-actions.js apps/io.ox/tasks/toolbar.js
#: module:io.ox/mail
msgid "Mark as done"
msgstr ""

#: apps/io.ox/mail/mobile-toolbar-actions.js module:io.ox/mail
#: apps/io.ox/mail/toolbar.js
msgid "Mark as read"
msgstr ""

#: apps/io.ox/mail/actions.js module:io.ox/mail apps/io.ox/mail/toolbar.js
msgid "Mark as spam"
msgstr ""

#: apps/io.ox/tasks/actions.js module:io.ox/tasks
#: apps/io.ox/tasks/mobile-toolbar-actions.js apps/io.ox/tasks/toolbar.js
#: module:io.ox/mail
msgid "Mark as undone"
msgstr ""

#: apps/io.ox/mail/mobile-toolbar-actions.js module:io.ox/mail
#: apps/io.ox/mail/toolbar.js
msgid "Mark as unread"
msgstr ""

#: apps/io.ox/mail/mailfilter/settings/filter/view-form.js
#: module:io.ox/settings
msgid "Mark mail as"
msgstr ""

#. Translation should be as short a possible
#. Instead of "Mark as read" it's just "Mark read"
#. German, for example, should be just "Gelesen"
#: apps/io.ox/mail/actions.js module:io.ox/mail
msgid "Mark read"
msgstr ""

#. Translation should be as short a possible
#. Instead of "Mark as unread" it's just "Mark unread"
#. German, for example, should be just "Ungelesen"
#: apps/io.ox/mail/actions.js module:io.ox/mail
msgid "Mark unread"
msgstr ""

#: apps/io.ox/mail/mailfilter/settings/filter/view-form.js
#: module:io.ox/settings
msgid "Matches"
msgstr ""

#: apps/io.ox/calendar/edit/recurrence-view.js module:io.ox/calendar/edit/main
msgid "May"
msgstr "5 сар"

#: apps/io.ox/tasks/edit/view-template.js module:io.ox/tasks/edit
#: apps/io.ox/tasks/print.js module:io.ox/tasks
msgid "Medium"
msgstr ""

#: apps/io.ox/tasks/util.js module:io.ox/tasks
msgid "Medium priority"
msgstr ""

#: apps/plugins/administration/groups/settings/edit.js module:io.ox/core
msgid "Members"
msgstr ""

#. placeholder text in share dialog
#: apps/io.ox/files/share/wizard.js module:io.ox/files
msgid "Message (optional)"
msgstr ""

#: apps/io.ox/contacts/edit/view-form.js module:io.ox/contacts
msgid "Messaging"
msgstr ""

#: apps/io.ox/contacts/view-detail.js module:io.ox/contacts
msgid "Messenger"
msgstr "Мессенжер"

#: apps/io.ox/contacts/model.js module:io.ox/contacts
msgid "Middle name"
msgstr ""

#: apps/io.ox/files/mediaplayer.js module:io.ox/files
msgid "Minimize"
msgstr ""

#. %1$s is the minimum password length
#: apps/plugins/portal/userSettings/register.js module:io.ox/core
#, c-format
msgid "Minimum password length is %1$d."
msgstr ""

#: apps/io.ox/tasks/edit/util.js module:io.ox/tasks
msgid "Minus"
msgstr ""

#: apps/io.ox/core/tk/mobiscroll.js module:io.ox/core
msgid "Minutes"
msgstr ""

#. section name for contact fields in detail view
#: apps/io.ox/contacts/view-detail.js module:io.ox/contacts
msgid "Miscellaneous"
msgstr "Бусад"

#: apps/io.ox/core/sub/model.js module:io.ox/core/sub
msgid "Model is incomplete."
msgstr ""

#: apps/io.ox/calendar/view-detail.js module:io.ox/calendar
#: apps/io.ox/core/viewer/views/sidebar/fileinfoview.js
#: module:io.ox/core/viewer
msgid "Modified"
msgstr ""

#: apps/io.ox/backbone/mini-views/date.js module:io.ox/core
#: apps/io.ox/calendar/toolbar.js module:io.ox/calendar
msgid "Month"
msgstr "Сар"

#. recurrence string
#. %1$d: numeric, day in month
#: apps/io.ox/calendar/util.js module:io.ox/calendar
msgid "Monthly on day %1$d"
msgstr ""

#. recurrence string
#. %1$s: count string, e.g. first, second, or last
#. %2$s: day string, e.g. Monday
#: apps/io.ox/calendar/util.js module:io.ox/calendar
msgid "Monthly on the %1$s %2$s"
msgstr ""

#: apps/io.ox/core/tk/mobiscroll.js module:io.ox/core
msgid "Months"
msgstr ""

#: apps/io.ox/core/extPatterns/links.js module:io.ox/core
#: apps/io.ox/find/extensions-api.js apps/io.ox/search/facets/extensions.js
msgid "More"
msgstr ""

#: apps/io.ox/core/extPatterns/links.js module:io.ox/core
#, fuzzy
#| msgid "Actions"
msgid "More actions"
msgstr "Үйлдлүүд"

#: apps/io.ox/search/view-template.js module:io.ox/core
msgid "More than the currently displayed %1$s items were found"
msgstr ""

#: apps/io.ox/calendar/actions.js module:io.ox/calendar
#: apps/io.ox/calendar/mobile-toolbar-actions.js
#: apps/io.ox/calendar/toolbar.js apps/io.ox/contacts/actions.js
#: module:io.ox/contacts apps/io.ox/contacts/mobile-toolbar-actions.js
#: module:io.ox/mail apps/io.ox/contacts/toolbar.js
#: apps/io.ox/core/folder/contextmenu.js module:io.ox/core
#: apps/io.ox/files/actions.js module:io.ox/files apps/io.ox/files/toolbar.js
#: apps/io.ox/mail/actions.js apps/io.ox/mail/mobile-toolbar-actions.js
#: apps/io.ox/mail/toolbar.js apps/io.ox/tasks/actions.js module:io.ox/tasks
#: apps/io.ox/tasks/actions/move.js apps/io.ox/tasks/mobile-toolbar-actions.js
#: apps/io.ox/tasks/toolbar.js
msgid "Move"
msgstr "Шилжүүлэх"

#: apps/io.ox/core/folder/actions/common.js module:io.ox/core
#, fuzzy
#| msgid "Move"
msgid "Move all"
msgstr "Шилжүүлэх"

#: apps/io.ox/core/folder/contextmenu.js module:io.ox/core
msgid "Move all messages"
msgstr ""

#: apps/io.ox/mail/main.js module:io.ox/mail
msgid "Move all messages to another folder"
msgstr ""

#: apps/io.ox/core/folder/actions/move.js module:io.ox/core
msgid "Move folder"
msgstr ""

#: apps/io.ox/mail/mailfilter/settings/filter/view-form.js
#: module:io.ox/settings
msgid "Move to folder"
msgstr ""

#: apps/io.ox/core/tk/vgrid.js module:io.ox/core
msgid "Multiselect"
msgstr ""

#: apps/io.ox/files/view-options.js module:io.ox/files
msgid "Music"
msgstr ""

#: apps/io.ox/contacts/addressbook/popup.js module:io.ox/contacts
#: apps/io.ox/core/folder/extensions.js module:io.ox/core
msgid "My address books"
msgstr ""

#: apps/io.ox/core/folder/extensions.js module:io.ox/core
msgid "My calendars"
msgstr ""

#: apps/io.ox/core/main.js module:io.ox/core apps/io.ox/core/settings/pane.js
#: apps/plugins/portal/userSettings/register.js
msgid "My contact data"
msgstr ""

#: apps/io.ox/core/folder/extensions.js module:io.ox/core
msgid "My folders"
msgstr ""

#: apps/plugins/portal/recentfiles/register.js module:plugins/portal
msgid "My latest files"
msgstr ""

#: apps/plugins/portal/userSettings/register.js module:io.ox/core
msgid "My password"
msgstr ""

#: apps/io.ox/core/folder/extensions.js module:io.ox/core
#: apps/io.ox/files/share/view-options.js module:io.ox/files
msgid "My shares"
msgstr ""

#: apps/io.ox/core/folder/extensions.js module:io.ox/core
#: apps/plugins/portal/tasks/register.js module:plugins/portal
msgid "My tasks"
msgstr ""

#. Name of distribution list
#: apps/io.ox/contacts/distrib/create-dist-view.js module:io.ox/contacts
#: apps/io.ox/contacts/print.js apps/io.ox/contacts/view-detail.js
#: apps/io.ox/core/viewer/views/sidebar/fileinfoview.js
#: module:io.ox/core/viewer apps/io.ox/files/share/view-options.js
#: module:io.ox/files apps/io.ox/files/view-options.js
#: apps/io.ox/mail/mailfilter/settings/filter/view-form.js
#: module:io.ox/settings
msgid "Name"
msgstr ""

#. Emoji category
#: apps/io.ox/emoji/categories.js module:io.ox/mail/emoji
msgid "Nature"
msgstr ""

#: apps/io.ox/mail/main.js module:io.ox/mail
msgid "Need more space?"
msgstr ""

#. declines the use of desktop notifications
#: apps/io.ox/core/notifications.js module:io.ox/core
msgid "Never"
msgstr ""

#: apps/io.ox/calendar/toolbar.js module:io.ox/calendar
#: apps/io.ox/contacts/mobile-toolbar-actions.js module:io.ox/mail
#: apps/io.ox/contacts/toolbar.js module:io.ox/contacts
#: apps/io.ox/files/toolbar.js module:io.ox/files
#: apps/io.ox/tasks/mobile-toolbar-actions.js module:io.ox/tasks
#: apps/io.ox/tasks/toolbar.js
msgid "New"
msgstr ""

#: apps/io.ox/core/folder/api.js module:io.ox/core
#: apps/io.ox/core/sub/subscriptions.js module:io.ox/core/sub
msgid "New Folder"
msgstr ""

#: apps/io.ox/mail/api.js module:io.ox/mail
msgid "New Mail"
msgstr ""

#: apps/io.ox/calendar/settings/pane.js module:io.ox/calendar
#: apps/io.ox/calendar/toolbar.js
msgid "New appointment"
msgstr ""

#. Title of generic desktop notification about new invitations to appointments
#. Title of the desktop notification about new invitation to a specific appointment
#: apps/plugins/notifications/calendar/register.js
#: module:plugins/notifications
msgid "New appointment invitation"
msgstr ""

#. Title of the desktop notification about new reminder for a specific appointment
#: apps/plugins/notifications/calendar/register.js
#: module:plugins/notifications
msgid "New appointment reminder"
msgstr ""

#. Title of generic desktop notification about new reminders for appointments
#: apps/plugins/notifications/calendar/register.js
#: module:plugins/notifications
msgid "New appointment reminders"
msgstr ""

#: apps/io.ox/core/folder/actions/add.js module:io.ox/core
msgid "New calendar"
msgstr ""

#: apps/io.ox/contacts/edit/main.js module:io.ox/contacts
msgid "New contact"
msgstr ""

#: apps/io.ox/files/toolbar.js module:io.ox/files
msgid "New file"
msgstr ""

#: apps/io.ox/core/folder/actions/add.js module:io.ox/core
msgid "New folder"
msgstr ""

#: apps/plugins/notifications/mail/register.js module:plugins/notifications
msgid "New mail"
msgstr ""

#: apps/plugins/notifications/mail/register.js module:plugins/notifications
msgid "New mails"
msgstr ""

#: apps/io.ox/core/notifications/subview.js module:io.ox/core
msgid "New notifications"
msgstr ""

#: apps/plugins/notifications/tasks/register.js module:plugins/notifications
msgid "New overdue task"
msgstr ""

#: apps/plugins/notifications/tasks/register.js module:plugins/notifications
msgid "New overdue tasks"
msgstr ""

#: apps/plugins/portal/userSettings/register.js module:io.ox/core
msgid "New password"
msgstr ""

#: apps/io.ox/mail/mailfilter/settings/model.js module:io.ox/mail
msgid "New rule"
msgstr ""

#: apps/io.ox/core/folder/contextmenu.js module:io.ox/core
msgid "New subscription"
msgstr ""

#: apps/io.ox/tasks/toolbar.js module:io.ox/mail
msgid "New task"
msgstr ""

#. Title for a desktop notification about a new invitation to a specific task
#: apps/plugins/notifications/tasks/register.js module:plugins/notifications
msgid "New task invitation"
msgstr ""

#. Title for a generic desktop notification about new invitations to tasks
#: apps/plugins/notifications/tasks/register.js module:plugins/notifications
msgid "New task invitations"
msgstr ""

#. Title for a desktop notification about a new reminder for a specific task
#: apps/plugins/notifications/tasks/register.js module:plugins/notifications
msgid "New task reminder"
msgstr ""

#. Title for a generic desktop notification about new reminders for tasks
#: apps/plugins/notifications/tasks/register.js module:plugins/notifications
msgid "New task reminders"
msgstr ""

#: apps/io.ox/core/tk/wizard.js module:io.ox/core
#: apps/io.ox/core/viewer/views/displayerview.js
#: apps/io.ox/core/wizard/registry.js module:io.ox/core/wizard
#: apps/io.ox/wizards/upsell.js module:io.ox/wizards
msgid "Next"
msgstr ""

#: apps/io.ox/calendar/week/view.js module:io.ox/calendar
msgid "Next Day"
msgstr ""

#: apps/io.ox/calendar/week/view.js module:io.ox/calendar
msgid "Next Week"
msgstr ""

#: apps/io.ox/mail/threadview.js module:io.ox/mail
msgid "Next message"
msgstr ""

#: apps/io.ox/core/viewer/views/toolbarview.js module:io.ox/core
msgid "Next page"
msgstr ""

#. button tooltip for 'go to next presentation slide' action
#: apps/io.ox/presenter/views/navigationview.js module:io.ox/presenter
#: apps/io.ox/presenter/views/presentationview.js
msgid "Next slide"
msgstr ""

#: apps/io.ox/contacts/model.js module:io.ox/contacts
msgid "Nickname"
msgstr ""

#. folder permissions - Is Admin? NO
#: apps/io.ox/calendar/month/perspective.js module:io.ox/calendar
#: apps/io.ox/calendar/week/perspective.js apps/io.ox/core/main.js
#: module:io.ox/core apps/io.ox/core/permissions/permissions.js
msgid "No"
msgstr ""

#: apps/plugins/portal/rss/register.js module:io.ox/portal
msgid "No RSS feeds found."
msgstr ""

#: apps/plugins/portal/twitter/register.js module:plugins/portal
msgid "No Tweets yet."
msgstr ""

#: apps/io.ox/calendar/list/perspective.js module:io.ox/calendar
msgid "No appointments found until %s"
msgstr ""

#: apps/plugins/portal/birthdays/register.js module:plugins/portal
msgid "No birthdays within the next %1$d weeks"
msgstr ""

#: apps/io.ox/core/boot/i18n.js module:io.ox/core/boot
msgid ""
"No connection to server. Please check your internet connection and retry."
=======
#: apps/io.ox/core/settings/downloads/pane.js
#: module:io.ox/core
msgid "%s client for Android"
msgstr ""

#: apps/io.ox/core/settings/downloads/pane.js
#: module:io.ox/core
msgid "Downloads"
msgstr ""

#: apps/io.ox/core/settings/errorlog/settings/pane.js
#: module:io.ox/core
msgid "Error log"
msgstr ""

#: apps/io.ox/core/settings/errorlog/settings/pane.js
#: module:io.ox/core
msgid "Show request body"
msgstr ""

#: apps/io.ox/core/settings/errorlog/settings/pane.js
#: module:io.ox/core
msgid "Hide request body"
msgstr ""

#: apps/io.ox/core/settings/errorlog/settings/pane.js
#: module:io.ox/core
msgid "Show stack trace"
msgstr ""

#: apps/io.ox/core/settings/errorlog/settings/pane.js
#: module:io.ox/core
msgid "Hide stack trace"
msgstr ""

#: apps/io.ox/core/settings/errorlog/settings/pane.js
#: module:io.ox/core
msgid "Host"
msgstr ""

#: apps/io.ox/core/settings/errorlog/settings/pane.js
#: module:io.ox/core
msgid "Browser"
msgstr ""

#: apps/io.ox/core/settings/errorlog/settings/pane.js
#: module:io.ox/core
msgid "Total: %1$s requests"
msgstr ""

#: apps/io.ox/core/settings/errorlog/settings/pane.js
#: module:io.ox/core
msgid "Average time: %1$s ms"
msgstr ""

#: apps/io.ox/core/settings/errorlog/settings/pane.js
#: module:io.ox/core
msgid "Loss: %1$s %"
msgstr ""

#: apps/io.ox/core/settings/errorlog/settings/pane.js
#: module:io.ox/core
msgid "Uptime: %1$s minutes"
msgstr ""

#: apps/io.ox/core/settings/errorlog/settings/pane.js
#: module:io.ox/core
#: apps/io.ox/files/guidance/main.js
#: module:io.ox/files
msgid "Reload statistics"
msgstr ""

#: apps/io.ox/core/settings/errorlog/settings/pane.js
#: module:io.ox/core
msgid "The blue graph shows the distribution of request durations in percent. The gray graph shows a trivial network ping to recognize slow connections."
msgstr ""

#: apps/io.ox/core/settings/errorlog/settings/pane.js
#: module:io.ox/core
msgid "Errors"
msgstr ""

#: apps/io.ox/core/settings/errorlog/settings/pane.js
#: module:io.ox/core
msgid "Slow requests"
msgstr ""

#: apps/io.ox/core/settings/errorlog/settings/pane.js
#: module:io.ox/core
msgid "Loss"
msgstr ""

#: apps/io.ox/core/settings/errorlog/settings/pane.js
#: module:io.ox/core
msgid "No errors"
msgstr ""

#: apps/io.ox/core/settings/errorlog/settings/pane.js
#: module:io.ox/core
msgid "No slow requests"
msgstr ""

#: apps/io.ox/core/settings/errorlog/settings/pane.js
#: module:io.ox/core
msgid "No lost requests"
msgstr ""

#: apps/io.ox/core/settings/pane.js
#: module:io.ox/core
msgid "The setting requires a reload or relogin to take effect."
msgstr ""

#: apps/io.ox/core/settings/pane.js
#: module:io.ox/core
#: apps/io.ox/settings/main.js
msgid "Basic settings"
msgstr ""

#: apps/io.ox/core/settings/pane.js
#: module:io.ox/core
#: apps/plugins/portal/xing/register.js
#: module:plugins/portal
msgid "Language"
msgstr ""

#: apps/io.ox/core/settings/pane.js
#: module:io.ox/core
msgid "Time zone"
msgstr ""

#: apps/io.ox/core/settings/pane.js
#: module:io.ox/core
msgid "Default Theme"
msgstr ""

#: apps/io.ox/core/settings/pane.js
#: module:io.ox/core
msgid "Theme"
msgstr ""

#: apps/io.ox/core/settings/pane.js
#: module:io.ox/core
msgid "High contrast theme"
msgstr ""

#: apps/io.ox/core/settings/pane.js
#: module:io.ox/core
#: apps/io.ox/mail/settings/pane.js
#: module:io.ox/mail
msgid "5 minutes"
msgstr ""

#: apps/io.ox/core/settings/pane.js
#: module:io.ox/core
#: apps/io.ox/mail/settings/pane.js
#: module:io.ox/mail
msgid "10 minutes"
msgstr ""

#: apps/io.ox/core/settings/pane.js
#: module:io.ox/core
msgid "15 minutes"
msgstr ""

#: apps/io.ox/core/settings/pane.js
#: module:io.ox/core
msgid "30 minutes"
msgstr ""

#: apps/io.ox/core/settings/pane.js
#: module:io.ox/core
msgid "Refresh interval"
msgstr ""

#. object permissions - read
#. object permissions - edit/modify
#. object permissions - delete
#. Auth type. None. No authentication
#: apps/io.ox/core/settings/pane.js
#: module:io.ox/core
#: apps/io.ox/core/tk/attachments.js
#: apps/io.ox/core/tk/flag-picker.js
#: module:io.ox/mail
#: apps/io.ox/files/share/permissions.js
#: apps/io.ox/files/view-options.js
#: module:io.ox/files
#: apps/io.ox/mail/accounts/view-form.js
#: module:io.ox/settings
#: apps/io.ox/mail/mailfilter/settings/filter/view-form.js
#: apps/io.ox/tasks/edit/view-template.js
#: module:io.ox/tasks/edit
msgid "None"
msgstr ""

#: apps/io.ox/core/settings/pane.js
#: module:io.ox/core
msgid "Default app after sign in"
msgstr ""

#: apps/io.ox/core/settings/pane.js
#: module:io.ox/core
msgid "disable"
msgstr ""

#: apps/io.ox/core/settings/pane.js
#: module:io.ox/core
msgid "Automatic opening of notification area"
msgstr ""

#: apps/io.ox/core/settings/pane.js
#: module:io.ox/core
msgid "Show desktop notifications"
msgstr ""

#. Opens popup to decide if desktop notifications should be shown
#: apps/io.ox/core/settings/pane.js
#: module:io.ox/core
msgid "Manage permission now"
msgstr ""

#: apps/io.ox/core/settings/user.js
#: module:io.ox/contacts
msgid "Couldn't load your contact data."
msgstr ""

#. Bytes
#: apps/io.ox/core/strings.js
#: module:io.ox/core
msgid "B"
msgstr ""

#. Kilobytes
#: apps/io.ox/core/strings.js
#: module:io.ox/core
msgid "KB"
msgstr ""

#. Megabytes
#: apps/io.ox/core/strings.js
#: module:io.ox/core
msgid "MB"
msgstr ""

#. Gigabytes
#: apps/io.ox/core/strings.js
#: module:io.ox/core
msgid "GB"
msgstr ""

#. Terabytes
#: apps/io.ox/core/strings.js
#: module:io.ox/core
msgid "TB"
msgstr ""

#. Petabytes
#: apps/io.ox/core/strings.js
#: module:io.ox/core
msgid "PB"
msgstr ""

#. Exabytes
#: apps/io.ox/core/strings.js
#: module:io.ox/core
msgid "EB"
msgstr ""

#. Zettabytes
#: apps/io.ox/core/strings.js
#: module:io.ox/core
msgid "ZB"
msgstr ""

#. Yottabytes
#: apps/io.ox/core/strings.js
#: module:io.ox/core
msgid "YB"
msgstr ""

#. File size
#. %1$d is the number
#. %2$s is the unit (B, KB, MB etc.)
#: apps/io.ox/core/strings.js
#: module:io.ox/core
msgid "%1$d %2$s"
msgstr ""

#: apps/io.ox/core/sub/model.js
#: module:io.ox/core/sub
msgid "Publication must have a target."
msgstr ""

#: apps/io.ox/core/sub/model.js
#: module:io.ox/core/sub
msgid "Publication must have a site."
msgstr ""

#: apps/io.ox/core/sub/model.js
#: module:io.ox/core/sub
msgid "Model is incomplete."
msgstr ""

#: apps/io.ox/core/sub/model.js
#: module:io.ox/core/sub
msgid "You have to enter a username and password to subscribe."
msgstr ""

#: apps/io.ox/core/sub/settings/pane.js
#: module:io.ox/core/sub
msgid "Only showing items related to folder \"%1$s\""
msgstr ""

#: apps/io.ox/core/sub/settings/pane.js
#: module:io.ox/core/sub
msgid "Show all items"
msgstr ""

#: apps/io.ox/core/sub/settings/pane.js
#: module:io.ox/core/sub
msgid "Unnamed subscription"
msgstr ""

#: apps/io.ox/core/sub/settings/pane.js
#: module:io.ox/core/sub
msgid "Note: Refreshing this subscription will replace the calendar content with the external content. Changes you have made inside appsuite will be overwritten"
msgstr ""

#: apps/io.ox/core/sub/settings/pane.js
#: module:io.ox/core/sub
#: apps/io.ox/mail/mailfilter/settings/filter.js
#: module:io.ox/mail
#: apps/io.ox/portal/settings/pane.js
#: module:io.ox/portal
msgid "Disable"
msgstr ""

#: apps/io.ox/core/sub/settings/pane.js
#: module:io.ox/core/sub
#: apps/io.ox/mail/autoforward/settings/model.js
#: module:io.ox/mail
#: apps/io.ox/mail/mailfilter/settings/filter.js
#: apps/io.ox/portal/settings/pane.js
#: module:io.ox/portal
msgid "Enable"
msgstr ""

#: apps/io.ox/core/sub/settings/pane.js
#: module:io.ox/core/sub
msgid "Subscription refresh"
msgstr ""

#: apps/io.ox/core/sub/settings/pane.js
#: module:io.ox/core/sub
msgid "A refresh takes some time, so please be patient, while the refresh runs in the background. Only one refresh per subscription and per session is allowed."
msgstr ""

#: apps/io.ox/core/sub/settings/pane.js
#: module:io.ox/core/sub
msgid "This folder has publications but you are not allowed to view or edit them"
msgstr ""

#: apps/io.ox/core/sub/settings/pane.js
#: module:io.ox/core/sub
msgid "This folder has subscriptions but you are not allowed to view or edit them"
msgstr ""

#: apps/io.ox/core/sub/settings/pane.js
#: module:io.ox/core/sub
msgid "This folder has no publications"
msgstr ""

#: apps/io.ox/core/sub/settings/pane.js
#: module:io.ox/core/sub
msgid "This folder has no subscriptions"
msgstr ""

#: apps/io.ox/core/sub/settings/pane.js
#: module:io.ox/core/sub
msgid "You don't have any publications yet"
msgstr ""

#: apps/io.ox/core/sub/settings/pane.js
#: module:io.ox/core/sub
msgid "You don't have any subscriptions yet"
msgstr ""

#: apps/io.ox/core/sub/settings/pane.js
#: module:io.ox/core/sub
#: apps/io.ox/core/sub/settings/register.js
msgid "Publications"
msgstr ""

#: apps/io.ox/core/sub/settings/pane.js
#: module:io.ox/core/sub
#: apps/io.ox/core/sub/settings/register.js
msgid "Subscriptions"
msgstr ""

#: apps/io.ox/core/sub/settings/register.js
#: module:io.ox/core/sub
msgid "Publications and Subscriptions"
msgstr ""

#: apps/io.ox/core/sub/subscriptions.js
#: module:io.ox/core/sub
msgid "Subscribe"
msgstr ""

#: apps/io.ox/core/sub/subscriptions.js
#: module:io.ox/core/sub
msgid "Checking credentials ..."
msgstr ""

#: apps/io.ox/core/sub/subscriptions.js
#: module:io.ox/core/sub
msgid "Subscription successfully created."
msgstr ""

#: apps/io.ox/core/sub/subscriptions.js
#: module:io.ox/core/sub
msgid "Error:"
msgstr ""

#: apps/io.ox/core/sub/subscriptions.js
#: module:io.ox/core/sub
msgid "The subscription could not be created."
msgstr ""

#: apps/io.ox/core/sub/subscriptions.js
#: module:io.ox/core/sub
msgid "No subscription services available for this module"
msgstr ""

#: apps/io.ox/core/sub/subscriptions.js
#: module:io.ox/core/sub
msgid "Add new account"
msgstr ""

#: apps/io.ox/core/sub/subscriptions.js
#: module:io.ox/core/sub
#: apps/plugins/portal/mail/register.js
#: module:plugins/portal
msgid "Account"
msgstr ""

#: apps/io.ox/core/sub/subscriptions.js
#: module:io.ox/core/sub
msgid "Source"
msgstr ""

#: apps/io.ox/core/sub/subscriptions.js
#: module:io.ox/core/sub
msgid "Add new folder for this subscription"
msgstr ""

#: apps/io.ox/core/sub/subscriptions.js
#: module:io.ox/core/sub
msgid "Note: This subscription will replace the calendar content with the external content. Therefore you must create a new folder for this subscription."
msgstr ""

#: apps/io.ox/core/sub/subscriptions.js
#: module:io.ox/core/sub
msgid "Approximate Duration for Subscriptions"
msgstr ""

#: apps/io.ox/core/sub/subscriptions.js
#: module:io.ox/core/sub
msgid "Updating subscribed data takes time. Importing 100 contacts for example, may take up to 5 minutes. Please have some patience."
msgstr ""

#. %1$s the filename
#. %2$s the maximum file size
#: apps/io.ox/core/tk/attachments.js
#: module:io.ox/core
#: apps/io.ox/core/tk/upload.js
#: apps/io.ox/mail/actions/attachmentQuota.js
#: module:io.ox/mail
msgid "The file \"%1$s\" cannot be uploaded because it exceeds the maximum file size of %2$s"
msgstr ""

#: apps/io.ox/core/tk/attachments.js
#: module:io.ox/core
msgid "The file \"%1$s\" cannot be uploaded because it exceeds the quota limit of %2$s"
msgstr ""

#: apps/io.ox/core/tk/attachments.js
#: module:io.ox/core
#: apps/io.ox/mail/actions/attachmentQuota.js
#: module:io.ox/mail
msgid "The file \"%1$s\" cannot be uploaded because it exceeds the attachment publication maximum file size of %2$s"
msgstr ""

#: apps/io.ox/core/tk/attachments.js
#: module:io.ox/core
#: apps/io.ox/mail/actions/attachmentQuota.js
#: module:io.ox/mail
msgid "The file \"%1$s\" cannot be uploaded because it exceeds the infostore quota limit of %2$s"
msgstr ""

#: apps/io.ox/core/tk/attachments.js
#: module:io.ox/core
#: apps/io.ox/mail/compose/extensions.js
#: module:io.ox/mail
msgid "Add attachments"
msgstr ""

#: apps/io.ox/core/tk/attachments.js
#: module:io.ox/core
#: apps/io.ox/mail/compose/extensions.js
#: module:io.ox/mail
msgid "Add from Drive"
msgstr ""

#: apps/io.ox/core/tk/attachmentsUtil.js
#: module:io.ox/core
#: apps/io.ox/preview/main.js
msgid "Preview"
msgstr ""

#: apps/io.ox/core/tk/datepicker.js
#: module:io.ox/core
#: apps/io.ox/core/tk/mobiscroll.js
msgid "Clear"
msgstr ""

#: apps/io.ox/core/tk/dropdown-options.js
#: module:io.ox/core
msgid "close"
msgstr ""

#: apps/io.ox/core/tk/filestorageUtil.js
#: module:io.ox/core
msgid "Ignore warnings"
msgstr ""

#: apps/io.ox/core/tk/filestorageUtil.js
#: module:io.ox/core
msgid "Conflicts"
msgstr ""

#: apps/io.ox/core/tk/filestorageUtil.js
#: module:io.ox/core
msgid "Warnings:"
msgstr ""

#: apps/io.ox/core/tk/filestorageUtil.js
#: module:io.ox/core
#: apps/io.ox/tasks/common-extensions.js
#: module:io.ox/tasks
msgid "Canceled"
msgstr ""

#: apps/io.ox/core/tk/flag-picker.js
#: module:io.ox/mail
#: apps/io.ox/mail/mailfilter/settings/filter/view-form.js
#: module:io.ox/settings
#: apps/io.ox/portal/settings/pane.js
#: module:io.ox/portal
msgid "Red"
msgstr ""

#: apps/io.ox/core/tk/flag-picker.js
#: module:io.ox/mail
#: apps/io.ox/mail/mailfilter/settings/filter/view-form.js
#: module:io.ox/settings
#: apps/io.ox/portal/settings/pane.js
#: module:io.ox/portal
msgid "Blue"
msgstr ""

#: apps/io.ox/core/tk/flag-picker.js
#: module:io.ox/mail
#: apps/io.ox/mail/mailfilter/settings/filter/view-form.js
#: module:io.ox/settings
#: apps/io.ox/portal/settings/pane.js
#: module:io.ox/portal
msgid "Green"
msgstr ""

#: apps/io.ox/core/tk/flag-picker.js
#: module:io.ox/mail
#: apps/io.ox/mail/mailfilter/settings/filter/view-form.js
#: module:io.ox/settings
#: apps/io.ox/portal/settings/pane.js
#: module:io.ox/portal
msgid "Gray"
msgstr ""

#: apps/io.ox/core/tk/flag-picker.js
#: module:io.ox/mail
#: apps/io.ox/mail/mailfilter/settings/filter/view-form.js
#: module:io.ox/settings
#: apps/io.ox/portal/settings/pane.js
#: module:io.ox/portal
msgid "Purple"
msgstr ""

#: apps/io.ox/core/tk/flag-picker.js
#: module:io.ox/mail
#: apps/io.ox/mail/mailfilter/settings/filter/view-form.js
#: module:io.ox/settings
#: apps/io.ox/portal/settings/pane.js
#: module:io.ox/portal
msgid "Light green"
msgstr ""

#: apps/io.ox/core/tk/flag-picker.js
#: module:io.ox/mail
#: apps/io.ox/mail/mailfilter/settings/filter/view-form.js
#: module:io.ox/settings
#: apps/io.ox/portal/settings/pane.js
#: module:io.ox/portal
msgid "Orange"
msgstr ""

#: apps/io.ox/core/tk/flag-picker.js
#: module:io.ox/mail
#: apps/io.ox/mail/mailfilter/settings/filter/view-form.js
#: module:io.ox/settings
#: apps/io.ox/portal/settings/pane.js
#: module:io.ox/portal
msgid "Pink"
msgstr ""

#: apps/io.ox/core/tk/flag-picker.js
#: module:io.ox/mail
#: apps/io.ox/mail/mailfilter/settings/filter/view-form.js
#: module:io.ox/settings
#: apps/io.ox/portal/settings/pane.js
#: module:io.ox/portal
msgid "Light blue"
msgstr ""

#: apps/io.ox/core/tk/flag-picker.js
#: module:io.ox/mail
#: apps/io.ox/mail/mailfilter/settings/filter/view-form.js
#: module:io.ox/settings
msgid "Yellow"
msgstr ""

#: apps/io.ox/core/tk/flag-picker.js
#: module:io.ox/mail
#: apps/io.ox/mail/toolbar.js
msgid "Set color"
msgstr ""

#: apps/io.ox/core/tk/iframe.js
#: module:io.ox/core/tk/iframe
msgid "An error occurred. There is no valid token available."
msgstr ""

#: apps/io.ox/core/tk/list-dnd.js
#: module:io.ox/core
#: apps/io.ox/core/tk/selection.js
msgid "1 item"
msgid_plural "%1$d items"
msgstr[0] ""
msgstr[1] ""

#: apps/io.ox/core/tk/mobiscroll.js
#: module:io.ox/core
msgid "Days"
msgstr ""

#: apps/io.ox/core/tk/mobiscroll.js
#: module:io.ox/core
msgid "Hours"
msgstr ""

#: apps/io.ox/core/tk/mobiscroll.js
#: module:io.ox/core
msgid "Minutes"
msgstr ""

#: apps/io.ox/core/tk/mobiscroll.js
#: module:io.ox/core
msgid "Months"
msgstr ""

#: apps/io.ox/core/tk/mobiscroll.js
#: module:io.ox/core
msgid "Years"
msgstr ""

#: apps/io.ox/core/tk/reminder-util.js
#: module:io.ox/core
msgid "Remind me again"
msgstr ""

#: apps/io.ox/core/tk/reminder-util.js
#: module:io.ox/core
msgid "Pick a time here"
msgstr ""

#: apps/io.ox/core/tk/reminder-util.js
#: module:io.ox/core
msgid "OK"
msgstr ""

#: apps/io.ox/core/tk/reminder-util.js
#: module:io.ox/core
msgid "Close this reminder"
msgstr ""

#: apps/io.ox/core/tk/reminder-util.js
#: module:io.ox/core
msgid "Remind me again "
msgstr ""

#: apps/io.ox/core/tk/reminder-util.js
#: module:io.ox/core
#: apps/plugins/notifications/calendar/register.js
#: module:plugins/notifications
#: apps/plugins/notifications/tasks/register.js
msgid "Press [enter] to open"
msgstr ""

#: apps/io.ox/core/tk/reminder-util.js
#: module:io.ox/core
#: apps/plugins/notifications/tasks/register.js
#: module:plugins/notifications
msgid "end date "
msgstr ""

#: apps/io.ox/core/tk/reminder-util.js
#: module:io.ox/core
msgid "status "
msgstr ""

#. %1$s task title
#. %2$s task end date
#. %3$s task status
#: apps/io.ox/core/tk/reminder-util.js
#: module:io.ox/core
#: apps/plugins/notifications/tasks/register.js
#: module:plugins/notifications
msgid "%1$s %2$s %3$s."
msgstr ""

#. %1$s Appointment title
#. %2$s Appointment date
#. %3$s Appointment time
#. %4$s Appointment location
#: apps/io.ox/core/tk/reminder-util.js
#: module:io.ox/core
msgid "%1$s %2$s %3$s %4$s."
msgstr ""

#: apps/io.ox/core/tk/upload.js
#: module:io.ox/core
msgid "Uploading folders is not supported."
msgstr ""

#: apps/io.ox/core/tk/upload.js
#: module:io.ox/core
#: apps/io.ox/mail/import.js
#: module:io.ox/mail
msgid "Mail was not imported. Only .eml files are supported."
msgstr ""

#. %1$s quota limit
#: apps/io.ox/core/tk/upload.js
#: module:io.ox/core
msgid "The file cannot be uploaded because it exceeds the quota limit of %1$s"
msgid_plural "The files cannot be uploaded because they exceed the quota limit of %1$s"
msgstr[0] ""
msgstr[1] ""

#. %1$s the maximum file size
#: apps/io.ox/core/tk/upload.js
#: module:io.ox/core
msgid "The files cannot be uploaded because each file exceeds the maximum file size of %1$s"
msgstr ""

#. %1$s the maximum file size
#: apps/io.ox/core/tk/upload.js
#: module:io.ox/core
msgid "Some files cannot be uploaded because they exceed the maximum file size of %1$s"
msgstr ""

#: apps/io.ox/core/tk/vgrid.js
#: module:io.ox/core
msgid "Multiselect"
msgstr ""

#. toolbar with 'select all' and 'sort by'
#: apps/io.ox/core/tk/vgrid.js
#: module:io.ox/core
#: apps/io.ox/files/main.js
#: module:io.ox/files
#: apps/io.ox/mail/main.js
#: module:io.ox/mail
msgid "Item list options"
msgstr ""

#: apps/io.ox/core/tk/vgrid.js
#: module:io.ox/core
#: apps/io.ox/mail/view-options.js
#: module:io.ox/mail
msgid "Select all"
msgstr ""

#: apps/io.ox/core/tk/vgrid.js
#: module:io.ox/core
msgid "Toggle checkboxes"
msgstr ""

#. list is empty / no items
#: apps/io.ox/core/tk/vgrid.js
#: module:io.ox/core
msgctxt "vgrid"
msgid "Empty"
msgstr ""

#: apps/io.ox/core/tk/vgrid.js
#: module:io.ox/core
msgid "Could not load this list"
msgstr ""

#. finish the tour
#: apps/io.ox/core/tk/wizard.js
#: module:io.ox/core
msgctxt "tour"
msgid "Finish"
msgstr ""

#: apps/io.ox/core/tk/wizard.js
#: module:io.ox/core
msgid "Start tour"
msgstr ""

#: apps/io.ox/core/tk/wizard.js
#: module:io.ox/core
#: apps/io.ox/core/viewer/views/displayerview.js
#: apps/io.ox/core/wizard/registry.js
#: module:io.ox/core/wizard
#: apps/io.ox/wizards/upsell.js
#: module:io.ox/wizards
msgid "Next"
msgstr ""

#: apps/io.ox/core/tk/wizard.js
#: module:io.ox/core
msgid "Welcome"
msgstr ""

#: apps/io.ox/core/upsell.js
#: module:io.ox/core
msgid "Upgrade required"
msgstr ""

#: apps/io.ox/core/upsell.js
#: module:io.ox/core
msgid "This feature is not available. In order to use it, you need to upgrade your account now."
msgstr ""

#: apps/io.ox/core/upsell.js
#: module:io.ox/core
msgid "The first 90 days are free."
msgstr ""

#: apps/io.ox/core/upsell.js
#: module:io.ox/core
msgid "Get free upgrade"
msgstr ""

#: apps/io.ox/core/viewer/views/displayerview.js
#: module:io.ox/core
#: apps/io.ox/core/wizard/registry.js
#: module:io.ox/core/wizard
msgid "Previous"
msgstr ""

#: apps/io.ox/core/viewer/views/displayerview.js
#: module:io.ox/core
msgid "Use left/right arrow keys to navigate and escape key to exit the viewer."
msgstr ""

#. text of a viewer slide caption
#. Example result: "1 of 10"
#. %1$d is the slide index of the current
#. %2$d is the total slide count
#. text of a presentation slide caption
#: apps/io.ox/core/viewer/views/displayerview.js
#: module:io.ox/core
#: apps/io.ox/presenter/views/presentationview.js
#: module:io.ox/presenter
msgid "%1$d of %2$d"
msgstr ""

#: apps/io.ox/core/viewer/views/displayerview.js
#: module:io.ox/core
msgid "Cannot require a view type for %1$s"
msgstr ""

#: apps/io.ox/core/viewer/views/sidebar/filedescriptionview.js
#: module:io.ox/core/viewer
msgid "Description text"
msgstr ""

#: apps/io.ox/core/viewer/views/sidebar/filedescriptionview.js
#: module:io.ox/core/viewer
msgid "Add a description"
msgstr ""

#: apps/io.ox/core/viewer/views/sidebar/fileinfoview.js
#: module:io.ox/core/viewer
#: apps/io.ox/files/view-options.js
#: module:io.ox/files
#: apps/io.ox/mail/view-options.js
#: module:io.ox/mail
msgid "Size"
msgstr ""

#: apps/io.ox/core/viewer/views/sidebar/fileinfoview.js
#: module:io.ox/core/viewer
#: apps/io.ox/mail/detail/links.js
#: module:io.ox/mail
msgid "Link"
msgstr ""

#. "Shares" in terms of "shared with others" ("Freigaben")
#: apps/io.ox/core/viewer/views/sidebar/fileinfoview.js
#: module:io.ox/core/viewer
msgid "Shares"
msgstr ""

#: apps/io.ox/core/viewer/views/sidebar/fileinfoview.js
#: module:io.ox/core/viewer
msgid "This file is shared with others"
msgstr ""

#: apps/io.ox/core/viewer/views/sidebar/fileinfoview.js
#: module:io.ox/core/viewer
msgid "This folder is shared with others"
msgstr ""

#: apps/io.ox/core/viewer/views/sidebar/fileversionsview.js
#: module:io.ox/core/viewer
msgid "File version table, the first row represents the current version."
msgstr ""

#: apps/io.ox/core/viewer/views/sidebar/fileversionsview.js
#: module:io.ox/core/viewer
#: apps/io.ox/editor/main.js
#: module:io.ox/editor
#: apps/io.ox/mail/detail/links.js
#: module:io.ox/mail
msgid "File"
msgstr ""

#: apps/io.ox/core/viewer/views/sidebar/fileversionsview.js
#: module:io.ox/core/viewer
#: apps/io.ox/mail/util.js
#: module:io.ox/core
msgid "unknown"
msgstr ""

#: apps/io.ox/core/viewer/views/sidebar/fileversionsview.js
#: module:io.ox/core/viewer
msgid "Versions (%1$d)"
msgstr ""

#: apps/io.ox/core/viewer/views/sidebar/panelbaseview.js
#: module:io.ox/core/viewer
msgid "Toggle panel"
msgstr ""

#: apps/io.ox/core/viewer/views/sidebar/uploadnewversionview.js
#: module:io.ox/core/viewer
msgid "Version Comment"
msgstr ""

#: apps/io.ox/core/viewer/views/sidebar/uploadnewversionview.js
#: module:io.ox/core/viewer
#: apps/io.ox/files/actions/upload-new-version.js
#: module:io.ox/files
msgid "Upload"
msgstr ""

#: apps/io.ox/core/viewer/views/sidebar/uploadnewversionview.js
#: module:io.ox/core/viewer
#: apps/io.ox/core/viewer/views/toolbarview.js
#: module:io.ox/core
#: apps/io.ox/files/actions/upload-new-version.js
#: module:io.ox/files
msgid "Upload new version"
msgstr ""

#: apps/io.ox/core/viewer/views/sidebarview.js
#: module:io.ox/core/viewer
msgid "Thumbnails"
msgstr ""

#. %1$s is the filename of the current file
#: apps/io.ox/core/viewer/views/sidebarview.js
#: module:io.ox/core/viewer
msgid "Drop new version of \"%1$s\" here"
msgstr ""

#: apps/io.ox/core/viewer/views/sidebarview.js
#: module:io.ox/core/viewer
msgid "Drop only a single file as new version."
msgstr ""

#: apps/io.ox/core/viewer/views/toolbarview.js
#: module:io.ox/core
msgid "File name"
msgstr ""

#: apps/io.ox/core/viewer/views/toolbarview.js
#: module:io.ox/core
msgid "File name, click to rename"
msgstr ""

#. button label for zooming out the presentation
#. button tooltip for zooming out the presentation
#: apps/io.ox/core/viewer/views/toolbarview.js
#: module:io.ox/core
#: apps/io.ox/presenter/views/toolbarview.js
#: module:io.ox/presenter
msgid "Zoom out"
msgstr ""

#. button label for zooming in the presentation
#. button tooltip for zooming in the presentation
#: apps/io.ox/core/viewer/views/toolbarview.js
#: module:io.ox/core
#: apps/io.ox/presenter/views/toolbarview.js
#: module:io.ox/presenter
msgid "Zoom in"
msgstr ""

#: apps/io.ox/core/viewer/views/toolbarview.js
#: module:io.ox/core
msgid "Fit to screen width"
msgstr ""

#: apps/io.ox/core/viewer/views/toolbarview.js
#: module:io.ox/core
msgid "Zoom"
msgstr ""

#: apps/io.ox/core/viewer/views/toolbarview.js
#: module:io.ox/core
msgid "Fit to screen size"
msgstr ""

#. launch the presenter app
#: apps/io.ox/core/viewer/views/toolbarview.js
#: module:io.ox/core
msgctxt "presenter"
msgid "Present"
msgstr ""

#: apps/io.ox/core/viewer/views/toolbarview.js
#: module:io.ox/core
msgid "View details"
msgstr ""

#: apps/io.ox/core/viewer/views/toolbarview.js
#: module:io.ox/core
msgid "Pop out"
msgstr ""

#: apps/io.ox/core/viewer/views/toolbarview.js
#: module:io.ox/core
msgid "Pop out standalone viewer"
msgstr ""

#: apps/io.ox/core/viewer/views/toolbarview.js
#: module:io.ox/core
#: apps/io.ox/files/actions.js
#: module:io.ox/files
#: apps/io.ox/files/toolbar.js
msgid "Edit description"
msgstr ""

#: apps/io.ox/core/viewer/views/toolbarview.js
#: module:io.ox/core
#: apps/io.ox/files/share/permissions.js
#: apps/io.ox/files/toolbar.js
#: module:io.ox/files
#: apps/plugins/portal/xing/actions.js
#: module:plugins/portal
msgid "Share"
msgstr ""

#: apps/io.ox/core/viewer/views/toolbarview.js
#: module:io.ox/core
msgid "Share this file"
msgstr ""

#: apps/io.ox/core/viewer/views/toolbarview.js
#: module:io.ox/core
#: apps/io.ox/files/actions.js
#: module:io.ox/files
#: apps/io.ox/files/toolbar.js
msgid "Send by mail"
msgstr ""

#: apps/io.ox/core/viewer/views/toolbarview.js
#: module:io.ox/core
msgid "Open in browser tab"
msgstr ""

#: apps/io.ox/core/viewer/views/toolbarview.js
#: module:io.ox/core
msgid "Send as mail"
msgstr ""

#. text of a presentation slide count display
#. Example result: "of 10"
#. %1$d is the total slide count
#: apps/io.ox/core/viewer/views/toolbarview.js
#: module:io.ox/core
#: apps/io.ox/presenter/views/navigationview.js
#: module:io.ox/presenter
msgid "of %1$d"
msgstr ""

#: apps/io.ox/core/viewer/views/toolbarview.js
#: module:io.ox/core
msgid "Viewer Toolbar"
msgstr ""

#: apps/io.ox/core/viewer/views/toolbarview.js
#: module:io.ox/core
msgid "Previous page"
msgstr ""

#: apps/io.ox/core/viewer/views/toolbarview.js
#: module:io.ox/core
msgid "Next page"
msgstr ""

#: apps/io.ox/core/viewer/views/types/audioview.js
#: module:io.ox/core
msgid "Your browser does not support the audio format of this file."
msgstr ""

#: apps/io.ox/core/viewer/views/types/defaultview.js
#: module:io.ox/core
msgid "There is no preview for this file type"
msgstr ""

#: apps/io.ox/core/viewer/views/types/documentview.js
#: module:io.ox/core
#: apps/io.ox/presenter/views/presentationview.js
#: module:io.ox/presenter
msgid "An error occurred converting the document so it cannot be displayed."
msgstr ""

#: apps/io.ox/core/viewer/views/types/documentview.js
#: module:io.ox/core
#: apps/io.ox/presenter/views/presentationview.js
#: module:io.ox/presenter
msgid "This document is password protected and cannot be displayed."
msgstr ""

#. text of a viewer document page caption
#. Example result: "Page 5 of 10"
#. %1$d is the current page index
#. %2$d is the total number of pages
#: apps/io.ox/core/viewer/views/types/documentview.js
#: module:io.ox/core
msgid "Page %1$d of %2$d"
msgstr ""

#: apps/io.ox/core/viewer/views/types/documentview.js
#: module:io.ox/core
#: apps/io.ox/presenter/views/presentationview.js
#: module:io.ox/presenter
msgid "Sorry, this page is not available at the moment."
msgstr ""

#: apps/io.ox/core/viewer/views/types/imageview.js
#: module:io.ox/core
msgid "Sorry, there is no preview available for this image."
msgstr ""

#: apps/io.ox/core/viewer/views/types/videoview.js
#: module:io.ox/core
msgid "Your browser does not support the video format of this file."
msgstr ""

#. Task: Done like in "Mark as done"
#: apps/io.ox/core/wizard/registry.js
#: module:io.ox/core/wizard
#: apps/io.ox/core/yell.js
#: module:io.ox/core
#: apps/io.ox/files/actions/share.js
#: module:io.ox/files
#: apps/io.ox/tasks/edit/view-template.js
#: module:io.ox/tasks/edit
#: apps/io.ox/tasks/print.js
#: module:io.ox/tasks
#: apps/io.ox/tasks/toolbar.js
#: module:io.ox/mail
#: apps/io.ox/tasks/util.js
#: apps/plugins/notifications/tasks/register.js
#: module:plugins/notifications
msgid "Done"
msgstr ""

#: apps/io.ox/core/yell.js
#: module:io.ox/core
msgid "Success"
msgstr ""

#: apps/io.ox/core/yell.js
#: module:io.ox/core
msgid "Warning"
msgstr ""

#: apps/io.ox/core/yell.js
#: module:io.ox/core
msgid "Click to close this notification"
msgstr ""

#: apps/io.ox/editor/main.js
#: module:io.ox/editor
msgid "Enter document title here"
msgstr ""

#: apps/io.ox/editor/main.js
#: module:io.ox/editor
msgid "You can quick-save your changes via Ctrl+Enter."
msgstr ""

#: apps/io.ox/editor/main.js
#: module:io.ox/editor
#: apps/io.ox/mail/compose/view.js
#: module:io.ox/mail
msgid "Editor"
msgstr ""

#: apps/io.ox/editor/main.js
#: module:io.ox/editor
msgid "This file will be written in your default folder to allow editing"
msgstr ""

#. Emoji collection. Unified/standard icons. "Standard" might work for other languages.
#: apps/io.ox/emoji/categories.js
#: module:io.ox/mail/emoji
msgid "Unified"
msgstr ""

#. Emoji collection. SoftBank-specific icons. "SoftBank" in other languages, too.
#: apps/io.ox/emoji/categories.js
#: module:io.ox/mail/emoji
msgid "SoftBank"
msgstr ""

#. Emoji collection. Emoji icons that work across Japanese (telecom) carriers.
#: apps/io.ox/emoji/categories.js
#: module:io.ox/mail/emoji
msgid "Japanese Carrier"
msgstr ""

#: apps/io.ox/emoji/categories.js
#: module:io.ox/mail/emoji
msgid "Recently used"
msgstr ""

#. Emoji category
#. Japanese: 顔
#. Contains: All kinds of smilies
#: apps/io.ox/emoji/categories.js
#: module:io.ox/mail/emoji
msgid "Face"
msgstr ""

#. Emoji category
#. Japanese should include "Katakana Middle Dot". Unicode: 30FB
#. Japanese: 気持ち・装飾
#. Other languages can use simple bullet. Unicode: 2022
#. Contains: Hearts, Gestures like thumbs up
#: apps/io.ox/emoji/categories.js
#: module:io.ox/mail/emoji
msgid "Feeling • Decoration"
msgstr ""

#. Emoji category
#. Japanese should include "Katakana Middle Dot". Unicode: 30FB
#. Japanese: 天気・季節
#. Other languages can use simple bullet. Unicode: 2022
#. Contains: Sun, rain, flowers
#: apps/io.ox/emoji/categories.js
#: module:io.ox/mail/emoji
msgid "Weather • Season"
msgstr ""

#. Emoji category
#. Japanese: キャラクター
#. Contains: Cartoon characters, animals
#: apps/io.ox/emoji/categories.js
#: module:io.ox/mail/emoji
msgid "Character"
msgstr ""

#. Emoji category
#. Japanese: 食べ物
#. Contains: Cup of coffee, cake, fruits
#: apps/io.ox/emoji/categories.js
#: module:io.ox/mail/emoji
msgid "Food"
msgstr ""

#. Emoji category
#. Japanese: 日常
#. Rather "everyday life". Contains: Cars, trucks, plane, buildings, flags
#: apps/io.ox/emoji/categories.js
#: module:io.ox/mail/emoji
msgid "Life"
msgstr ""

#. Emoji category
#. Japanese: ツール
#. Contains: Phones, tv, clocks
#: apps/io.ox/emoji/categories.js
#: module:io.ox/mail/emoji
msgid "Tool"
msgstr ""

#. Emoji category
#. Japanese: 趣味
#. Contains: Tennis, golf, football, pool
#: apps/io.ox/emoji/categories.js
#: module:io.ox/mail/emoji
msgid "Hobby"
msgstr ""

#. Emoji category
#. Japanese should include "Katakana Middle Dot". Unicode: 30FB
#. Japanese: 文字・記号
#. Other languages can use simple bullet. Unicode: 2022
#. Contains: Arrows, numbers, symbols like play and fast-forward, copyright symbol
#: apps/io.ox/emoji/categories.js
#: module:io.ox/mail/emoji
msgid "Letters • Symbols"
msgstr ""

#. Emoji category
#: apps/io.ox/emoji/categories.js
#: module:io.ox/mail/emoji
msgid "People"
msgstr ""

#. Emoji category
#: apps/io.ox/emoji/categories.js
#: module:io.ox/mail/emoji
msgid "Symbols"
msgstr ""

#. Emoji category
#: apps/io.ox/emoji/categories.js
#: module:io.ox/mail/emoji
msgid "Nature"
msgstr ""

#. Emoji category
#: apps/io.ox/emoji/categories.js
#: module:io.ox/mail/emoji
msgid "Objects"
msgstr ""

#. Emoji category
#: apps/io.ox/emoji/categories.js
#: module:io.ox/mail/emoji
msgid "Places"
msgstr ""

#. Emojis that work across all Japanese carriers.
#. Japanese: 他社共通絵文字
#: apps/io.ox/emoji/categories.js
#: module:io.ox/mail/emoji
msgid "Common Emoji"
msgstr ""

#. Emojis of SoftBank set.
#. Japanese: 全絵文字
#: apps/io.ox/emoji/categories.js
#: module:io.ox/mail/emoji
msgid "All Emoji"
msgstr ""

#: apps/io.ox/files/actions.js
#: module:io.ox/files
msgid "File has been moved"
msgstr ""

#: apps/io.ox/files/actions.js
#: module:io.ox/files
msgid "Files have been moved"
msgstr ""

#: apps/io.ox/files/actions.js
#: module:io.ox/files
msgid "File has been copied"
msgstr ""

#: apps/io.ox/files/actions.js
#: module:io.ox/files
msgid "Files have been copied"
msgstr ""

#: apps/io.ox/files/actions.js
#: module:io.ox/files
#: apps/io.ox/mail/compose/extensions.js
#: module:io.ox/mail
msgid "Add local file"
msgstr ""

#. Please translate like "take a note", "Notiz" in German, for example.
#. more like "to notice" than "to notify".
#: apps/io.ox/files/actions.js
#: module:io.ox/files
msgid "Add note"
msgstr ""

#. sharing: a guest user will be created for the owner of that email address
#: apps/io.ox/files/actions.js
#: module:io.ox/files
msgid "Every recipient gets an individual link. Guests can also create and change files."
msgstr ""

#. sharing: a link will be created
#: apps/io.ox/files/actions.js
#: module:io.ox/files
msgid "Everybody gets the same link. The link just allows to view the file or folder."
msgstr ""

#: apps/io.ox/files/actions.js
#: module:io.ox/files
#: apps/io.ox/files/toolbar.js
msgid "Send as internal link"
msgstr ""

#: apps/io.ox/files/actions.js
#: module:io.ox/files
#: apps/io.ox/files/toolbar.js
msgid "Show internal link"
msgstr ""

#: apps/io.ox/files/actions.js
#: module:io.ox/files
#: apps/io.ox/files/toolbar.js
msgid "Lock"
msgstr ""

#: apps/io.ox/files/actions.js
#: module:io.ox/files
#: apps/io.ox/files/toolbar.js
msgid "Unlock"
msgstr ""

#: apps/io.ox/files/actions.js
#: module:io.ox/files
msgid "Open"
msgstr ""

#: apps/io.ox/files/actions.js
#: module:io.ox/files
msgid "Make this the current version"
msgstr ""

#: apps/io.ox/files/actions.js
#: module:io.ox/files
msgid "Delete version"
msgstr ""

#: apps/io.ox/files/actions.js
#: module:io.ox/files
msgid "Drop here to upload a <b class=\"dndignore\">new file</b>"
msgstr ""

#: apps/io.ox/files/actions.js
#: module:io.ox/files
msgid "Drop here to upload a <b class=\"dndignore\">new version</b> of \"%1$s\""
msgstr ""

#: apps/io.ox/files/actions.js
#: module:io.ox/files
msgid "Drop here to upload a <b class=\"dndignore\">new version</b>"
msgstr ""

#: apps/io.ox/files/actions.js
#: module:io.ox/files
msgid "Share your folders"
msgstr ""

#: apps/io.ox/files/actions/add-storage-account.js
#: module:io.ox/files
msgid "Google Drive"
msgstr ""

#: apps/io.ox/files/actions/add-storage-account.js
#: module:io.ox/files
msgid "Dropbox"
msgstr ""

#: apps/io.ox/files/actions/add-storage-account.js
#: module:io.ox/files
msgid "Box"
msgstr ""

#: apps/io.ox/files/actions/add-storage-account.js
#: module:io.ox/files
msgid "OneDrive"
msgstr ""

#. %1$s is the account name like Dropbox, Google Drive, or OneDrive
#: apps/io.ox/files/actions/add-storage-account.js
#: module:io.ox/files
msgid "Add %1$s account"
msgstr ""

#: apps/io.ox/files/actions/add-to-portal.js
#: module:io.ox/files
msgid "This file has been added to the portal"
msgstr ""

#: apps/io.ox/files/actions/delete.js
#: module:io.ox/files
msgid "This file has not been deleted, as it is locked by its owner."
msgid_plural "These files have not been deleted, as they are locked by their owner."
msgstr[0] ""
msgstr[1] ""

#: apps/io.ox/files/actions/delete.js
#: module:io.ox/files
msgid "This file has not been deleted"
msgid_plural "These files have not been deleted"
msgstr[0] ""
msgstr[1] ""

#: apps/io.ox/files/actions/delete.js
#: module:io.ox/files
msgid "Do you really want to delete this item?"
msgid_plural "Do you really want to delete these items?"
msgstr[0] ""
msgstr[1] ""

#: apps/io.ox/files/actions/download.js
#: module:io.ox/files
msgid "Items without a file can not be downloaded."
msgstr ""

#: apps/io.ox/files/actions/sendlink.js
#: module:io.ox/files
msgid "Direct link: %1$s"
msgstr ""

#: apps/io.ox/files/actions/sendlink.js
#: module:io.ox/files
msgid "File: %1$s"
msgstr ""

#. if only one item -> insert filename / on more than one item -> item count
#: apps/io.ox/files/actions/share.js
#: module:io.ox/files
msgid "Share the file \"%1$d\""
msgid_plural "Share %1$d items"
msgstr[0] ""
msgstr[1] ""

#: apps/io.ox/files/actions/share.js
#: module:io.ox/files
msgid "Share the folder \"%1$d\""
msgid_plural "Share %1$d items"
msgstr[0] ""
msgstr[1] ""

#: apps/io.ox/files/actions/upload-new-version.js
#: module:io.ox/files
msgid "Select file"
msgstr ""

#: apps/io.ox/files/actions/upload-new-version.js
#: module:io.ox/files
msgid "You have to select a file to upload."
msgstr ""

#: apps/io.ox/files/actions/versions-delete.js
#: module:io.ox/files
msgctxt "One file only"
msgid "Do you really want to delete this file?"
msgstr ""

#: apps/io.ox/files/api.js
#: module:io.ox/files
#: apps/io.ox/files/legacy_api.js
msgid "The provided filename exceeds the allowed length."
msgstr ""

#: apps/io.ox/files/api.js
#: module:io.ox/files
#: apps/io.ox/files/legacy_api.js
msgid "The allowed quota is reached."
msgstr ""

#: apps/io.ox/files/api.js
#: module:io.ox/files
#: apps/io.ox/files/legacy_api.js
msgid "This file could not be uploaded."
msgstr ""

#: apps/io.ox/files/common-extensions.js
#: module:io.ox/files
msgid "Locked"
msgstr ""

#: apps/io.ox/files/detail/main.js
#: module:io.ox/files
msgid "File Details"
msgstr ""

#: apps/io.ox/files/filepicker.js
#: module:io.ox/files
msgid "Add files"
msgstr ""

#: apps/io.ox/files/filepicker.js
#: module:io.ox/files
msgid "Files"
msgstr ""

#: apps/io.ox/files/filepicker.js
#: module:io.ox/files
msgid "The uploaded file does not match the requested file type."
msgid_plural "None of the uploaded files matches the requested file type."
msgstr[0] ""
msgstr[1] ""

#: apps/io.ox/files/filepicker.js
#: module:io.ox/files
msgid "Upload local file"
msgstr ""

#: apps/io.ox/files/guidance/main.js
#: module:io.ox/files
msgctxt "help"
msgid "The Drive App"
msgstr ""

#: apps/io.ox/files/guidance/main.js
#: module:io.ox/files
msgctxt "help"
msgid "Creating Files"
msgstr ""

#: apps/io.ox/files/guidance/main.js
#: module:io.ox/files
msgctxt "help"
msgid "Managing Files"
msgstr ""

#: apps/io.ox/files/guidance/main.js
#: module:io.ox/files
msgctxt "help"
msgid "Accessing Files with WebDAV"
msgstr ""

#: apps/io.ox/files/guidance/main.js
#: module:io.ox/files
msgctxt "help"
msgid "Drive Settings"
msgstr ""

#: apps/io.ox/files/guidance/main.js
#: module:io.ox/files
msgid "Related articles"
msgstr ""

#: apps/io.ox/files/guidance/statistics.js
#: module:io.ox/files
msgid "Capacity"
msgstr ""

#. %1$s used disk space
#. %2$s total disk space
#. %3$s free disk space
#: apps/io.ox/files/guidance/statistics.js
#: module:io.ox/files
msgid "Your capacity is shared with all members of your group. Your group is currently using %1$s of its %2$s available disk space. The amount of free space is %3$s. "
msgstr ""

#. %1$s used disk space
#. %2$s total disk space
#. %3$s free disk space
#: apps/io.ox/files/guidance/statistics.js
#: module:io.ox/files
msgid "You are currently using %1$s of your %2$s available disk space. You have %3$s left. "
msgstr ""

#: apps/io.ox/files/guidance/statistics.js
#: module:io.ox/files
msgid "Top 10 folder size"
msgstr ""

#. %1$s name of the current folder
#: apps/io.ox/files/guidance/statistics.js
#: module:io.ox/files
msgid "These statistics only include folders, which have a depth less than four in the folder structure from the folder \"%1$s\"."
msgstr ""

#: apps/io.ox/files/guidance/statistics.js
#: module:io.ox/files
msgid "Top 10 file types"
msgstr ""

#: apps/io.ox/files/legacy_api.js
#: module:io.ox/files
msgid "Please specify these missing variables: "
msgstr ""

#: apps/io.ox/files/main.js
#: module:io.ox/files
msgid "thumbnail"
msgstr ""

#: apps/io.ox/files/mediaplayer.js
#: module:io.ox/files
msgid "Minimize"
msgstr ""

#: apps/io.ox/files/mobile-toolbar-actions.js
#: module:io.ox/mail
msgid "Show icons"
msgstr ""

#: apps/io.ox/files/mobile-toolbar-actions.js
#: module:io.ox/mail
msgid "Show tiles"
msgstr ""

#: apps/io.ox/files/mobile-toolbar-actions.js
#: module:io.ox/mail
msgid "Show list"
msgstr ""

#: apps/io.ox/files/settings/pane.js
#: module:io.ox/files
msgid "Show hidden files and folders"
msgstr ""

#: apps/io.ox/files/share/listview.js
#: module:io.ox/files
msgid "Internal users"
msgstr ""

#: apps/io.ox/files/share/listview.js
#: module:io.ox/files
msgid "External guests"
msgstr ""

#: apps/io.ox/files/share/listview.js
#: module:io.ox/files
#: apps/io.ox/files/share/permissions.js
#: module:io.ox/core
msgid "Public link"
msgstr ""

#. Role: view folder + read all
#: apps/io.ox/files/share/permissions.js
#: module:io.ox/core
msgid "Viewer"
msgstr ""

#. Role: view folder + read/write all
#: apps/io.ox/files/share/permissions.js
#: module:io.ox/core
msgid "Reviewer"
msgstr ""

#: apps/io.ox/files/share/permissions.js
#: module:io.ox/core
msgid "The notification has been resent"
msgstr ""

#: apps/io.ox/files/share/permissions.js
#: module:io.ox/core
msgid "Internal user"
msgstr ""

#: apps/io.ox/files/share/permissions.js
#: module:io.ox/core
#: apps/io.ox/participants/model.js
msgid "Group"
msgstr ""

#: apps/io.ox/files/share/permissions.js
#: module:io.ox/core
msgid "Current role"
msgstr ""

#: apps/io.ox/files/share/permissions.js
#: module:io.ox/core
msgid "(Read only)"
msgstr ""

#: apps/io.ox/files/share/permissions.js
#: module:io.ox/core
msgid "(Read and write)"
msgstr ""

#: apps/io.ox/files/share/permissions.js
#: module:io.ox/core
msgid "(Read, write, and delete)"
msgstr ""

#. folder permissions
#: apps/io.ox/files/share/permissions.js
#: module:io.ox/core
msgid "View the folder"
msgstr ""

#. folder permissions
#: apps/io.ox/files/share/permissions.js
#: module:io.ox/core
msgid "Create objects"
msgstr ""

#. folder permissions
#: apps/io.ox/files/share/permissions.js
#: module:io.ox/core
msgid "Create objects and subfolders"
msgstr ""

#: apps/io.ox/files/share/permissions.js
#: module:io.ox/core
msgid "Read permissions"
msgstr ""

#. object permissions - read
#: apps/io.ox/files/share/permissions.js
#: module:io.ox/core
msgid "Read own objects"
msgstr ""

#. object permissions - read
#: apps/io.ox/files/share/permissions.js
#: module:io.ox/core
msgid "Read all objects"
msgstr ""

#: apps/io.ox/files/share/permissions.js
#: module:io.ox/core
msgid "Write permissions"
msgstr ""

#. object permissions - edit/modify
#: apps/io.ox/files/share/permissions.js
#: module:io.ox/core
msgid "Edit own objects"
msgstr ""

#. object permissions - edit/modify
#: apps/io.ox/files/share/permissions.js
#: module:io.ox/core
msgid "Edit all objects"
msgstr ""

#: apps/io.ox/files/share/permissions.js
#: module:io.ox/core
msgid "Delete permissions"
msgstr ""

#. object permissions - delete
#: apps/io.ox/files/share/permissions.js
#: module:io.ox/core
msgid "Delete own objects"
msgstr ""

#. object permissions - delete
#: apps/io.ox/files/share/permissions.js
#: module:io.ox/core
msgid "Delete all objects"
msgstr ""

#: apps/io.ox/files/share/permissions.js
#: module:io.ox/core
msgid "Administrative role"
msgstr ""

#. object permissions - user role
#: apps/io.ox/files/share/permissions.js
#: module:io.ox/core
msgid "User"
msgstr ""

#: apps/io.ox/files/share/permissions.js
#: module:io.ox/core
msgid "Detailed access rights"
msgstr ""

#: apps/io.ox/files/share/permissions.js
#: module:io.ox/core
#: apps/io.ox/files/share/toolbar.js
#: module:io.ox/files
msgid "Revoke access"
msgstr ""

#: apps/io.ox/files/share/permissions.js
#: module:io.ox/core
msgid "Resend invitation"
msgstr ""

#: apps/io.ox/files/share/permissions.js
#: module:io.ox/core
msgid "Share \"%1$s\""
msgstr ""

#: apps/io.ox/files/share/permissions.js
#: module:io.ox/core
msgid "Permissions for \"%1$s\""
msgstr ""

#: apps/io.ox/files/share/permissions.js
#: module:io.ox/core
msgid "Add people"
msgstr ""

#: apps/io.ox/files/share/permissions.js
#: module:io.ox/core
msgid "Enter a Message to inform users"
msgstr ""

#. placeholder text in share dialog
#: apps/io.ox/files/share/permissions.js
#: module:io.ox/core
msgid "Personal message (optional). This message is sent to all newly invited people."
msgstr ""

#: apps/io.ox/files/share/toolbar.js
#: module:io.ox/files
msgid "Edit share"
msgstr ""

#: apps/io.ox/files/share/toolbar.js
#: module:io.ox/files
msgid "Revoked access."
msgstr ""

#. Sort options drop-down
#: apps/io.ox/files/share/view-options.js
#: module:io.ox/files
#: apps/io.ox/files/view-options.js
#: apps/io.ox/mail/view-options.js
#: module:io.ox/mail
msgctxt "dropdown"
msgid "Sort by"
msgstr ""

#: apps/io.ox/files/share/view-options.js
#: module:io.ox/files
#: apps/io.ox/files/view-options.js
#: apps/io.ox/mail/view-options.js
#: module:io.ox/mail
#: apps/io.ox/tasks/main.js
#: module:io.ox/tasks
msgid "Ascending"
msgstr ""

#: apps/io.ox/files/share/view-options.js
#: module:io.ox/files
#: apps/io.ox/files/view-options.js
#: apps/io.ox/mail/view-options.js
#: module:io.ox/mail
#: apps/io.ox/tasks/main.js
#: module:io.ox/tasks
msgid "Descending"
msgstr ""

#: apps/io.ox/files/share/wizard.js
#: module:io.ox/files
msgid "Invite people via email. Every recipient will get an individual link to access the shared files."
msgstr ""

#: apps/io.ox/files/share/wizard.js
#: module:io.ox/files
msgid "You can copy and paste this link in an email, instant messenger or social network. Please note that anyone with this link can access the share."
msgstr ""

#: apps/io.ox/files/share/wizard.js
#: module:io.ox/files
msgid "Add recipients ..."
msgstr ""

#. placeholder text in share dialog
#: apps/io.ox/files/share/wizard.js
#: module:io.ox/files
msgid "Message (optional)"
msgstr ""

#: apps/io.ox/files/share/wizard.js
#: module:io.ox/files
msgid "one day"
msgstr ""

#: apps/io.ox/files/share/wizard.js
#: module:io.ox/files
msgid "one week"
msgstr ""

#: apps/io.ox/files/share/wizard.js
#: module:io.ox/files
msgid "one month"
msgstr ""

#: apps/io.ox/files/share/wizard.js
#: module:io.ox/files
msgid "three months"
msgstr ""

#: apps/io.ox/files/share/wizard.js
#: module:io.ox/files
msgid "six months"
msgstr ""

#: apps/io.ox/files/share/wizard.js
#: module:io.ox/files
msgid "one year"
msgstr ""

#: apps/io.ox/files/share/wizard.js
#: module:io.ox/files
msgid "Expires in"
msgstr ""

#: apps/io.ox/files/share/wizard.js
#: module:io.ox/files
msgid "Expires on"
msgstr ""

#: apps/io.ox/files/share/wizard.js
#: module:io.ox/files
msgid "Recipients can edit"
msgstr ""

#: apps/io.ox/files/share/wizard.js
#: module:io.ox/files
msgid "Password required"
msgstr ""

#: apps/io.ox/files/share/wizard.js
#: module:io.ox/files
msgid "Enter Password"
msgstr ""

#: apps/io.ox/files/toolbar.js
#: module:io.ox/files
msgid "New file"
msgstr ""

#: apps/io.ox/files/toolbar.js
#: module:io.ox/files
msgid "Share current folder"
msgstr ""

#: apps/io.ox/files/toolbar.js
#: module:io.ox/files
msgid "Share selected objects"
msgstr ""

#: apps/io.ox/files/toolbar.js
#: module:io.ox/files
msgid "Share selected folder"
msgid_plural "Share selected folders"
msgstr[0] ""
msgstr[1] ""

#: apps/io.ox/files/toolbar.js
#: module:io.ox/files
msgid "Share selected file"
msgid_plural "Share selected files"
msgstr[0] ""
msgstr[1] ""

#: apps/io.ox/files/toolbar.js
#: module:io.ox/files
msgid "Play audio files"
msgstr ""

#: apps/io.ox/files/toolbar.js
#: module:io.ox/files
msgid "Play video files"
msgstr ""

#: apps/io.ox/files/toolbar.js
#: module:io.ox/files
msgid "Present"
msgstr ""

#: apps/io.ox/files/toolbar.js
#: module:io.ox/files
msgid "Icons"
msgstr ""

#: apps/io.ox/files/toolbar.js
#: module:io.ox/files
msgid "Tiles"
msgstr ""

#: apps/io.ox/files/toolbar.js
#: module:io.ox/files
msgid "File details"
msgstr ""

#: apps/io.ox/files/upload/dropzone.js
#: module:io.ox/files
msgid "Drop files here to upload"
msgstr ""

#. estimated upload duration
#: apps/io.ox/files/upload/main.js
#: module:io.ox/files
msgid "%1$d second"
msgid_plural "%1$d seconds"
msgstr[0] ""
msgstr[1] ""

#. estimated upload duration
#: apps/io.ox/files/upload/main.js
#: module:io.ox/files
msgid "%1$d minute"
msgid_plural "%1$d minutes"
msgstr[0] ""
msgstr[1] ""

#. estimated upload duration
#: apps/io.ox/files/upload/main.js
#: module:io.ox/files
msgid "%1$d hour"
msgid_plural "%1$d hours"
msgstr[0] ""
msgstr[1] ""

#. estimated upload duration
#: apps/io.ox/files/upload/main.js
#: module:io.ox/files
msgid "%1$d day"
msgid_plural "%1$d days"
msgstr[0] ""
msgstr[1] ""

#. estimated upload duration
#: apps/io.ox/files/upload/main.js
#: module:io.ox/files
msgid "%1$d week"
msgid_plural "%1$d weeks"
msgstr[0] ""
msgstr[1] ""

#. %1$s progress of currently uploaded files in percent
#: apps/io.ox/files/upload/main.js
#: module:io.ox/files
#: apps/io.ox/files/upload/view.js
msgid "%1$s completed"
msgstr ""

#. %1$s remaining upload time
#: apps/io.ox/files/upload/main.js
#: module:io.ox/files
msgid "Remaining time: %1$s"
msgstr ""

#. the name of the file, which is currently uploaded (might be shortended by '...' on missing screen space )
#: apps/io.ox/files/upload/main.js
#: module:io.ox/files
msgid "Uploading %1$s"
msgstr ""

#: apps/io.ox/files/upload/view.js
#: module:io.ox/files
msgid "Upload progress"
msgstr ""

#: apps/io.ox/files/util.js
#: module:io.ox/files
msgid "Please note, changing or removing the file extension will cause problems when viewing or editing."
msgstr ""

#: apps/io.ox/files/util.js
#: module:io.ox/files
msgid "Do you really want to remove the extension \".%1$s\" from your filename?"
msgstr ""

#: apps/io.ox/files/util.js
#: module:io.ox/files
msgid "Do you really want to change the file extension from  \".%1$s\" to \".%2$s\" ?"
msgstr ""

#: apps/io.ox/files/util.js
#: module:io.ox/files
msgid "Confirmation"
msgstr ""

#: apps/io.ox/files/util.js
#: module:io.ox/files
msgid "Adjust"
msgstr ""

#: apps/io.ox/files/view-options.js
#: module:io.ox/files
#: apps/io.ox/mail/accounts/view-form.js
#: module:io.ox/settings
msgid "Select"
msgstr ""

#: apps/io.ox/files/view-options.js
#: module:io.ox/files
#: apps/io.ox/find/extensions-api.js
#: module:io.ox/core
#: apps/io.ox/find/manager/value-model.js
msgid "All"
msgstr ""

#: apps/io.ox/files/view-options.js
#: module:io.ox/files
msgid "All files"
msgstr ""

#. Verb: (to) filter documents by file type
#: apps/io.ox/files/view-options.js
#: module:io.ox/files
msgctxt "verb"
msgid "Filter"
msgstr ""

#: apps/io.ox/files/view-options.js
#: module:io.ox/files
msgid "PDFs"
msgstr ""

#: apps/io.ox/files/view-options.js
#: module:io.ox/files
msgid "Documents"
msgstr ""

#: apps/io.ox/files/view-options.js
#: module:io.ox/files
msgid "Spreadsheets"
msgstr ""

#: apps/io.ox/files/view-options.js
#: module:io.ox/files
msgid "Presentations"
msgstr ""

#: apps/io.ox/files/view-options.js
#: module:io.ox/files
msgid "Images"
msgstr ""

#: apps/io.ox/files/view-options.js
#: module:io.ox/files
msgid "Music"
msgstr ""

#: apps/io.ox/files/view-options.js
#: module:io.ox/files
msgid "Videos"
msgstr ""

#. Sort options drop-down
#: apps/io.ox/files/view-options.js
#: module:io.ox/files
msgctxt "dropdown"
msgid "Select"
msgstr ""

#: apps/io.ox/files/view-options.js
#: module:io.ox/files
msgid "Switch to parent folder"
msgstr ""

#: apps/io.ox/files/view-options.js
#: module:io.ox/files
msgid "Search results"
msgstr ""

#: apps/io.ox/find/date/patterns.js
#: module:io.ox/core
msgid "as daterange"
msgstr ""

#: apps/io.ox/find/date/patterns.js
#: module:io.ox/core
msgid "Last day"
msgstr ""

#: apps/io.ox/find/date/patterns.js
#: module:io.ox/core
msgid "Last week"
msgstr ""

#: apps/io.ox/find/date/patterns.js
#: module:io.ox/core
msgid "Previous week"
>>>>>>> 870ec1a2
msgstr ""

<<<<<<< HEAD
#: apps/io.ox/core/commons.js module:io.ox/core apps/io.ox/files/main.js
#: module:io.ox/files
msgid "No elements selected"
msgstr ""

#: apps/io.ox/core/settings/errorlog/settings/pane.js module:io.ox/core
msgid "No errors"
msgstr ""

#: apps/plugins/portal/recentfiles/register.js module:plugins/portal
msgid "No files have been changed recently"
msgstr ""

#: apps/io.ox/search/items/view-template.js module:io.ox/core
msgid "No items found"
msgstr ""

#: apps/io.ox/contacts/settings/pane.js module:io.ox/contacts
msgid "No link"
msgstr ""

#: apps/io.ox/core/settings/errorlog/settings/pane.js module:io.ox/core
msgid "No lost requests"
msgstr ""

#: apps/plugins/portal/mail/register.js module:plugins/portal
msgid "No mails in your inbox"
msgstr ""

#: apps/io.ox/find/main.js module:io.ox/core
msgid "No matching items found."
msgstr ""

#: apps/io.ox/mail/main.js module:io.ox/mail
msgid "No message selected"
msgstr ""

#: apps/io.ox/core/notifications.js module:io.ox/core
msgid "No notifications"
msgstr ""

#: apps/io.ox/tasks/util.js module:io.ox/tasks
msgid "No priority"
msgstr ""

#: apps/io.ox/mail/util.js module:io.ox/core
msgid "No recipients"
msgstr ""

#: apps/io.ox/calendar/settings/pane.js module:io.ox/calendar
#: apps/io.ox/calendar/util.js
msgid "No reminder"
msgstr ""

#: apps/io.ox/mail/compose/extensions.js module:io.ox/mail
#: apps/io.ox/mail/settings/signatures/settings/pane.js
msgid "No signature"
msgstr ""

#: apps/io.ox/core/settings/errorlog/settings/pane.js module:io.ox/core
msgid "No slow requests"
msgstr ""

#. %1$s mail sender
#. %2$s mail subject
#: apps/io.ox/mail/compose/model.js module:io.ox/mail apps/io.ox/mail/util.js
#: module:io.ox/core apps/plugins/notifications/mail/register.js
#: module:plugins/notifications
#, c-format
msgid "No subject"
msgstr ""

#: apps/io.ox/core/sub/subscriptions.js module:io.ox/core/sub
msgid "No subscription services available for this module"
msgstr ""

#: apps/plugins/portal/reddit/register.js module:io.ox/portal
msgid "No title."
msgstr ""

#. object permissions - read
#. object permissions - edit/modify
#. object permissions - delete
#. Auth type. None. No authentication
#: apps/io.ox/core/settings/pane.js module:io.ox/core
#: apps/io.ox/core/tk/attachments.js apps/io.ox/core/tk/flag-picker.js
#: module:io.ox/mail apps/io.ox/files/share/permissions.js
#: apps/io.ox/files/view-options.js module:io.ox/files
#: apps/io.ox/mail/accounts/view-form.js module:io.ox/settings
#: apps/io.ox/mail/mailfilter/settings/filter/view-form.js
#: apps/io.ox/tasks/edit/view-template.js module:io.ox/tasks/edit
msgid "None"
msgstr ""

#. E-Mail priority
#: apps/io.ox/mail/compose/view.js module:io.ox/mail
msgid "Normal"
msgstr ""

#: apps/io.ox/mail/actions.js module:io.ox/mail apps/io.ox/mail/toolbar.js
msgid "Not spam"
msgstr ""

#: apps/io.ox/tasks/edit/view-template.js module:io.ox/tasks/edit
#: apps/io.ox/tasks/print.js module:io.ox/tasks apps/io.ox/tasks/util.js
msgid "Not started"
msgstr ""

#: apps/io.ox/calendar/freebusy/templates.js module:io.ox/calendar/freebusy
#: apps/io.ox/mail/actions/reminder.js module:io.ox/mail
msgid "Note"
msgstr "Тэмдэглэл"

#: apps/io.ox/core/import/import.js module:io.ox/core
msgid "Note on CSV files:"
msgstr ""

#: apps/io.ox/contacts/print.js module:io.ox/contacts
msgid "Note: One contact is not shown due to missing phone numbers"
msgid_plural "Note: %1$d contacts are not shown due to missing phone numbers"
msgstr[0] ""
msgstr[1] ""

#: apps/io.ox/core/sub/settings/pane.js module:io.ox/core/sub
msgid ""
"Note: Refreshing this subscription will replace the calendar content with "
"the external content. Changes you have made inside appsuite will be "
"overwritten"
msgstr ""

#: apps/io.ox/core/export/export.js module:io.ox/core
msgid "Note: The vCard format cannot contain distribution lists"
msgstr ""

#: apps/io.ox/core/sub/subscriptions.js module:io.ox/core/sub
msgid ""
"Note: This subscription will replace the calendar content with the external "
"content. Therefore you must create a new folder for this subscription."
msgstr ""

#: apps/io.ox/core/notifications.js module:io.ox/core
msgid "Notifications"
msgstr ""

#: apps/io.ox/core/settings/downloads/pane.js module:io.ox/core
msgid "Notifier"
msgstr ""

#: apps/io.ox/calendar/edit/extensions.js module:io.ox/calendar/edit/main
msgid "Notify all participants by email."
msgstr "Бүх оролцогч нарт и-майлаар мэдэгдэх"

#: apps/io.ox/calendar/edit/recurrence-view.js module:io.ox/calendar/edit/main
msgid "November"
msgstr "11 сар"

#: apps/io.ox/mail/vacationnotice/settings/model.js module:io.ox/mail
msgid "Number of days between vacation notices to the same sender"
msgstr ""

#. number of items in a folder
#: apps/io.ox/core/folder/actions/properties.js module:io.ox/core
msgid "Number of items"
msgstr ""

#. number of messages in a folder (mail only)
#: apps/io.ox/core/folder/actions/properties.js module:io.ox/core
msgid "Number of messages"
msgstr ""

#: apps/io.ox/core/tk/reminder-util.js module:io.ox/core
msgid "OK"
msgstr ""

#: apps/io.ox/core/permissions/permissions.js module:io.ox/core
msgid "Object permissions"
msgstr ""

#. Emoji category
#: apps/io.ox/emoji/categories.js module:io.ox/mail/emoji
msgid "Objects"
msgstr ""

#: apps/io.ox/calendar/edit/recurrence-view.js module:io.ox/calendar/edit/main
msgid "October"
msgstr "10 сар"

#: apps/io.ox/core/main.js module:io.ox/core
msgid "Offline"
msgstr ""

#: apps/io.ox/core/boot/i18n.js module:io.ox/core/boot
msgid "Offline mode"
msgstr "Оффлайн горим"

#: apps/io.ox/core/folder/picker.js module:io.ox/core
#: apps/io.ox/core/relogin.js apps/io.ox/core/tk/filestorageUtil.js
#: apps/io.ox/core/tk/mobiscroll.js
msgid "Ok"
msgstr ""

#: apps/io.ox/calendar/actions/create.js module:io.ox/calendar
msgid "On behalf of the owner"
msgstr "Эзэмшигчийн нэрийн өмнөөс"

#. recurrence string
#: apps/io.ox/calendar/util.js module:io.ox/calendar
msgid "On work days"
msgstr ""

#: apps/io.ox/mail/actions/attachmentQuota.js module:io.ox/mail
msgid ""
"One or more attached files exceed the size limit per email. Therefore, the "
"files are not sent as attachments but kept on the server. The email you have "
"sent just contains links to download these files."
msgstr ""

#: apps/io.ox/files/actions/add-storage-account.js module:io.ox/files
msgid "OneDrive"
msgstr ""

#: apps/io.ox/backbone/mini-views/help.js module:io.ox/core
#, fuzzy
#| msgid "Offline mode"
msgid "Online help"
msgstr "Оффлайн горим"

#: apps/io.ox/core/sub/settings/pane.js module:io.ox/core/sub
msgid "Only showing items related to folder \"%1$s\""
msgstr ""

#: apps/io.ox/files/actions.js module:io.ox/files
msgid "Open"
msgstr ""

#: apps/io.ox/contacts/settings/pane.js module:io.ox/contacts
#: apps/io.ox/contacts/view-detail.js
msgid "Open Street Map"
msgstr ""

#: apps/plugins/portal/tumblr/register.js module:io.ox/portal
msgid "Open external link"
msgstr ""

#: apps/io.ox/core/commons.js module:io.ox/core
#: apps/io.ox/files/share/view-options.js module:io.ox/files
#: apps/io.ox/files/view-options.js apps/io.ox/mail/view-options.js
#: module:io.ox/mail
msgid "Open folder view"
msgstr ""

#. %1$s is a map service, like "Google Maps"
#: apps/io.ox/contacts/view-detail.js module:io.ox/contacts
msgid "Open in %1$s"
msgstr ""

#: apps/io.ox/core/pim/actions.js module:io.ox/core apps/io.ox/mail/actions.js
#: module:io.ox/mail
msgid "Open in browser"
msgstr ""

#: apps/io.ox/core/viewer/views/toolbarview.js module:io.ox/core
msgid "Open in browser tab"
msgstr ""

#: apps/io.ox/linkedIn/view-detail.js module:io.ox/portal
msgid "Open on LinkedIn"
msgstr ""

#: apps/io.ox/mail/threadview.js module:io.ox/mail
msgid "Open/close all messages"
msgstr ""

#: apps/io.ox/contacts/model.js module:io.ox/contacts
msgid "Optional 01"
msgstr "Нэмэлт 1"

#: apps/io.ox/contacts/model.js module:io.ox/contacts
msgid "Optional 02"
msgstr "Нэмэлт 02"

#: apps/io.ox/contacts/model.js module:io.ox/contacts
msgid "Optional 03"
msgstr "Нэмэлт 03"

#: apps/io.ox/contacts/model.js module:io.ox/contacts
msgid "Optional 04"
msgstr "Нэмэлт 04"

#: apps/io.ox/contacts/model.js module:io.ox/contacts
msgid "Optional 05"
msgstr "Нэмэлт 05"

#: apps/io.ox/contacts/model.js module:io.ox/contacts
msgid "Optional 06"
msgstr "Нэмэлт 06"

#: apps/io.ox/contacts/model.js module:io.ox/contacts
msgid "Optional 07"
msgstr "Нэмэлт 07"

#: apps/io.ox/contacts/model.js module:io.ox/contacts
msgid "Optional 08"
msgstr "Нэмэлт 08"

#: apps/io.ox/contacts/model.js module:io.ox/contacts
msgid "Optional 09"
msgstr "Нэмэлт 09"

#: apps/io.ox/contacts/model.js module:io.ox/contacts
msgid "Optional 10"
msgstr "Нэмэлт 10"

#: apps/io.ox/contacts/model.js module:io.ox/contacts
msgid "Optional 11"
msgstr "Нэмэлт 11"

#: apps/io.ox/contacts/model.js module:io.ox/contacts
msgid "Optional 12"
msgstr "Нэмэлт 12"

#: apps/io.ox/contacts/model.js module:io.ox/contacts
msgid "Optional 13"
msgstr "Нэмэлт 13"

#: apps/io.ox/contacts/model.js module:io.ox/contacts
msgid "Optional 14"
msgstr "Нэмэлт 14"

#: apps/io.ox/contacts/model.js module:io.ox/contacts
msgid "Optional 15"
msgstr "Нэмэлт 15"

#: apps/io.ox/contacts/model.js module:io.ox/contacts
msgid "Optional 16"
msgstr "Нэмэлт 16"

#: apps/io.ox/contacts/model.js module:io.ox/contacts
msgid "Optional 17"
msgstr "Нэмэлт 17"

#: apps/io.ox/contacts/model.js module:io.ox/contacts
msgid "Optional 18"
msgstr "Нэмэлт 18"

#: apps/io.ox/contacts/model.js module:io.ox/contacts
msgid "Optional 19"
msgstr "Нэмэлт 19"

#: apps/io.ox/contacts/model.js module:io.ox/contacts
msgid "Optional 20"
msgstr "Нэмэлт 20"

#: apps/io.ox/calendar/toolbar.js module:io.ox/calendar
#: apps/io.ox/contacts/toolbar.js module:io.ox/contacts
#: apps/io.ox/core/emoji/view.js module:io.ox/mail/emoji
#: apps/io.ox/files/toolbar.js module:io.ox/files
#: apps/io.ox/find/extensions-facets.js module:io.ox/core
#: apps/io.ox/mail/compose/extensions.js module:io.ox/mail
#: apps/io.ox/mail/compose/view.js apps/io.ox/mail/toolbar.js
#: apps/io.ox/tasks/toolbar.js
msgid "Options"
msgstr ""

#: apps/io.ox/core/tk/flag-picker.js module:io.ox/mail
#: apps/io.ox/mail/mailfilter/settings/filter/view-form.js
#: module:io.ox/settings apps/io.ox/portal/settings/pane.js
#: module:io.ox/portal
msgid "Orange"
msgstr ""

#: apps/io.ox/tasks/main.js module:io.ox/tasks
msgid "Order"
msgstr ""

#: apps/io.ox/calendar/view-detail.js module:io.ox/calendar
#: apps/io.ox/participants/views.js module:io.ox/core
msgid "Organizer"
msgstr ""

#: apps/io.ox/tasks/util.js module:io.ox/tasks
msgid "Original mail"
msgstr ""

#: apps/io.ox/contacts/view-detail.js module:io.ox/contacts
msgid "Other Address"
msgstr "Бусад хаяг"

#: apps/io.ox/contacts/edit/view-form.js module:io.ox/contacts
msgid "Other address"
msgstr ""

#: apps/io.ox/mail/accounts/view-form.js module:io.ox/settings
msgid "Outgoing server (SMTP)"
msgstr ""

#: apps/io.ox/tasks/util.js module:io.ox/tasks
msgid "Overdue"
msgstr ""

#: apps/plugins/notifications/tasks/register.js module:plugins/notifications
msgid "Overdue Tasks"
msgstr ""

#. Role: Owner (same as admin)
#: apps/io.ox/core/permissions/permissions.js module:io.ox/core
#: apps/io.ox/files/share/permissions.js
msgid "Owner"
msgstr ""

#. Petabytes
#: apps/io.ox/core/strings.js module:io.ox/core
msgid "PB"
msgstr ""

#: apps/io.ox/files/view-options.js module:io.ox/files
msgid "PDFs"
msgstr ""

#. text of a viewer document page caption
#. Example result: "Page 5 of 10"
#. %1$d is the current page index
#. %2$d is the total number of pages
#: apps/io.ox/core/viewer/views/types/documentview.js module:io.ox/core
msgid "Page %1$d of %2$d"
msgstr ""

#: apps/io.ox/contacts/model.js module:io.ox/contacts
msgid "Pager"
msgstr "Пейжер"

#. text of a user list that shows the names of presenting user and participants.
#. the dropdown button label for the participants dropdown.
#. the participants section label.
#: apps/io.ox/calendar/print-compact.js module:io.ox/calendar
#: apps/io.ox/participants/detail.js module:io.ox/core
#: apps/io.ox/participants/views.js
#: apps/io.ox/presenter/views/navigationview.js module:io.ox/presenter
msgid "Participants"
msgstr "Оролцогчид"

#: apps/io.ox/core/boot/i18n.js module:io.ox/core/boot
#: apps/io.ox/core/relogin.js module:io.ox/core
#: apps/io.ox/files/share/wizard.js module:io.ox/files
#: apps/io.ox/mail/accounts/view-form.js module:io.ox/settings
msgid "Password"
msgstr "Нууц үг"

#. %1$s is the minimum password length
#. %2$s is the maximum password length
#: apps/plugins/portal/userSettings/register.js module:io.ox/core
#, c-format
msgid "Password length must be between %1$d and %2$d characters."
msgstr ""

#: apps/io.ox/settings/accounts/settings/pane.js
#: module:io.ox/settings/accounts
msgid "Password recovery"
msgstr ""

#: apps/io.ox/files/share/wizard.js module:io.ox/files
msgid "Password required"
msgstr ""

#: apps/plugins/portal/userSettings/register.js module:io.ox/core
msgid "Password strength: Good"
msgstr ""

#: apps/plugins/portal/userSettings/register.js module:io.ox/core
msgid "Password strength: Legendary!"
msgstr ""

#: apps/plugins/portal/userSettings/register.js module:io.ox/core
msgid "Password strength: Strong"
msgstr ""

#: apps/plugins/portal/userSettings/register.js module:io.ox/core
msgid "Password strength: Too short"
msgstr ""

#: apps/plugins/portal/userSettings/register.js module:io.ox/core
msgid "Password strength: Very strong"
msgstr ""

#: apps/plugins/portal/userSettings/register.js module:io.ox/core
msgid "Password strength: Very weak"
msgstr ""

#: apps/plugins/portal/userSettings/register.js module:io.ox/core
msgid "Password strength: Weak"
msgstr ""

#: apps/plugins/portal/userSettings/register.js module:io.ox/core
msgid "Password strength: Wrong length"
msgstr ""

#. button label for pausing the presentation
#: apps/io.ox/presenter/views/navigationview.js module:io.ox/presenter
#: apps/io.ox/presenter/views/toolbarview.js
msgid "Pause presentation"
msgstr ""

#. button tooltip for pausing the presentation
#: apps/io.ox/presenter/views/navigationview.js module:io.ox/presenter
#: apps/io.ox/presenter/views/toolbarview.js
msgid "Pause the presentation"
msgstr ""

#. Emoji category
#: apps/io.ox/emoji/categories.js module:io.ox/mail/emoji
msgid "People"
msgstr ""

#: apps/io.ox/mail/settings/pane.js module:io.ox/mail
msgid "Permanently remove deleted emails"
msgstr ""

#: apps/io.ox/core/folder/contextmenu.js module:io.ox/core
msgid "Permissions"
msgstr ""

#: apps/io.ox/files/share/permissions.js module:io.ox/core
msgid "Permissions for \"%1$s\""
msgstr ""

#: apps/io.ox/settings/apps/settings/pane.js module:io.ox/core
msgid "Permissions:"
msgstr ""

#: apps/io.ox/contacts/view-detail.js module:io.ox/contacts
msgid "Personal"
msgstr "Хувийн"

#: apps/io.ox/contacts/edit/view-form.js module:io.ox/contacts
msgid "Personal information"
msgstr ""

#. placeholder text in share dialog
#: apps/io.ox/files/share/permissions.js module:io.ox/core
msgid ""
"Personal message (optional). This message is sent to all newly invited "
"people."
msgstr ""

#: apps/io.ox/contacts/print.js module:io.ox/contacts
msgid "Phone"
msgstr "Утас"

#: apps/io.ox/contacts/edit/view-form.js module:io.ox/contacts
msgid "Phone & fax numbers"
msgstr ""

#: apps/io.ox/contacts/model.js module:io.ox/contacts
msgid "Phone (assistant)"
msgstr "Утас (туслах)"

#: apps/io.ox/contacts/model.js module:io.ox/contacts
msgid "Phone (business alt)"
msgstr "Утас (ажлын 2)"

#: apps/io.ox/contacts/model.js module:io.ox/contacts
msgid "Phone (business)"
msgstr "Утас (ажлын 1)"

#: apps/io.ox/contacts/model.js module:io.ox/contacts
msgid "Phone (car)"
msgstr "Утас (машины)"

#: apps/io.ox/contacts/model.js module:io.ox/contacts
msgid "Phone (company)"
msgstr "Утас (компанийн)"

#: apps/io.ox/contacts/model.js module:io.ox/contacts
msgid "Phone (home alt)"
msgstr "Утас (гэрийн 2)"

#: apps/io.ox/contacts/model.js module:io.ox/contacts
msgid "Phone (home)"
msgstr "Утас (гэрийн 1)"

#: apps/io.ox/contacts/model.js module:io.ox/contacts
msgid "Phone (other)"
msgstr "Утас (бусад)"

#: apps/io.ox/contacts/print.js module:io.ox/contacts
msgid "Phone list"
msgstr "Утасны жагсаалт"

#: apps/io.ox/contacts/view-detail.js module:io.ox/contacts
msgid "Phone numbers"
msgstr "Утасны дугаарууд"

#: apps/io.ox/core/tk/reminder-util.js module:io.ox/core
msgid "Pick a time here"
msgstr ""

#: apps/io.ox/core/tk/flag-picker.js module:io.ox/mail
#: apps/io.ox/mail/mailfilter/settings/filter/view-form.js
#: module:io.ox/settings apps/io.ox/portal/settings/pane.js
#: module:io.ox/portal
msgid "Pink"
msgstr ""

#. Emoji category
#: apps/io.ox/emoji/categories.js module:io.ox/mail/emoji
msgid "Places"
msgstr ""

#: apps/io.ox/mail/compose/view.js module:io.ox/mail
msgid "Plain Text"
msgstr ""

#: apps/io.ox/mail/settings/pane.js module:io.ox/mail
msgid "Plain text"
msgstr ""

#: apps/io.ox/files/toolbar.js module:io.ox/files
msgid "Play audio files"
msgstr ""

#: apps/io.ox/files/toolbar.js module:io.ox/files
msgid "Play video files"
msgstr ""

#: apps/plugins/portal/xing/register.js module:plugins/portal
msgid ""
"Please check your inbox for a confirmation email.\n"
"\n"
"Follow the instructions in the email and then return to the widget to "
"complete account setup."
msgstr ""

#: apps/io.ox/calendar/edit/recurrence-view.js module:io.ox/calendar/edit/main
msgid "Please choose a sentence below."
msgstr "Доор өгуулбэр сонгоно уу."

#: apps/io.ox/calendar/actions/acceptdeny.js module:io.ox/calendar
msgid "Please comment your confirmation status."
msgstr "Баталгаажуулалтын статусдаа коммент үлдээнэ үү"

#: apps/io.ox/mail/mailfilter/settings/filter/view-form.js
#: module:io.ox/settings
#, fuzzy
#| msgid "Please enter a date in the past"
msgid "Please define at least one action."
msgstr "Өнгөрсөн нэг огноог оруулна уу"

#: apps/io.ox/backbone/validation.js module:io.ox/core
msgid "Please enter a date in the past"
msgstr "Өнгөрсөн нэг огноог оруулна уу"

#: apps/plugins/portal/flickr/register.js module:plugins/portal
msgid "Please enter a description"
msgstr ""

#: apps/plugins/portal/tumblr/register.js module:io.ox/portal
msgid "Please enter a description."
msgstr ""

#: apps/plugins/portal/rss/register.js module:io.ox/portal
msgid "Please enter a feed URL."
msgstr ""

#: apps/plugins/portal/flickr/register.js module:plugins/portal
msgid "Please enter a search query"
msgstr ""

#: apps/io.ox/backbone/mini-views/datepicker.js module:io.ox/core
#: apps/io.ox/backbone/validation.js
#: apps/io.ox/mail/mailfilter/settings/filter/view-form.js
#: module:io.ox/settings
msgid "Please enter a valid date"
msgstr "Огноог зөв оруулна уу"

#: apps/io.ox/backbone/validation.js module:io.ox/core
msgid "Please enter a valid email address"
msgstr "Зөв электрон шууданг оруулна уу"

#: apps/io.ox/backbone/validation.js module:io.ox/core
msgid "Please enter a valid email address or phone number"
msgstr "Хүчинтэй электрон шуудан буюу утасны дугаараа оруулна уу"

#: apps/io.ox/mail/settings/signatures/settings/pane.js module:io.ox/mail
msgid "Please enter a valid name"
msgstr ""

#: apps/io.ox/backbone/validation.js module:io.ox/core
msgid "Please enter a valid number"
msgstr "Зөв нэг утгыг оруулна уу"

#: apps/io.ox/backbone/validation.js module:io.ox/core
msgid "Please enter a valid object"
msgstr ""

#: apps/io.ox/backbone/validation.js module:io.ox/core
msgid "Please enter a valid phone number. Allowed characters are: %1$s"
msgstr "Хүчинтэй утасны дугаараа оруулна уу. Зөвшөөрөгдсөн тэмдэгтүүд: %1$s"

#: apps/io.ox/backbone/validation.js module:io.ox/core
msgid "Please enter a value"
msgstr "Утгыг оруулна уу"

#: apps/plugins/portal/tumblr/register.js module:io.ox/portal
msgid "Please enter an blog url."
msgstr ""

#: apps/io.ox/core/relogin.js module:io.ox/core
msgid "Please enter correct password"
msgstr ""

#. %1$s the missing request parameter
#: apps/io.ox/mail/accounts/view-form.js module:io.ox/settings
#, c-format
msgid "Please enter the following data: %1$s"
msgstr ""

#: apps/io.ox/tasks/edit/view-template.js module:io.ox/tasks/edit
msgid "Please enter value between 0 and 100."
msgstr ""

#: apps/io.ox/core/boot/i18n.js module:io.ox/core/boot
msgid "Please enter your credentials."
msgstr "Нэвтрэх нэрээ оруулна уу."

#: apps/io.ox/onboarding/clients/extensions.js module:io.ox/core/onboarding
msgid ""
"Please enter your mobile phone number, and we´ll send you a link to "
"automatically configure your iOS device! It´s that simple!"
msgstr ""

#: apps/io.ox/core/boot/i18n.js module:io.ox/core/boot
msgid "Please enter your password."
msgstr "Нууц үгээ оруулна уу."

#: apps/io.ox/files/util.js module:io.ox/files
msgid ""
"Please note, changing or removing the file extension will cause problems "
"when viewing or editing."
msgstr ""

#: apps/plugins/core/feedback/register.js module:io.ox/core
msgid ""
"Please note, that support requests cannot be handled via the feedback-"
"formular. When you have questions or problems please contact our support "
"directly"
msgstr ""

#: apps/io.ox/keychain/secretRecoveryDialog.js module:io.ox/keychain
msgid ""
"Please provide the old password so the account passwords can be recovered."
msgstr ""

#: apps/io.ox/core/import/import.js module:io.ox/core
msgid "Please select a file to import"
msgstr ""

#: apps/io.ox/core/import/import.js module:io.ox/core
msgid "Please select a valid iCal File to import"
msgstr ""

#: apps/io.ox/mail/compose/inline-images.js module:io.ox/mail
#, fuzzy
#| msgid "Please enter a valid email address"
msgid "Please select a valid image File to insert"
msgstr "Зөв электрон шууданг оруулна уу"

#: apps/io.ox/onboarding/clients/wizard.js module:io.ox/core/onboarding
msgid "Please select the platform of your device."
msgstr ""

#: apps/plugins/portal/xing/register.js module:plugins/portal
msgid ""
"Please select which of the following data we may use to create your %s "
"account:"
msgstr ""

#: apps/io.ox/contacts/model.js module:io.ox/contacts
#, fuzzy
#| msgid "Please enter a valid number"
msgid "Please set day and month properly"
msgstr "Зөв нэг утгыг оруулна уу"

#: apps/io.ox/core/main.js module:io.ox/core apps/io.ox/core/relogin.js
msgid "Please sign in again to continue"
msgstr ""

#: apps/io.ox/files/legacy_api.js module:io.ox/files
msgid "Please specify these missing variables: "
msgstr ""

#: apps/io.ox/core/boot/i18n.js module:io.ox/core/boot
msgid "Please update your browser."
msgstr "Хөтөчийн хувилбараа дээшлүүлнэ үү."

#: apps/io.ox/tasks/edit/util.js module:io.ox/tasks
msgid "Plus"
msgstr ""

#: apps/io.ox/core/viewer/views/toolbarview.js module:io.ox/core
msgid "Pop out"
msgstr ""

#: apps/io.ox/core/viewer/views/toolbarview.js module:io.ox/core
msgid "Pop out standalone viewer"
msgstr ""

#: apps/io.ox/portal/main.js module:io.ox/portal
msgid "Portal"
msgstr ""

#: apps/io.ox/core/main.js module:io.ox/core apps/io.ox/launchpad/main.js
#: apps/io.ox/search/view-template.js
msgctxt "app"
msgid "Portal"
msgstr ""

#: apps/io.ox/portal/settings/pane.js module:io.ox/portal
msgid "Portal settings"
msgstr ""

#: apps/io.ox/contacts/model.js module:io.ox/contacts
msgid "Position"
msgstr ""

#: apps/plugins/portal/xing/register.js module:plugins/portal
msgid "Post a status update"
msgstr ""

#: apps/io.ox/contacts/model.js module:io.ox/contacts
msgid "Postcode"
msgstr ""

#: apps/io.ox/onboarding/clients/wizard.js module:io.ox/core/onboarding
msgid "Premium"
msgstr ""

#: apps/io.ox/core/commons.js module:io.ox/core
msgid "Premium features"
msgstr ""

#: apps/io.ox/files/toolbar.js module:io.ox/files
#, fuzzy
#| msgid "Absent"
msgid "Present"
msgstr "Байхгүй /эзгүй/"

#. launch the presenter app
#: apps/io.ox/core/viewer/views/toolbarview.js module:io.ox/core
#, fuzzy
#| msgid "Absent"
msgctxt "presenter"
msgid "Present"
msgstr "Байхгүй /эзгүй/"

#. headline of a presentation end alert
#: apps/io.ox/presenter/views/notification.js module:io.ox/presenter
msgid "Presentation end"
msgstr ""

#. Info text that says the presentation is paused.
#: apps/io.ox/presenter/views/presentationview.js module:io.ox/presenter
msgid "Presentation is paused."
msgstr ""

#. headline of a presentation join alert
#: apps/io.ox/presenter/views/notification.js module:io.ox/presenter
msgid "Presentation join"
msgstr ""

#. headline of a presentation start alert
#: apps/io.ox/presenter/views/notification.js module:io.ox/presenter
msgid "Presentation start"
msgstr ""

#: apps/io.ox/files/view-options.js module:io.ox/files
msgid "Presentations"
msgstr ""

#. text of a user list that shows the names of presenting user and participants.
#. the presenter section label.
#. tooltip for the icon that identifies the presenting user
#: apps/io.ox/presenter/views/navigationview.js module:io.ox/presenter
#: apps/io.ox/presenter/views/sidebar/userbadgeview.js
msgid "Presenter"
msgstr ""

#. aria label for the presenter navigation bar, for screen reader only.
#: apps/io.ox/presenter/views/navigationview.js module:io.ox/presenter
#, fuzzy
#| msgid "Please enter a valid number"
msgid "Presenter navigation bar"
msgstr "Зөв нэг утгыг оруулна уу"

#. aria label for the toolbar, for screen reader only.
#: apps/io.ox/presenter/views/toolbarview.js module:io.ox/presenter
msgid "Presenter toolbar"
msgstr ""

#: apps/plugins/portal/birthdays/register.js module:plugins/portal
msgid "Press [enter] to jump to complete list of Birthdays."
msgstr ""

#: apps/plugins/portal/flickr/register.js module:plugins/portal
msgid "Press [enter] to jump to the flicker stream."
msgstr ""

#: apps/plugins/portal/linkedIn/register.js module:plugins/portal
msgid "Press [enter] to jump to the linkedin stream."
msgstr ""

#: apps/plugins/portal/rss/register.js module:io.ox/portal
msgid "Press [enter] to jump to the rss stream."
msgstr ""

#: apps/plugins/portal/tumblr/register.js module:io.ox/portal
msgid "Press [enter] to jump to the tumblr feed."
msgstr ""

#: apps/plugins/portal/twitter/register.js module:plugins/portal
msgid "Press [enter] to jump to the twitter feed."
msgstr ""

#: apps/io.ox/core/tk/reminder-util.js module:io.ox/core
#: apps/plugins/notifications/calendar/register.js
#: module:plugins/notifications apps/plugins/notifications/tasks/register.js
msgid "Press [enter] to open"
msgstr ""

#: apps/io.ox/core/tk/attachmentsUtil.js module:io.ox/core
#: apps/io.ox/preview/main.js
msgid "Preview"
msgstr ""

#: apps/io.ox/core/viewer/views/displayerview.js module:io.ox/core
#: apps/io.ox/core/wizard/registry.js module:io.ox/core/wizard
msgid "Previous"
msgstr ""

#: apps/io.ox/calendar/week/view.js module:io.ox/calendar
msgid "Previous Day"
msgstr ""

#: apps/io.ox/calendar/week/view.js module:io.ox/calendar
msgid "Previous Week"
msgstr ""

#: apps/io.ox/mail/threadview.js module:io.ox/mail
msgid "Previous message"
msgstr ""

#: apps/io.ox/find/date/patterns.js module:io.ox/core
#, fuzzy
#| msgid "every month"
msgid "Previous month"
msgstr "сар бүр"

#: apps/io.ox/core/viewer/views/toolbarview.js module:io.ox/core
msgid "Previous page"
msgstr ""

#. button tooltip for 'go to previous presentation slide' action
#: apps/io.ox/presenter/views/navigationview.js module:io.ox/presenter
#: apps/io.ox/presenter/views/presentationview.js
msgid "Previous slide"
msgstr ""

#: apps/io.ox/find/date/patterns.js module:io.ox/core
#, fuzzy
#| msgid "every week"
msgid "Previous week"
msgstr "7 хоног бүр"

#: apps/io.ox/find/date/patterns.js module:io.ox/core
msgid "Previous year"
msgstr ""

#: apps/io.ox/mail/util.js module:io.ox/core
msgid "Primary account"
msgstr ""

#: apps/io.ox/calendar/actions.js module:io.ox/calendar
#: apps/io.ox/calendar/toolbar.js apps/io.ox/contacts/actions.js
#: module:io.ox/contacts apps/io.ox/contacts/toolbar.js
#: apps/io.ox/core/print.js module:io.ox/core
#: apps/io.ox/core/viewer/views/toolbarview.js apps/io.ox/mail/actions.js
#: module:io.ox/mail apps/io.ox/mail/toolbar.js apps/io.ox/tasks/actions.js
#: module:io.ox/tasks apps/io.ox/tasks/toolbar.js
msgid "Print"
msgstr "Хэвлэх"

#: apps/io.ox/tasks/actions/printDisabled.js module:io.ox/tasks
msgid "Print tasks"
msgstr ""

#: apps/io.ox/core/print.js module:io.ox/core
msgid "Printout"
msgstr ""

#. E-Mail priority
#: apps/io.ox/mail/compose/view.js module:io.ox/mail
#: apps/io.ox/tasks/edit/view-template.js module:io.ox/tasks/edit
#: apps/io.ox/tasks/main.js module:io.ox/tasks apps/io.ox/tasks/print.js
msgid "Priority"
msgstr ""

#: apps/io.ox/calendar/edit/extensions.js module:io.ox/calendar/edit/main
#: apps/io.ox/calendar/list/view-grid-template.js module:io.ox/calendar
#: apps/io.ox/calendar/view-grid-template.js
#: apps/io.ox/contacts/view-detail.js module:io.ox/contacts
#: apps/io.ox/tasks/edit/view-template.js module:io.ox/tasks/edit
msgid "Private"
msgstr "Хувийн"

#: apps/plugins/halo/xing/register.js module:plugins/portal
msgid "Private address"
msgstr ""

#: apps/io.ox/mail/mailfilter/settings/filter/view-form.js
#: module:io.ox/settings
msgid "Process subsequent rules"
msgstr ""

#: apps/io.ox/contacts/model.js module:io.ox/contacts
msgid "Profession"
msgstr ""

#: apps/io.ox/tasks/common-extensions.js module:io.ox/tasks
#: apps/io.ox/tasks/print.js
msgid "Progress"
msgstr ""

#. %1$s how much of a task is completed in percent, values from 0-100
#: apps/io.ox/tasks/view-detail.js module:io.ox/tasks
#: apps/io.ox/tasks/view-grid-template.js
#, c-format
msgid "Progress %1$s %"
msgstr ""

#: apps/io.ox/tasks/edit/view-template.js module:io.ox/tasks/edit
msgid "Progress in %"
msgstr ""

#: apps/io.ox/tasks/model.js module:io.ox/tasks
msgid "Progress must be a valid number between 0 and 100"
msgstr ""

#: apps/io.ox/core/folder/actions/properties.js module:io.ox/core
#: apps/io.ox/core/folder/contextmenu.js
msgid "Properties"
msgstr ""

#: apps/io.ox/contacts/addressbook/popup.js module:io.ox/contacts
#: apps/io.ox/core/folder/extensions.js module:io.ox/core
msgid "Public address books"
msgstr ""

#: apps/io.ox/core/folder/extensions.js module:io.ox/core
msgid "Public calendars"
msgstr ""

#: apps/io.ox/files/share/listview.js module:io.ox/files
#: apps/io.ox/files/share/permissions.js module:io.ox/core
msgid "Public link"
msgstr ""

#: apps/plugins/halo/xing/register.js module:plugins/portal
msgid "Public servant"
msgstr ""

#: apps/io.ox/core/folder/extensions.js module:io.ox/core
msgid "Public tasks"
msgstr ""

#: apps/io.ox/core/sub/model.js module:io.ox/core/sub
msgid "Publication must have a site."
msgstr ""

#: apps/io.ox/core/sub/model.js module:io.ox/core/sub
msgid "Publication must have a target."
msgstr ""

#: apps/io.ox/core/sub/settings/pane.js module:io.ox/core/sub
#: apps/io.ox/core/sub/settings/register.js
#, fuzzy
#| msgid "Actions"
msgid "Publications"
msgstr "Үйлдлүүд"

#: apps/io.ox/core/sub/settings/register.js module:io.ox/core/sub
msgid "Publications and Subscriptions"
msgstr ""

#: apps/io.ox/wizards/upsell.js module:io.ox/wizards
msgid "Purchase confirmation"
msgstr ""

#: apps/io.ox/core/tk/flag-picker.js module:io.ox/mail
#: apps/io.ox/mail/mailfilter/settings/filter/view-form.js
#: module:io.ox/settings apps/io.ox/portal/settings/pane.js
#: module:io.ox/portal
msgid "Purple"
msgstr ""

#. Quick reply to a message; maybe "Direkt antworten" or "Schnell antworten" in German
#: apps/io.ox/mail/actions.js module:io.ox/mail
msgid "Quick reply"
msgstr ""

#: apps/io.ox/calendar/freebusy/templates.js module:io.ox/calendar/freebusy
msgid "Quit"
msgstr "Гарах"

#: apps/plugins/portal/quota/register.js module:plugins/portal
msgid "Quota"
msgstr ""

#: apps/plugins/portal/rss/register.js module:io.ox/portal
msgid "RSS Feed"
msgstr ""

#: apps/plugins/portal/rss/register.js module:io.ox/portal
msgid "RSS Feeds"
msgstr ""

#: apps/plugins/core/feedback/register.js module:io.ox/core
msgid ""
"Rating %1$d of %2$d confirmed. Use the left and right arrowkeys to adjust "
"your rating."
msgstr ""

#. %1$d is current raiting
#. %2$d is the maximum rating
#: apps/plugins/core/feedback/register.js module:io.ox/core
#, c-format
msgid ""
"Rating %1$d of %2$d. Press Enter to confirm or use the left and right "
"arrowkeys to adjust your rating."
msgstr ""

#. object permissions - read
#: apps/io.ox/files/share/permissions.js module:io.ox/core
msgid "Read all objects"
msgstr ""

#: apps/plugins/portal/tumblr/register.js module:io.ox/portal
msgid "Read article on tumblr.com"
msgstr ""

#. object permissions - read
#: apps/io.ox/files/share/permissions.js module:io.ox/core
msgid "Read own objects"
msgstr ""

#: apps/io.ox/files/share/permissions.js module:io.ox/core
msgid "Read permissions"
msgstr ""

#: apps/io.ox/oauth/settings.js module:io.ox/settings
msgid "Reauthorize"
msgstr ""

#: apps/io.ox/calendar/settings/pane.js module:io.ox/calendar
msgid ""
"Receive notification as appointment creator when participants accept or "
"decline"
msgstr ""

#: apps/io.ox/calendar/settings/pane.js module:io.ox/calendar
msgid ""
"Receive notification as appointment participant when other participants "
"accept or decline"
msgstr ""

#: apps/io.ox/calendar/settings/pane.js module:io.ox/calendar
msgid "Receive notification for appointment changes"
msgstr ""

#: apps/io.ox/tasks/settings/pane.js module:io.ox/tasks
msgid ""
"Receive notifications when a participant accepted or declined a task created "
"by you"
msgstr ""

#: apps/io.ox/tasks/settings/pane.js module:io.ox/tasks
msgid ""
"Receive notifications when a participant accepted or declined a task in "
"which you participate"
msgstr ""

#: apps/io.ox/tasks/settings/pane.js module:io.ox/tasks
msgid ""
"Receive notifications when a task in which you participate is created, "
"modified or deleted"
msgstr ""

#: apps/plugins/halo/mail/register.js module:plugins/halo
msgid "Received mails"
msgstr ""

#: apps/plugins/portal/linkedIn/register.js module:plugins/portal
msgid "Recent activities"
msgstr ""

#: apps/plugins/halo/mail/register.js module:plugins/halo
msgid "Recent conversations"
msgstr ""

#: apps/plugins/portal/recentfiles/register.js module:plugins/portal
msgid "Recently changed files"
msgstr ""

#: apps/io.ox/emoji/categories.js module:io.ox/mail/emoji
msgid "Recently used"
msgstr ""

#: apps/io.ox/files/share/wizard.js module:io.ox/files
msgid "Recipients can edit"
msgstr ""

#: apps/io.ox/keychain/secretRecoveryDialog.js module:io.ox/keychain
msgid "Recover"
msgstr ""

#: apps/io.ox/keychain/secretRecoveryDialog.js module:io.ox/keychain
#: apps/io.ox/settings/accounts/settings/pane.js
#: module:io.ox/settings/accounts
msgid "Recover passwords"
msgstr ""

#: apps/plugins/halo/xing/register.js module:plugins/portal
msgid "Recruiter"
msgstr ""

#: apps/io.ox/tasks/model.js module:io.ox/tasks
msgid "Recurring tasks need a valid due date."
msgstr ""

#: apps/io.ox/tasks/model.js module:io.ox/tasks
msgid "Recurring tasks need a valid start date."
msgstr ""

#: apps/io.ox/core/tk/flag-picker.js module:io.ox/mail
#: apps/io.ox/mail/mailfilter/settings/filter/view-form.js
#: module:io.ox/settings apps/io.ox/portal/settings/pane.js
#: module:io.ox/portal
msgid "Red"
=======
#: apps/io.ox/find/date/patterns.js
#: module:io.ox/core
msgid "Last month"
msgstr ""

#: apps/io.ox/find/date/patterns.js
#: module:io.ox/core
msgid "Previous month"
msgstr ""

#: apps/io.ox/find/date/patterns.js
#: module:io.ox/core
msgid "Last year"
msgstr ""

#: apps/io.ox/find/date/patterns.js
#: module:io.ox/core
msgid "Previous year"
msgstr ""

#: apps/io.ox/find/date/patterns.js
#: module:io.ox/core
msgid "Last 7 days"
msgstr ""

#: apps/io.ox/find/date/patterns.js
#: module:io.ox/core
msgid "Last 30 days"
msgstr ""

#: apps/io.ox/find/date/patterns.js
#: module:io.ox/core
msgid "Last 365 days"
msgstr ""

#: apps/io.ox/find/extensions-api.js
#: module:io.ox/core
msgid "as date"
msgstr ""

#: apps/io.ox/find/extensions-api.js
#: module:io.ox/core
msgid "All Folders"
msgstr ""

#: apps/io.ox/find/extensions-api.js
#: module:io.ox/core
#: apps/io.ox/settings/accounts/settings/pane.js
#: module:io.ox/settings/accounts
#: apps/io.ox/settings/main.js
msgid "Accounts"
msgstr ""

#: apps/io.ox/find/main.js
#: module:io.ox/core
msgid "No matching items found."
msgstr ""

#: apps/io.ox/find/view-facets.js
#: module:io.ox/core
msgid "Search facets"
msgstr ""

#: apps/io.ox/help/center.js
#: module:io.ox/help
msgid "Click here to quit the help center"
msgstr ""

#: apps/io.ox/keychain/api.js
#: module:io.ox/keychain
msgid "The unrecoverable items have been cleaned up successfully. Please refresh this page to see the changes."
msgstr ""

#: apps/io.ox/keychain/secretRecoveryDialog.js
#: module:io.ox/keychain
#: apps/io.ox/settings/accounts/settings/pane.js
#: module:io.ox/settings/accounts
msgid "Recover passwords"
msgstr ""

#: apps/io.ox/keychain/secretRecoveryDialog.js
#: module:io.ox/keychain
msgid "Please provide the old password so the account passwords can be recovered."
msgstr ""

#: apps/io.ox/keychain/secretRecoveryDialog.js
#: module:io.ox/keychain
msgid "Your old password"
msgstr ""

#: apps/io.ox/keychain/secretRecoveryDialog.js
#: module:io.ox/keychain
msgid "Recover"
msgstr ""

#: apps/io.ox/keychain/secretRecoveryDialog.js
#: module:io.ox/keychain
msgid "Failed to recover accounts"
msgstr ""

#: apps/io.ox/launchpad/main.js
#: module:io.ox/core
#: apps/io.ox/search/view-template.js
msgctxt "app"
msgid "Settings"
msgstr ""

#: apps/io.ox/launchpad/main.js
#: module:io.ox/core
#: apps/io.ox/search/view-template.js
msgctxt "app"
msgid "Documents"
msgstr ""

#: apps/io.ox/launchpad/main.js
#: module:io.ox/core
msgid "Running applications"
msgstr ""

#: apps/io.ox/launchpad/main.js
#: module:io.ox/core
msgid "Your applications"
msgstr ""

#: apps/io.ox/launchpad/main.js
#: module:io.ox/core
msgid "Manage applications"
msgstr ""

#: apps/io.ox/linkedIn/view-detail.js
#: module:io.ox/portal
msgid "Open on LinkedIn"
msgstr ""

#: apps/io.ox/mail/accounts/keychain.js
#: module:io.ox/keychain
msgid "Mail account"
msgstr ""

#: apps/io.ox/mail/accounts/model.js
#: module:io.ox/keychain
msgid "The account must be named"
msgstr ""

#: apps/io.ox/mail/accounts/model.js
#: module:io.ox/keychain
msgid "This field has to be filled"
msgstr ""

#: apps/io.ox/mail/accounts/model.js
#: module:io.ox/keychain
msgid "This is not a valid email address"
msgstr ""

#: apps/io.ox/mail/accounts/settings.js
#: module:io.ox/mail/accounts/settings
msgid "Account settings could not be saved. Please take a look at the annotations in the form. "
msgstr ""

#: apps/io.ox/mail/accounts/settings.js
#: module:io.ox/mail/accounts/settings
msgid "Your mail address"
msgstr ""

#: apps/io.ox/mail/accounts/settings.js
#: module:io.ox/mail/accounts/settings
msgid "Your password"
msgstr ""

#: apps/io.ox/mail/accounts/settings.js
#: module:io.ox/mail/accounts/settings
msgid "Trying to auto-configure your mail account"
msgstr ""

#: apps/io.ox/mail/accounts/settings.js
#: module:io.ox/mail/accounts/settings
msgid "There was no suitable server found for this mail/password combination"
msgstr ""

#: apps/io.ox/mail/accounts/settings.js
#: module:io.ox/mail/accounts/settings
msgid "Failed to connect."
msgstr ""

#: apps/io.ox/mail/accounts/settings.js
#: module:io.ox/mail/accounts/settings
msgid "Manual"
msgstr ""

#: apps/io.ox/mail/accounts/settings.js
#: module:io.ox/mail/accounts/settings
msgid "This is not a valid mail address"
msgstr ""

#: apps/io.ox/mail/accounts/settings.js
#: module:io.ox/mail/accounts/settings
#: apps/io.ox/oauth/keychain.js
#: module:io.ox/core
msgid "Account added successfully"
msgstr ""

#. Auth type. Short for "Use same credentials as incoming mail server"
#: apps/io.ox/mail/accounts/view-form.js
#: module:io.ox/settings
msgid "As incoming mail server"
msgstr ""

#. Auth type. Use separate username and password
#: apps/io.ox/mail/accounts/view-form.js
#: module:io.ox/settings
msgid "Use separate username and password"
msgstr ""

#: apps/io.ox/mail/accounts/view-form.js
#: module:io.ox/settings
msgid "Account updated"
msgstr ""

#: apps/io.ox/mail/accounts/view-form.js
#: module:io.ox/settings
msgid "Username must not be empty."
msgstr ""

#. %1$s the missing request parameter
#: apps/io.ox/mail/accounts/view-form.js
#: module:io.ox/settings
msgid "Please enter the following data: %1$s"
msgstr ""

#: apps/io.ox/mail/accounts/view-form.js
#: module:io.ox/settings
msgid "Warnings"
msgstr ""

#: apps/io.ox/mail/accounts/view-form.js
#: module:io.ox/settings
msgid "Ignore Warnings"
msgstr ""

#: apps/io.ox/mail/accounts/view-form.js
#: module:io.ox/settings
msgid "Incoming server"
msgstr ""

#: apps/io.ox/mail/accounts/view-form.js
#: module:io.ox/settings
msgid "Server type"
msgstr ""

#: apps/io.ox/mail/accounts/view-form.js
#: module:io.ox/settings
msgid "Use SSL connection"
msgstr ""

#: apps/io.ox/mail/accounts/view-form.js
#: module:io.ox/settings
msgid "Server name"
msgstr ""

#: apps/io.ox/mail/accounts/view-form.js
#: module:io.ox/settings
msgid "Server port"
msgstr ""

#: apps/io.ox/mail/accounts/view-form.js
#: module:io.ox/settings
msgid "Username"
msgstr ""

#: apps/io.ox/mail/accounts/view-form.js
#: module:io.ox/settings
msgid "Refresh rate in minutes"
msgstr ""

#: apps/io.ox/mail/accounts/view-form.js
#: module:io.ox/settings
msgid "Remove copy from server after retrieving a message"
msgstr ""

#: apps/io.ox/mail/accounts/view-form.js
#: module:io.ox/settings
msgid "Deleting messages on local storage also deletes them on server"
msgstr ""

#: apps/io.ox/mail/accounts/view-form.js
#: module:io.ox/settings
msgid "Outgoing server (SMTP)"
msgstr ""

#: apps/io.ox/mail/accounts/view-form.js
#: module:io.ox/settings
msgid "Authentication"
msgstr ""

#. Sent folder
#: apps/io.ox/mail/accounts/view-form.js
#: module:io.ox/settings
msgctxt "folder"
msgid "Sent messages"
msgstr ""

#. Trash folder
#: apps/io.ox/mail/accounts/view-form.js
#: module:io.ox/settings
msgctxt "folder"
msgid "Deleted messages"
msgstr ""

#. Drafts folder
#: apps/io.ox/mail/accounts/view-form.js
#: module:io.ox/settings
msgctxt "folder"
msgid "Drafts"
msgstr ""

#. Spam folder
#: apps/io.ox/mail/accounts/view-form.js
#: module:io.ox/settings
msgctxt "folder"
msgid "Spam"
msgstr ""

#. Archive folder
#: apps/io.ox/mail/accounts/view-form.js
#: module:io.ox/settings
msgctxt "folder"
msgid "Archive"
msgstr ""

#: apps/io.ox/mail/accounts/view-form.js
#: module:io.ox/settings
msgid "Standard folders"
msgstr ""

#: apps/io.ox/mail/accounts/view-form.js
#: module:io.ox/settings
msgid "Account settings"
msgstr ""

#: apps/io.ox/mail/accounts/view-form.js
#: module:io.ox/settings
msgid "Account name"
msgstr ""

#: apps/io.ox/mail/accounts/view-form.js
#: module:io.ox/settings
#: apps/plugins/wizards/mandatory/main.js
#: module:io.ox/wizards/firstStart
msgid "Your name"
msgstr ""

#: apps/io.ox/mail/accounts/view-form.js
#: module:io.ox/settings
msgid "Email address"
msgstr ""

#: apps/io.ox/mail/accounts/view-form.js
#: module:io.ox/settings
msgid "Use unified mail for this account"
msgstr ""

#: apps/io.ox/mail/actions.js
#: module:io.ox/mail
msgid "Mails have been moved"
msgstr ""

#: apps/io.ox/mail/actions.js
#: module:io.ox/mail
msgid "Mail has been moved"
msgstr ""

#: apps/io.ox/mail/actions.js
#: module:io.ox/mail
msgid "Mails have been copied"
msgstr ""

#: apps/io.ox/mail/actions.js
#: module:io.ox/mail
msgid "Mail has been copied"
msgstr ""

#. Quick reply to a message; maybe "Direkt antworten" or "Schnell antworten" in German
#: apps/io.ox/mail/actions.js
#: module:io.ox/mail
msgid "Quick reply"
msgstr ""

#: apps/io.ox/mail/actions.js
#: module:io.ox/mail
#: apps/plugins/portal/twitter/util.js
#: module:plugins/portal
msgid "Reply"
msgstr ""

#: apps/io.ox/mail/actions.js
#: module:io.ox/mail
msgid "Reply All"
msgstr ""

#: apps/io.ox/mail/actions.js
#: module:io.ox/mail
#: apps/io.ox/mail/mobile-toolbar-actions.js
#: apps/io.ox/mail/toolbar.js
msgid "Forward"
msgstr ""

#. Translation should be as short a possible
#. Instead of "Mark as unread" it's just "Mark unread"
#. German, for example, should be just "Ungelesen"
#: apps/io.ox/mail/actions.js
#: module:io.ox/mail
msgid "Mark unread"
msgstr ""

#. Translation should be as short a possible
#. Instead of "Mark as read" it's just "Mark read"
#. German, for example, should be just "Gelesen"
#: apps/io.ox/mail/actions.js
#: module:io.ox/mail
msgid "Mark read"
msgstr ""

#: apps/io.ox/mail/actions.js
#: module:io.ox/mail
#: apps/io.ox/mail/toolbar.js
msgid "Mark as spam"
msgstr ""

#: apps/io.ox/mail/actions.js
#: module:io.ox/mail
#: apps/io.ox/mail/toolbar.js
msgid "Not spam"
msgstr ""

#: apps/io.ox/mail/actions.js
#: module:io.ox/mail
msgid "Send new mail"
msgstr ""

#: apps/io.ox/mail/actions.js
#: module:io.ox/mail
#: apps/io.ox/mail/toolbar.js
msgid "Save as file"
msgstr ""

#. source in terms of source code
#: apps/io.ox/mail/actions.js
#: module:io.ox/mail
#: apps/io.ox/mail/toolbar.js
msgid "View source"
msgstr ""

#: apps/io.ox/mail/actions.js
#: module:io.ox/mail
msgid "Add to calendar"
msgstr ""

#: apps/io.ox/mail/actions.js
#: module:io.ox/mail
msgid "View attachment"
msgstr ""

#: apps/io.ox/mail/actions.js
#: module:io.ox/mail
msgid "Drop here to import this mail"
msgstr ""

#: apps/io.ox/mail/actions.js
#: module:io.ox/mail
msgid "Synchronize with Outlook"
msgstr ""

#: apps/io.ox/mail/actions/addToPortal.js
#: module:io.ox/mail
msgid "This mail has been added to the portal"
msgstr ""

#: apps/io.ox/mail/actions/attachmentEmpty.js
#: module:io.ox/mail
msgid "You attached an empty file. It could be, that this file has been deleted on your hard drive. Send it anyway?"
msgstr ""

#: apps/io.ox/mail/actions/attachmentEmpty.js
#: module:io.ox/mail
msgid "Yes, with empty attachment"
msgstr ""

#: apps/io.ox/mail/actions/attachmentQuota.js
#: module:io.ox/mail
msgid "One or more attached files exceed the size limit per email. Therefore, the files are not sent as attachments but kept on the server. The email you have sent just contains links to download these files."
msgstr ""

#: apps/io.ox/mail/actions/attachmentSave.js
#: module:io.ox/mail
msgid "Saving attachment ..."
msgid_plural "Saving attachments ..."
msgstr[0] ""
msgstr[1] ""

#: apps/io.ox/mail/actions/attachmentSave.js
#: module:io.ox/mail
msgid "Attachment has been saved"
msgid_plural "Attachments have been saved"
msgstr[0] ""
msgstr[1] ""

#: apps/io.ox/mail/actions/attachmentSave.js
#: module:io.ox/mail
msgid "Save attachment"
msgstr ""

#: apps/io.ox/mail/actions/delete.js
#: module:io.ox/mail
msgid "Do you want to permanently delete this mail?"
msgid_plural "Do you want to permanently delete these mails?"
msgstr[0] ""
msgstr[1] ""

#: apps/io.ox/mail/actions/delete.js
#: module:io.ox/mail
msgid "Mail quota exceeded"
msgstr ""

#: apps/io.ox/mail/actions/delete.js
#: module:io.ox/mail
msgid "Emails cannot be put into trash folder while your mail quota is exceeded."
msgstr ""

#: apps/io.ox/mail/actions/ical.js
#: module:io.ox/mail
msgid "The appointment has been added to your calendar"
msgstr ""

#: apps/io.ox/mail/actions/invite.js
#: module:io.ox/core
msgid "Error while resolving mail addresses. Please try again."
msgstr ""

#: apps/io.ox/mail/actions/reminder.js
#: module:io.ox/mail
msgid "Create reminder"
msgstr ""

#: apps/io.ox/mail/actions/reminder.js
#: module:io.ox/mail
#: apps/io.ox/tasks/edit/view-template.js
#: module:io.ox/tasks/edit
msgid "Remind me"
msgstr ""

#: apps/io.ox/mail/actions/reminder.js
#: module:io.ox/mail
msgid "Mail reminder"
msgstr ""

#: apps/io.ox/mail/actions/reminder.js
#: module:io.ox/mail
msgid "Mail reminder for"
msgstr ""

#: apps/io.ox/mail/actions/reminder.js
#: module:io.ox/mail
#: apps/io.ox/mail/compose/extensions.js
#: apps/io.ox/mail/main.js
#: apps/io.ox/mail/view-options.js
msgid "From"
msgstr ""

#: apps/io.ox/mail/actions/reminder.js
#: module:io.ox/mail
msgid "Reminder has been created"
msgstr ""

#: apps/io.ox/mail/actions/source.js
#: module:io.ox/mail
msgid "Mail source"
msgstr ""

#: apps/io.ox/mail/actions/vcard.js
#: module:io.ox/mail
msgid "Failed to add. Maybe the vCard attachment is invalid."
msgstr ""

#: apps/io.ox/mail/api.js
#: module:io.ox/mail
msgid "Saved mail attachment"
msgstr ""

#: apps/io.ox/mail/api.js
#: module:io.ox/mail
msgid "New Mail"
msgstr ""

#: apps/io.ox/mail/autoforward/settings/model.js
#: module:io.ox/mail
#: apps/io.ox/mail/autoforward/settings/register.js
msgid "Auto Forward"
msgstr ""

#: apps/io.ox/mail/autoforward/settings/model.js
#: module:io.ox/mail
msgid "Forward all incoming emails to this address"
msgstr ""

#: apps/io.ox/mail/autoforward/settings/model.js
#: module:io.ox/mail
msgid "Keep a copy of the message"
msgstr ""

#: apps/io.ox/mail/autoforward/settings/register.js
#: module:io.ox/mail
#: apps/io.ox/mail/vacationnotice/settings/register.js
#: apps/io.ox/settings/util.js
#: module:io.ox/core
msgid "Unable to load mail filter settings."
msgstr ""

#: apps/io.ox/mail/autoforward/settings/register.js
#: module:io.ox/mail
msgid "Couldn't load your auto forward."
msgstr ""

#: apps/io.ox/mail/common-extensions.js
#: module:io.ox/mail
#: apps/io.ox/mail/view-options.js
msgid "Unread"
msgstr ""

#: apps/io.ox/mail/common-extensions.js
#: module:io.ox/mail
msgid "has attachments"
msgstr ""

#: apps/io.ox/mail/common-extensions.js
#: module:io.ox/mail
#: apps/io.ox/mail/compose/extensions.js
#: apps/io.ox/mail/mailfilter/settings/filter/view-form.js
#: module:io.ox/settings
#: apps/io.ox/mail/main.js
#: apps/io.ox/mail/print.js
#: apps/io.ox/mail/view-options.js
msgid "To"
msgstr ""

#: apps/io.ox/mail/common-extensions.js
#: module:io.ox/mail
#: apps/io.ox/mail/print.js
msgctxt "CC"
msgid "Copy"
msgstr ""

#: apps/io.ox/mail/common-extensions.js
#: module:io.ox/mail
msgid "Blind copy"
msgstr ""

#. %1$d - number of other recipients (names will be shown if string is clicked)
#: apps/io.ox/mail/common-extensions.js
#: module:io.ox/mail
msgid "and %1$d others"
msgstr ""

#: apps/io.ox/mail/common-extensions.js
#: module:io.ox/mail
msgid "This message is unread, press this button to mark it as read."
msgstr ""

#: apps/io.ox/mail/common-extensions.js
#: module:io.ox/mail
msgid "This message is read, press this button to mark it as unread."
msgstr ""

#: apps/io.ox/mail/common-extensions.js
#: module:io.ox/mail
msgid "Show images"
msgstr ""

#: apps/io.ox/mail/common-extensions.js
#: module:io.ox/mail
msgid "External images have been blocked to protect you against potential spam!"
msgstr ""

#: apps/io.ox/mail/common-extensions.js
#: module:io.ox/mail
msgid "Warning: This message might be a phishing or scam mail"
msgstr ""

#. read receipt; German "Lesebestätigung"
#: apps/io.ox/mail/common-extensions.js
#: module:io.ox/mail
msgid "A read receipt has been sent"
msgstr ""

#. Respond to a read receipt request; German "Lesebestätigung senden"
#: apps/io.ox/mail/common-extensions.js
#: module:io.ox/mail
msgid "Send a read receipt"
msgstr ""

#: apps/io.ox/mail/common-extensions.js
#: module:io.ox/mail
msgid "The sender wants to get notified when you have read this email"
msgstr ""

#: apps/io.ox/mail/compose/actions/send.js
#: module:io.ox/mail
msgid "Mail has no recipient."
msgstr ""

#: apps/io.ox/mail/compose/actions/send.js
#: module:io.ox/mail
msgid "Mail has empty subject. Send it anyway?"
msgstr ""

#: apps/io.ox/mail/compose/actions/send.js
#: module:io.ox/mail
msgid "Yes, send without subject"
msgstr ""

#: apps/io.ox/mail/compose/actions/send.js
#: module:io.ox/mail
msgid "Add subject"
msgstr ""

#: apps/io.ox/mail/compose/actions/send.js
#: module:io.ox/mail
msgid "The email has been sent"
msgstr ""

#: apps/io.ox/mail/compose/extensions.js
#: module:io.ox/mail
#: apps/io.ox/mail/mailfilter/settings/filter/view-form.js
#: module:io.ox/settings
msgid "CC"
msgstr ""

#: apps/io.ox/mail/compose/extensions.js
#: module:io.ox/mail
msgid "BCC"
msgstr ""

#. Must not exceed 8 characters. e.g. German would be: "Antworten an", needs to be abbreviated like "Antw. an" as space is very limited
#: apps/io.ox/mail/compose/extensions.js
#: module:io.ox/mail
msgctxt "compose"
msgid "Reply to"
msgstr ""

#: apps/io.ox/mail/compose/extensions.js
#: module:io.ox/mail
msgid "Compose new mail"
msgstr ""

#: apps/io.ox/mail/compose/extensions.js
#: module:io.ox/mail
#: apps/io.ox/onboarding/clients/extensions.js
#: module:io.ox/core/onboarding
msgid "Send"
msgstr ""

#: apps/io.ox/mail/compose/extensions.js
#: module:io.ox/mail
msgid "Hide names"
msgstr ""

#: apps/io.ox/mail/compose/extensions.js
#: module:io.ox/mail
msgid "Show names"
msgstr ""

#: apps/io.ox/mail/compose/extensions.js
#: module:io.ox/mail
msgid "Edit names"
msgstr ""

#: apps/io.ox/mail/compose/extensions.js
#: module:io.ox/mail
msgid "Show carbon copy input field"
msgstr ""

#: apps/io.ox/mail/compose/extensions.js
#: module:io.ox/mail
msgid "Show blind carbon copy input field"
msgstr ""

#: apps/io.ox/mail/compose/extensions.js
#: module:io.ox/mail
#: apps/io.ox/mail/settings/signatures/register.js
#: apps/io.ox/mail/settings/signatures/settings/pane.js
msgid "Signatures"
msgstr ""

#: apps/io.ox/mail/compose/extensions.js
#: module:io.ox/mail
#: apps/io.ox/mail/settings/signatures/settings/pane.js
msgid "No signature"
msgstr ""

#: apps/io.ox/mail/compose/extensions.js
#: module:io.ox/mail
msgid "Manage signatures"
msgstr ""

#: apps/io.ox/mail/compose/extensions.js
#: module:io.ox/mail
msgid "Drop attachments here"
msgstr ""

#: apps/io.ox/mail/compose/inline-images.js
#: module:io.ox/mail
msgid "Insert inline image"
msgstr ""

#: apps/io.ox/mail/compose/inline-images.js
#: module:io.ox/mail
msgid "Insert"
msgstr ""

#: apps/io.ox/mail/compose/inline-images.js
#: module:io.ox/mail
msgid "Please select a valid image File to insert"
msgstr ""

#: apps/io.ox/mail/compose/main.js
#: module:io.ox/mail
#: apps/io.ox/mail/compose/view.js
#: apps/io.ox/mail/mobile-toolbar-actions.js
#: apps/io.ox/mail/settings/pane.js
#: apps/io.ox/mail/toolbar.js
msgid "Compose"
msgstr ""

#. %s is the product name
#: apps/io.ox/mail/compose/model.js
#: module:io.ox/mail
msgid "Sent from %s via mobile"
msgstr ""

#: apps/io.ox/mail/compose/model.js
#: module:io.ox/mail
msgid "Mail"
msgstr ""

#. %1$s mail sender
#. %2$s mail subject
#: apps/io.ox/mail/compose/model.js
#: module:io.ox/mail
#: apps/io.ox/mail/util.js
#: module:io.ox/core
#: apps/plugins/notifications/mail/register.js
#: module:plugins/notifications
msgid "No subject"
msgstr ""

#: apps/io.ox/mail/compose/names.js
#: module:io.ox/mail
msgid "Use custom name"
msgstr ""

#: apps/io.ox/mail/compose/names.js
#: module:io.ox/mail
msgid "Custom name"
msgstr ""

#: apps/io.ox/mail/compose/names.js
#: module:io.ox/mail
msgid "Select a checkbox to define a custom name for that address; otherwise the mail account's default name will be used. If you want to use an address anonymously, select the checkbox and leave the field empty."
msgstr ""

#: apps/io.ox/mail/compose/names.js
#: module:io.ox/mail
msgid "Edit real names"
msgstr ""

#: apps/io.ox/mail/compose/view.js
#: module:io.ox/mail
msgid "Plain Text"
msgstr ""

#: apps/io.ox/mail/compose/view.js
#: module:io.ox/mail
#: apps/io.ox/mail/settings/pane.js
msgid "HTML"
msgstr ""

#. E-Mail priority
#: apps/io.ox/mail/compose/view.js
#: module:io.ox/mail
#: apps/io.ox/tasks/edit/view-template.js
#: module:io.ox/tasks/edit
#: apps/io.ox/tasks/main.js
#: module:io.ox/tasks
#: apps/io.ox/tasks/print.js
msgid "Priority"
msgstr ""

#. E-Mail priority
#: apps/io.ox/mail/compose/view.js
#: module:io.ox/mail
#: apps/io.ox/tasks/edit/view-template.js
#: module:io.ox/tasks/edit
#: apps/io.ox/tasks/print.js
#: module:io.ox/tasks
msgid "High"
msgstr ""

#. E-Mail priority
#: apps/io.ox/mail/compose/view.js
#: module:io.ox/mail
msgid "Normal"
msgstr ""

#. E-Mail priority
#: apps/io.ox/mail/compose/view.js
#: module:io.ox/mail
#: apps/io.ox/tasks/edit/view-template.js
#: module:io.ox/tasks/edit
#: apps/io.ox/tasks/print.js
#: module:io.ox/tasks
msgid "Low"
msgstr ""

#: apps/io.ox/mail/compose/view.js
#: module:io.ox/mail
msgid "Attach Vcard"
msgstr ""

#: apps/io.ox/mail/compose/view.js
#: module:io.ox/mail
msgid "Request read receipt"
msgstr ""

#: apps/io.ox/mail/compose/view.js
#: module:io.ox/mail
msgid "Mail saved as draft"
msgstr ""

#: apps/io.ox/mail/compose/view.js
#: module:io.ox/mail
msgid "Do you really want to discard your message?"
msgstr ""

#. "Discard message" appears in combination with "Cancel" (this action)
#. Translation should be distinguishable for the user
#: apps/io.ox/mail/compose/view.js
#: module:io.ox/mail
msgctxt "dialog"
msgid "Discard message"
msgstr ""

#: apps/io.ox/mail/compose/view.js
#: module:io.ox/mail
msgid "Save as draft"
msgstr ""

#: apps/io.ox/mail/detail/content.js
#: module:io.ox/mail
msgid "This mail has no content"
msgstr ""

#: apps/io.ox/mail/detail/content.js
#: module:io.ox/mail
msgid "Show quoted text"
msgstr ""

#: apps/io.ox/mail/detail/links.js
#: module:io.ox/mail
#: apps/io.ox/tasks/edit/main.js
#: module:io.ox/tasks
msgid "Task"
msgstr ""

#: apps/io.ox/mail/detail/links.js
#: module:io.ox/mail
msgid "Document"
msgstr ""

#: apps/io.ox/mail/detail/links.js
#: module:io.ox/mail
msgid "Spreadsheet"
msgstr ""

#: apps/io.ox/mail/detail/links.js
#: module:io.ox/mail
msgid "Tasks"
msgstr ""

#: apps/io.ox/mail/detail/mobileView.js
#: module:io.ox/mail
#: apps/io.ox/mail/detail/view.js
msgid "This message has been truncated due to size limitations."
msgstr ""

#: apps/io.ox/mail/detail/mobileView.js
#: module:io.ox/mail
#: apps/io.ox/mail/detail/view.js
msgid "Show entire message"
msgstr ""

#. %1$s: Mail sender
#. %2$s: Mail subject
#: apps/io.ox/mail/detail/mobileView.js
#: module:io.ox/mail
#: apps/io.ox/mail/detail/view.js
msgid "Email from %1$s: %2$s"
msgstr ""

#: apps/io.ox/mail/detail/view.js
#: module:io.ox/mail
msgid "Error while loading message content"
msgstr ""

#: apps/io.ox/mail/import.js
#: module:io.ox/mail
msgid "Mail has been imported"
msgstr ""

#: apps/io.ox/mail/import.js
#: module:io.ox/mail
msgid "Drop EML file here for import"
msgstr ""

#: apps/io.ox/mail/inplace-reply.js
#: module:io.ox/mail
msgid "Reply to all"
msgstr ""

#: apps/io.ox/mail/inplace-reply.js
#: module:io.ox/mail
msgid "Your reply has been sent"
msgstr ""

#: apps/io.ox/mail/mailfilter/settings/filter.js
#: module:io.ox/mail
msgid "Create new rule"
msgstr ""

#: apps/io.ox/mail/mailfilter/settings/filter.js
#: module:io.ox/mail
msgid "Edit rule"
msgstr ""

#: apps/io.ox/mail/mailfilter/settings/filter.js
#: module:io.ox/mail
msgid "process subsequent rules"
msgstr ""

#: apps/io.ox/mail/mailfilter/settings/filter.js
#: module:io.ox/mail
#: apps/io.ox/portal/settings/pane.js
#: module:io.ox/portal
msgid "remove"
msgstr ""

#: apps/io.ox/mail/mailfilter/settings/filter.js
#: module:io.ox/mail
#: apps/io.ox/portal/settings/pane.js
#: module:io.ox/portal
msgid "Use cursor keys to change the item position. Virtual cursor mode has to be disabled."
msgstr ""

#: apps/io.ox/mail/mailfilter/settings/filter.js
#: module:io.ox/mail
msgid "Do you really want to delete this filter rule?"
msgstr ""

#: apps/io.ox/mail/mailfilter/settings/filter.js
#: module:io.ox/mail
#: apps/io.ox/portal/settings/pane.js
#: module:io.ox/portal
msgid "the item has been moved"
msgstr ""

#: apps/io.ox/mail/mailfilter/settings/filter.js
#: module:io.ox/mail
msgid "Mail Filter Rules"
msgstr ""

#: apps/io.ox/mail/mailfilter/settings/filter.js
#: module:io.ox/mail
msgid "Add new rule"
msgstr ""

#: apps/io.ox/mail/mailfilter/settings/filter.js
#: module:io.ox/mail
msgid "There is no rule defined"
msgstr ""

#: apps/io.ox/mail/mailfilter/settings/filter/view-form.js
#: module:io.ox/settings
msgid "Is bigger than"
msgstr ""

#: apps/io.ox/mail/mailfilter/settings/filter/view-form.js
#: module:io.ox/settings
msgid "Is smaller than"
>>>>>>> 870ec1a2
msgstr ""

#: apps/io.ox/mail/mailfilter/settings/filter/view-form.js
#: module:io.ox/settings
<<<<<<< HEAD
msgid "Redirect to"
msgstr ""

#: apps/io.ox/portal/settings/pane.js module:io.ox/portal
msgid "Reduce to widget summary"
msgstr ""

#: apps/io.ox/core/main.js module:io.ox/core
#: apps/io.ox/core/sub/settings/pane.js module:io.ox/core/sub
msgid "Refresh"
msgstr ""

#: apps/io.ox/core/settings/pane.js module:io.ox/core
msgid "Refresh interval"
msgstr ""

#: apps/io.ox/mail/accounts/view-form.js module:io.ox/settings
msgid "Refresh rate in minutes"
=======
msgid "deleted"
msgstr ""

#: apps/io.ox/mail/mailfilter/settings/filter/view-form.js
#: module:io.ox/settings
msgid "seen"
msgstr ""

#: apps/io.ox/mail/mailfilter/settings/filter/view-form.js
#: module:io.ox/settings
msgid "Contains"
msgstr ""

#: apps/io.ox/mail/mailfilter/settings/filter/view-form.js
#: module:io.ox/settings
msgid "Is exactly"
msgstr ""

#: apps/io.ox/mail/mailfilter/settings/filter/view-form.js
#: module:io.ox/settings
msgid "Matches"
>>>>>>> 870ec1a2
msgstr ""

#: apps/io.ox/mail/mailfilter/settings/filter/view-form.js
#: module:io.ox/settings
msgid "Regex"
msgstr ""

<<<<<<< HEAD
#: apps/io.ox/mail/settings/pane.js module:io.ox/mail
msgid "Register now"
msgstr ""

#: apps/io.ox/calendar/invitations/register.js module:io.ox/calendar/main
msgid "Reject changes"
msgstr "Өөрчлөлтийг хүлээж авахгүй"

#: apps/io.ox/mail/mailfilter/settings/filter/view-form.js
#: module:io.ox/settings
msgid "Reject with reason"
msgstr ""

#: apps/io.ox/files/guidance/main.js module:io.ox/files
msgid "Related articles"
msgstr ""

#: apps/io.ox/core/settings/pane.js module:io.ox/core
msgid "Reload page"
msgstr ""

#: apps/io.ox/core/settings/errorlog/settings/pane.js module:io.ox/core
#: apps/io.ox/files/guidance/main.js module:io.ox/files
msgid "Reload statistics"
msgstr ""

#. %1$s remaining upload time
#: apps/io.ox/files/upload/main.js module:io.ox/files
msgid "Remaining time: %1$s"
msgstr ""

#: apps/io.ox/mail/actions/reminder.js module:io.ox/mail
msgid "Remind me"
msgstr ""

#: apps/io.ox/core/tk/reminder-util.js module:io.ox/core
msgid "Remind me again"
msgstr ""

#: apps/io.ox/core/tk/reminder-util.js module:io.ox/core
msgid "Remind me again "
msgstr ""

#: apps/io.ox/calendar/actions/acceptdeny.js module:io.ox/calendar
#: apps/io.ox/calendar/edit/extensions.js module:io.ox/calendar/edit/main
#: apps/io.ox/calendar/invitations/register.js module:io.ox/calendar/main
#: apps/io.ox/mail/actions.js module:io.ox/mail apps/io.ox/mail/toolbar.js
#: apps/io.ox/tasks/edit/view-template.js module:io.ox/tasks/edit
msgid "Reminder"
msgstr "Сануулагч"

#: apps/io.ox/tasks/edit/view-template.js module:io.ox/tasks/edit
#: apps/io.ox/tasks/print.js module:io.ox/tasks
msgid "Reminder date"
msgstr ""

#. %1$s reminder date of a task
#: apps/io.ox/tasks/view-detail.js module:io.ox/tasks
#, c-format
msgid "Reminder date %1$s"
msgstr ""

#: apps/io.ox/mail/actions/reminder.js module:io.ox/mail
msgid "Reminder has been created"
msgstr ""

#: apps/io.ox/files/share/permissions.js module:io.ox/core
msgid "Remove"
msgstr ""

#. %1$s is the user name of the group member
#: apps/plugins/administration/groups/settings/members.js module:io.ox/core
msgid "Remove %1$s"
msgstr ""

#: apps/io.ox/backbone/mini-views/attachments.js module:io.ox/core
#: apps/io.ox/core/attachments/view.js apps/io.ox/core/tk/attachments.js
#: apps/io.ox/core/tk/attachmentsUtil.js
msgid "Remove attachment"
msgstr ""

#: apps/io.ox/participants/views.js module:io.ox/core
msgid "Remove contact"
msgstr ""

#: apps/io.ox/mail/accounts/view-form.js module:io.ox/settings
msgid "Remove copy from server after retrieving a message"
msgstr ""

#: apps/io.ox/core/folder/favorites.js module:io.ox/core
msgid "Remove from favorites"
msgstr ""

#: apps/plugins/administration/groups/settings/members.js module:io.ox/core
msgid "Remove member"
msgstr ""

#: apps/io.ox/core/folder/actions/rename.js module:io.ox/core
#: apps/io.ox/core/folder/contextmenu.js
#: apps/io.ox/core/viewer/views/toolbarview.js apps/io.ox/files/actions.js
#: module:io.ox/files apps/io.ox/files/actions/rename.js
#: apps/io.ox/files/toolbar.js
msgid "Rename"
msgstr ""

#: apps/io.ox/core/folder/actions/rename.js module:io.ox/core
msgid "Rename folder"
msgstr ""

#: apps/io.ox/calendar/edit/recurrence-view.js module:io.ox/calendar/edit/main
msgid "Repeat"
msgstr "Давтах"

#: apps/plugins/portal/userSettings/register.js module:io.ox/core
msgid "Repeat new password"
msgstr ""

#: apps/io.ox/mail/actions.js module:io.ox/mail
#: apps/plugins/portal/twitter/util.js module:plugins/portal
msgid "Reply"
msgstr ""

#: apps/io.ox/mail/actions.js module:io.ox/mail
msgid "Reply All"
msgstr ""

#. Must not exceed 8 characters. e.g. German would be: "Antworten an", needs to be abbreviated like "Antw. an" as space is very limited
#: apps/io.ox/mail/compose/extensions.js module:io.ox/mail
msgctxt "compose"
msgid "Reply to"
msgstr ""

#: apps/io.ox/mail/inplace-reply.js module:io.ox/mail
msgid "Reply to all"
msgstr ""

#: apps/io.ox/mail/mobile-toolbar-actions.js module:io.ox/mail
#: apps/io.ox/mail/toolbar.js
msgid "Reply to all recipients"
msgstr ""

#: apps/io.ox/mail/mobile-toolbar-actions.js module:io.ox/mail
#: apps/io.ox/mail/toolbar.js
msgid "Reply to sender"
msgstr ""

#: apps/io.ox/mail/compose/view.js module:io.ox/mail
msgid "Request read receipt"
msgstr ""

#: apps/io.ox/files/share/permissions.js module:io.ox/core
msgid "Resend invitation"
msgstr ""

#: apps/io.ox/calendar/edit/extensions.js module:io.ox/calendar/edit/main
#: apps/io.ox/calendar/util.js module:io.ox/calendar
msgid "Reserved"
msgstr ""

#: apps/io.ox/core/emoji/view.js module:io.ox/mail/emoji
msgid "Reset this list"
msgstr ""

#: apps/io.ox/contacts/view-detail.js module:io.ox/contacts
#: apps/io.ox/participants/model.js module:io.ox/core
msgid "Resource"
msgstr ""

#: apps/io.ox/participants/model.js module:io.ox/core
msgid "Resource group"
msgstr ""

#: apps/plugins/administration/resources/settings/edit.js module:io.ox/core
msgid "Resource name"
msgstr ""

#: apps/io.ox/participants/detail.js module:io.ox/core
#: apps/plugins/administration/resources/register.js
#: apps/plugins/administration/resources/settings/pane.js
msgid "Resources"
msgstr ""

#: apps/io.ox/core/main.js module:io.ox/core
msgid "Restore applications"
msgstr ""

#: apps/io.ox/core/commons.js module:io.ox/core
msgid "Results"
msgstr ""

#: apps/plugins/halo/xing/register.js module:plugins/portal
msgid "Retired"
msgstr ""

#: apps/io.ox/core/commons.js module:io.ox/core
msgid "Retry"
msgstr ""

#: apps/plugins/portal/twitter/util.js module:plugins/portal
msgid "Retweet"
msgstr ""

#: apps/plugins/portal/twitter/util.js module:plugins/portal
msgid "Retweet this to your followers?"
msgstr ""

#: apps/plugins/portal/twitter/util.js module:plugins/portal
msgid "Retweeted"
msgstr ""

#: apps/plugins/portal/twitter/util.js module:plugins/portal
msgid "Retweeted by %s"
msgstr ""

#: apps/io.ox/wizards/upsell.js module:io.ox/wizards
msgid "Review your purchases"
msgstr ""

#. Role: view folder + read/write all
#: apps/io.ox/files/share/permissions.js module:io.ox/core
msgid "Reviewer"
msgstr ""

#: apps/io.ox/settings/apps/settings/pane.js module:io.ox/core
msgid "Revoke"
msgstr ""

#: apps/io.ox/files/share/permissions.js module:io.ox/core
#: apps/io.ox/files/share/toolbar.js module:io.ox/files
msgid "Revoke access"
msgstr ""

#: apps/io.ox/files/share/toolbar.js module:io.ox/files
msgid "Revoked access."
msgstr ""

#: apps/io.ox/core/tk/contenteditable-editor.js module:io.ox/core
msgid "Rich Text Area. Press ALT-F10 for toolbar"
msgstr ""

#: apps/io.ox/contacts/model.js module:io.ox/contacts
msgid "Room number"
msgstr ""

#: apps/io.ox/mail/mailfilter/settings/filter/view-form.js
#: module:io.ox/settings
msgid "Rule name"
msgstr ""

#: apps/io.ox/launchpad/main.js module:io.ox/core
msgid "Running applications"
msgstr ""

#: apps/io.ox/onboarding/clients/extensions.js module:io.ox/core/onboarding
msgid "SMTP Login"
msgstr ""

#: apps/io.ox/onboarding/clients/extensions.js module:io.ox/core/onboarding
msgid "SMTP Port"
msgstr ""

#: apps/io.ox/onboarding/clients/extensions.js module:io.ox/core/onboarding
msgid "SMTP Secure"
msgstr ""

#: apps/io.ox/onboarding/clients/extensions.js module:io.ox/core/onboarding
msgid "SMTP Server"
msgstr ""

#: apps/io.ox/contacts/model.js module:io.ox/contacts
msgid "Sales Volume"
msgstr ""

#: apps/io.ox/calendar/edit/extensions.js module:io.ox/calendar/edit/main
#: apps/io.ox/contacts/distrib/create-dist-view.js module:io.ox/contacts
#: apps/io.ox/contacts/edit/view-form.js
#: apps/io.ox/core/folder/actions/imap-subscription.js module:io.ox/core
#: apps/io.ox/core/permissions/permissions.js apps/io.ox/core/settings/user.js
#: apps/io.ox/editor/main.js module:io.ox/editor
#: apps/io.ox/files/actions/edit-description.js module:io.ox/files
#: apps/io.ox/files/filepicker.js apps/io.ox/files/share/permissions.js
#: apps/io.ox/mail/accounts/settings.js module:io.ox/mail/accounts/settings
#: apps/io.ox/mail/actions/attachmentSave.js module:io.ox/mail
#: apps/io.ox/mail/compose/extensions.js apps/io.ox/mail/compose/names.js
#: apps/io.ox/mail/mailfilter/settings/filter.js
#: apps/io.ox/mail/settings/signatures/settings/pane.js
#: apps/io.ox/oauth/settings.js module:io.ox/settings
#: apps/io.ox/tasks/edit/view-template.js module:io.ox/tasks/edit
#: apps/plugins/administration/groups/settings/edit.js
#: apps/plugins/administration/resources/settings/edit.js
#: apps/plugins/portal/flickr/register.js module:plugins/portal
#: apps/plugins/portal/mail/register.js apps/plugins/portal/rss/register.js
#: module:io.ox/portal apps/plugins/portal/tumblr/register.js
msgid "Save"
msgstr "Хадгалах"

#: apps/io.ox/calendar/actions.js module:io.ox/calendar
#: apps/io.ox/mail/actions.js module:io.ox/mail
msgid "Save as distribution list"
msgstr ""

#: apps/io.ox/mail/compose/view.js module:io.ox/mail
msgid "Save as draft"
msgstr ""

#: apps/io.ox/mail/actions.js module:io.ox/mail apps/io.ox/mail/toolbar.js
msgid "Save as file"
msgstr ""

#: apps/io.ox/mail/actions/attachmentSave.js module:io.ox/mail
msgid "Save attachment"
msgstr ""

#. %1$s is usually "Drive" (product name; might be customized)
#: apps/io.ox/core/pim/actions.js module:io.ox/core
#: apps/io.ox/core/viewer/views/toolbarview.js apps/io.ox/mail/actions.js
#: module:io.ox/mail
msgid "Save to %1$s"
msgstr ""

#: apps/io.ox/core/api/attachment.js module:io.ox/core
msgid "Saved appointment attachment"
msgstr ""

#: apps/io.ox/core/api/attachment.js module:io.ox/core
msgid "Saved attachment"
msgstr ""

#: apps/io.ox/core/api/attachment.js module:io.ox/core
msgid "Saved contact attachment"
msgstr ""

#: apps/io.ox/contacts/view-detail.js module:io.ox/contacts
msgid "Saved in:"
msgstr ""

#: apps/io.ox/mail/api.js module:io.ox/mail
msgid "Saved mail attachment"
msgstr ""

#: apps/io.ox/core/api/attachment.js module:io.ox/core
msgid "Saved task attachment"
msgstr ""

#: apps/io.ox/mail/actions/attachmentSave.js module:io.ox/mail
msgid "Saving attachment ..."
msgid_plural "Saving attachments ..."
msgstr[0] ""
msgstr[1] ""

#: apps/io.ox/calendar/freebusy/templates.js module:io.ox/calendar/freebusy
#: apps/io.ox/calendar/toolbar.js module:io.ox/calendar
msgid "Scheduling"
msgstr "Төлөвлөх"

#: apps/io.ox/core/main.js module:io.ox/core apps/io.ox/launchpad/main.js
#: apps/io.ox/search/view-template.js
msgctxt "app"
msgid "Scheduling"
msgstr ""

#: apps/io.ox/contacts/addressbook/popup.js module:io.ox/contacts
#: apps/io.ox/core/desktop.js module:io.ox/core apps/io.ox/core/main.js
#: apps/io.ox/find/extensions-facets.js apps/io.ox/find/main.js
#: apps/io.ox/find/view-tokenfield.js
#: apps/io.ox/search/autocomplete/extensions.js apps/io.ox/search/main.js
#: module:io.ox/search apps/plugins/portal/flickr/register.js
#: module:plugins/portal
msgid "Search"
msgstr ""

#: apps/io.ox/find/view-facets.js module:io.ox/core
msgid "Search facets"
msgstr ""

#: apps/io.ox/files/view-options.js module:io.ox/files
#, fuzzy
#| msgid "Search here"
msgid "Search results"
msgstr "Энд хайх"

#. search feature help text for screenreaders
#: apps/io.ox/core/desktop.js module:io.ox/core
msgid ""
"Search results page lists all active facets to allow them to be easly "
"adjustable/removable. Below theses common facets additonal advanced facets "
"are listed. To narrow down search result please adjust active facets or add "
"new ones"
msgstr ""

#: apps/io.ox/files/view-options.js module:io.ox/files
#: apps/io.ox/mail/accounts/view-form.js module:io.ox/settings
msgid "Select"
msgstr ""

#. Sort options drop-down
#: apps/io.ox/files/view-options.js module:io.ox/files
msgctxt "dropdown"
msgid "Select"
msgstr ""

#. Context: Add selected contacts; German "Auswählen", for example
#: apps/io.ox/contacts/addressbook/popup.js module:io.ox/contacts
msgctxt "select-contacts"
msgid "Select"
msgstr ""

#: apps/io.ox/mail/compose/names.js module:io.ox/mail
msgid ""
"Select a checkbox to define a custom name for that address; otherwise the "
"mail account's default name will be used. If you want to use an address "
"anonymously, select the checkbox and leave the field empty."
msgstr ""

#: apps/io.ox/core/tk/vgrid.js module:io.ox/core
#: apps/io.ox/mail/view-options.js module:io.ox/mail
msgid "Select all"
msgstr ""

#: apps/io.ox/contacts/addressbook/popup.js module:io.ox/contacts
#, fuzzy
#| msgid "Delete contact"
msgid "Select contacts"
msgstr "Контактыг устгах"

#: apps/io.ox/calendar/settings/timezones/favorite-view.js
#: module:io.ox/calendar
msgid "Select favorite timezone"
msgstr ""

#: apps/io.ox/files/actions/upload-new-version.js module:io.ox/files
msgid "Select file"
msgstr ""

#: apps/io.ox/calendar/edit/extensions.js module:io.ox/calendar/edit/main
#: apps/io.ox/core/folder/picker.js module:io.ox/core
#: apps/io.ox/mail/mailfilter/settings/filter/view-form.js
#: module:io.ox/settings
msgid "Select folder"
msgstr ""

#: apps/io.ox/core/commons.js module:io.ox/core
msgid "Selection Details"
msgstr ""

#: apps/io.ox/mail/compose/extensions.js module:io.ox/mail
#: apps/io.ox/onboarding/clients/extensions.js module:io.ox/core/onboarding
msgid "Send"
msgstr ""

#. Respond to a read receipt request; German "Lesebestätigung senden"
#: apps/io.ox/mail/common-extensions.js module:io.ox/mail
msgid "Send a read receipt"
msgstr ""

#: apps/io.ox/files/actions.js module:io.ox/files apps/io.ox/files/toolbar.js
msgid "Send as internal link"
msgstr ""

#: apps/io.ox/core/viewer/views/toolbarview.js module:io.ox/core
msgid "Send as mail"
msgstr ""

#: apps/io.ox/contacts/actions.js module:io.ox/contacts
#: apps/io.ox/contacts/mobile-toolbar-actions.js module:io.ox/mail
#: apps/io.ox/contacts/toolbar.js
msgid "Send as vCard"
msgstr ""

#: apps/io.ox/core/viewer/views/toolbarview.js module:io.ox/core
#: apps/io.ox/files/actions.js module:io.ox/files apps/io.ox/files/toolbar.js
msgid "Send by mail"
msgstr ""

#: apps/plugins/core/feedback/register.js module:io.ox/core
msgid "Send feedback"
msgstr ""

#: apps/io.ox/contacts/actions.js module:io.ox/contacts
#: apps/io.ox/contacts/mobile-toolbar-actions.js module:io.ox/mail
#: apps/io.ox/contacts/toolbar.js
msgid "Send mail"
msgstr ""

#: apps/io.ox/calendar/actions.js module:io.ox/calendar
msgid "Send mail to all participants"
msgstr "Бүх оролцогч нарт и-майл илгээх"

#: apps/io.ox/mail/actions.js module:io.ox/mail
msgid "Send new mail"
msgstr ""

#: apps/io.ox/mail/vacationnotice/settings/model.js module:io.ox/mail
msgid "Send vacation notice during this time only"
msgstr ""

#: apps/io.ox/mail/mailfilter/settings/filter/view-form.js
#: module:io.ox/settings
msgid "Sender/From"
msgstr ""

#. %s is the product name
#: apps/io.ox/mail/compose/model.js module:io.ox/mail
msgid "Sent from %s via mobile"
msgstr ""

#: apps/plugins/halo/mail/register.js module:plugins/halo
msgid "Sent mails"
msgstr ""

#. Sent folder
#: apps/io.ox/mail/accounts/view-form.js module:io.ox/settings
msgctxt "folder"
msgid "Sent messages"
msgstr ""

#: apps/io.ox/calendar/edit/recurrence-view.js module:io.ox/calendar/edit/main
msgid "September"
msgstr "9 сар"

#. Use singular in this context
#: apps/io.ox/calendar/actions/acceptdeny.js module:io.ox/calendar
#: apps/io.ox/calendar/actions/edit.js apps/io.ox/calendar/week/perspective.js
msgid "Series"
msgstr "Цувралууд"

#: apps/io.ox/mail/accounts/view-form.js module:io.ox/settings
msgid "Server name"
msgstr ""

#: apps/io.ox/mail/accounts/view-form.js module:io.ox/settings
msgid "Server port"
msgstr ""

#: apps/io.ox/mail/accounts/view-form.js module:io.ox/settings
msgid "Server type"
msgstr ""

#: apps/io.ox/backbone/basicModel.js module:io.ox/core
#: apps/io.ox/backbone/extendedModel.js apps/io.ox/core/main.js
msgid "Server unreachable"
msgstr "Серверт холбогдох боломжгүй байна"

#: apps/io.ox/core/about/about.js module:io.ox/core
#: apps/io.ox/core/settings/errorlog/settings/pane.js
msgid "Server version"
msgstr "Серверийн хувилбар"

#: apps/io.ox/core/tk/flag-picker.js module:io.ox/mail
#: apps/io.ox/mail/toolbar.js
msgid "Set color"
msgstr ""

#: apps/io.ox/core/main.js module:io.ox/core apps/io.ox/settings/main.js
msgid "Settings"
msgstr ""

#: apps/io.ox/launchpad/main.js module:io.ox/core
#: apps/io.ox/search/view-template.js
msgctxt "app"
msgid "Settings"
msgstr ""

#: apps/io.ox/onboarding/clients/extensions.js module:io.ox/core/onboarding
msgid "Settings for advanced users"
msgstr ""

#: apps/io.ox/core/viewer/views/toolbarview.js module:io.ox/core
#: apps/io.ox/files/share/permissions.js apps/io.ox/files/toolbar.js
#: module:io.ox/files apps/plugins/portal/xing/actions.js
#: module:plugins/portal
msgid "Share"
msgstr ""

#: apps/io.ox/files/share/permissions.js module:io.ox/core
msgid "Share \"%1$s\""
msgstr ""

#: apps/io.ox/files/toolbar.js module:io.ox/files
msgid "Share current folder"
msgstr ""

#: apps/io.ox/files/toolbar.js module:io.ox/files
msgid "Share selected file"
msgid_plural "Share selected files"
msgstr[0] ""
msgstr[1] ""

#: apps/io.ox/files/toolbar.js module:io.ox/files
msgid "Share selected folder"
msgid_plural "Share selected folders"
msgstr[0] ""
msgstr[1] ""

#: apps/io.ox/files/toolbar.js module:io.ox/files
msgid "Share selected objects"
msgstr ""

#. if only one item -> insert filename / on more than one item -> item count
#: apps/io.ox/files/actions/share.js module:io.ox/files
msgid "Share the file \"%1$d\""
msgid_plural "Share %1$d items"
msgstr[0] ""
msgstr[1] ""

#: apps/io.ox/files/actions/share.js module:io.ox/files
msgid "Share the folder \"%1$d\""
msgid_plural "Share %1$d items"
msgstr[0] ""
msgstr[1] ""

#: apps/io.ox/core/viewer/views/toolbarview.js module:io.ox/core
msgid "Share this file"
msgstr ""

#: apps/io.ox/contacts/actions.js module:io.ox/contacts
msgid "Share your contacts"
msgstr ""

#: apps/io.ox/files/actions.js module:io.ox/files
msgid "Share your folders"
msgstr ""

#: apps/plugins/halo/appointments/register.js module:plugins/halo
msgid "Shared Appointments"
msgstr ""

#: apps/plugins/portal/xing/actions.js module:plugins/portal
msgid "Shared activity"
msgstr ""

#: apps/io.ox/contacts/addressbook/popup.js module:io.ox/contacts
#: apps/io.ox/core/folder/extensions.js module:io.ox/core
msgid "Shared address books"
msgstr ""

#: apps/io.ox/core/folder/extensions.js module:io.ox/core
msgid "Shared by other users"
msgstr ""

#: apps/io.ox/core/folder/extensions.js module:io.ox/core
msgid "Shared calendars"
msgstr ""

#: apps/io.ox/core/folder/extensions.js module:io.ox/core
msgid "Shared tasks"
msgstr ""

#. "Shares" in terms of "shared with others" ("Freigaben")
#: apps/io.ox/core/viewer/views/sidebar/fileinfoview.js
#: module:io.ox/core/viewer
msgid "Shares"
msgstr ""

#: apps/io.ox/core/folder/contextmenu.js module:io.ox/core
msgid "Sharing"
msgstr ""

#: apps/io.ox/wizards/upsell.js module:io.ox/wizards
msgid "Shopping cart"
msgstr ""

#: apps/io.ox/core/folder/contextmenu.js module:io.ox/core
msgid "Show"
msgstr ""

#: apps/io.ox/contacts/edit/view-form.js module:io.ox/contacts
#: apps/io.ox/core/settings/user.js
msgid "Show all fields"
msgstr ""

#: apps/io.ox/core/sub/settings/pane.js module:io.ox/core/sub
msgid "Show all items"
msgstr ""

#: apps/io.ox/calendar/invitations/register.js module:io.ox/calendar/main
msgid "Show appointment details"
msgstr ""

#: apps/io.ox/mail/compose/extensions.js module:io.ox/mail
msgid "Show blind carbon copy input field"
msgstr ""

#: apps/io.ox/mail/compose/extensions.js module:io.ox/mail
msgid "Show carbon copy input field"
msgstr ""

#: apps/io.ox/calendar/invitations/register.js module:io.ox/calendar/main
msgid "Show conflicts"
msgstr ""

#: apps/io.ox/calendar/settings/pane.js module:io.ox/calendar
msgid "Show declined appointments"
msgstr ""

#: apps/io.ox/core/settings/pane.js module:io.ox/core
msgid "Show desktop notifications"
msgstr ""

#: apps/io.ox/tasks/edit/view-template.js module:io.ox/tasks/edit
msgid "Show details"
msgstr ""

#: apps/io.ox/tasks/main.js module:io.ox/tasks
msgid "Show done tasks"
msgstr ""

#: apps/io.ox/mail/detail/mobileView.js module:io.ox/mail
#: apps/io.ox/mail/detail/view.js
msgid "Show entire message"
msgstr ""

#: apps/io.ox/files/settings/pane.js module:io.ox/files
msgid "Show hidden files and folders"
msgstr ""

#: apps/io.ox/files/mobile-toolbar-actions.js module:io.ox/mail
msgid "Show icons"
msgstr ""

#: apps/io.ox/mail/common-extensions.js module:io.ox/mail
msgid "Show images"
msgstr ""

#: apps/io.ox/files/actions.js module:io.ox/files apps/io.ox/files/toolbar.js
msgid "Show internal link"
msgstr ""

#: apps/io.ox/files/mobile-toolbar-actions.js module:io.ox/mail
msgid "Show list"
msgstr ""

#: apps/io.ox/mail/compose/extensions.js module:io.ox/mail
msgid "Show names"
msgstr ""

#: apps/io.ox/calendar/mobile-toolbar-actions.js module:io.ox/calendar
msgid "Show next day"
msgstr ""

#: apps/io.ox/calendar/mobile-toolbar-actions.js module:io.ox/calendar
msgid "Show previous day"
msgstr ""

#: apps/io.ox/mail/detail/content.js module:io.ox/mail
msgid "Show quoted text"
msgstr ""

#: apps/io.ox/core/settings/errorlog/settings/pane.js module:io.ox/core
msgid "Show request body"
msgstr ""

#: apps/io.ox/mail/settings/pane.js module:io.ox/mail
msgid "Show requests for read receipts"
msgstr ""

#: apps/io.ox/core/settings/errorlog/settings/pane.js module:io.ox/core
msgid "Show stack trace"
msgstr ""

#: apps/io.ox/calendar/invitations/register.js module:io.ox/calendar/main
msgid "Show task details"
msgstr ""

#: apps/io.ox/files/mobile-toolbar-actions.js module:io.ox/mail
msgid "Show tiles"
msgstr ""

#: apps/io.ox/calendar/edit/extensions.js module:io.ox/calendar/edit/main
#: apps/io.ox/calendar/view-detail.js module:io.ox/calendar
msgid "Shown as"
msgstr ""

#: apps/io.ox/core/boot/i18n.js module:io.ox/core/boot
#: apps/io.ox/core/relogin.js module:io.ox/core
msgid "Sign in"
msgstr "Нэвтрэх"

#: apps/io.ox/core/main.js module:io.ox/core
msgid "Sign out"
msgstr ""

#: apps/io.ox/core/main.js module:io.ox/core
msgid "Sign out now"
msgstr ""

#: apps/io.ox/mail/settings/signatures/settings/pane.js module:io.ox/mail
msgid "Signature name"
msgstr ""

#: apps/io.ox/mail/compose/extensions.js module:io.ox/mail
#: apps/io.ox/mail/settings/signatures/register.js
#: apps/io.ox/mail/settings/signatures/settings/pane.js
msgid "Signatures"
msgstr ""

#. Portal. Logged in as user
#: apps/io.ox/portal/main.js module:io.ox/portal
msgid "Signed in as %1$s"
msgstr ""

#: apps/io.ox/core/main.js module:io.ox/core
msgid "Signed in as:"
msgstr ""

#: apps/io.ox/core/viewer/views/sidebar/fileinfoview.js
#: module:io.ox/core/viewer apps/io.ox/files/view-options.js
#: module:io.ox/files apps/io.ox/mail/view-options.js module:io.ox/mail
msgid "Size"
msgstr ""

#: apps/io.ox/mail/mailfilter/settings/filter/view-form.js
#: module:io.ox/settings
msgid "Size (bytes)"
msgstr ""

#: apps/io.ox/core/settings/errorlog/settings/pane.js module:io.ox/core
msgid "Slow requests"
msgstr ""

#: apps/io.ox/portal/settings/pane.js module:io.ox/portal
msgid "Smartphone settings:"
msgstr ""

#. Emoji collection. SoftBank-specific icons. "SoftBank" in other languages, too.
#: apps/io.ox/emoji/categories.js module:io.ox/mail/emoji
msgid "SoftBank"
msgstr ""

#: apps/io.ox/contacts/edit/main.js module:io.ox/contacts
msgid "Some fields contain invalid data"
msgstr ""

#. %1$s the maximum file size
#: apps/io.ox/core/tk/upload.js module:io.ox/core
msgid ""
"Some files cannot be uploaded because they exceed the maximum file size of "
"%1$s"
msgstr ""

#: apps/io.ox/core/settings/pane.js module:io.ox/core
msgid ""
"Some settings (language, timezone, theme) require a page reload or relogin "
"to take effect."
msgstr ""

#: apps/plugins/portal/linkedIn/register.js module:plugins/portal
#: apps/plugins/portal/twitter/register.js
msgid "Something went wrong reauthorizing the %s account."
msgstr ""

#: apps/io.ox/oauth/settings.js module:io.ox/settings
msgid "Something went wrong reauthorizing the account."
msgstr ""

#: apps/io.ox/oauth/settings.js module:io.ox/settings
msgid "Something went wrong saving your changes."
msgstr ""

#: apps/plugins/halo/xing/register.js module:plugins/portal
msgid "Sorry, could not connect to %s right now."
msgstr ""

#: apps/plugins/halo/xing/register.js module:plugins/portal
msgid "Sorry, there is no data available for you on %s."
msgstr ""

#: apps/io.ox/core/viewer/views/types/imageview.js module:io.ox/core
msgid "Sorry, there is no preview available for this image."
msgstr ""

#: apps/io.ox/core/viewer/views/types/documentview.js module:io.ox/core
#: apps/io.ox/presenter/views/presentationview.js module:io.ox/presenter
msgid "Sorry, this page is not available at the moment."
msgstr ""

#: apps/plugins/portal/linkedIn/register.js module:plugins/portal
msgid ""
"Sorry, we cannot help you here. Your provider needs to obtain a key from "
"LinkedIn with the permission to do read messages."
msgstr ""

#. Sort options drop-down
#: apps/io.ox/files/share/view-options.js module:io.ox/files
#: apps/io.ox/files/view-options.js apps/io.ox/mail/view-options.js
#: module:io.ox/mail
msgctxt "dropdown"
msgid "Sort by"
msgstr ""

#: apps/io.ox/tasks/main.js module:io.ox/tasks
msgid "Sort options"
msgstr ""

#: apps/io.ox/core/sub/subscriptions.js module:io.ox/core/sub
msgid "Source"
msgstr ""

#. Spam folder
#: apps/io.ox/mail/accounts/view-form.js module:io.ox/settings
msgctxt "folder"
msgid "Spam"
msgstr ""

#: apps/io.ox/contacts/model.js module:io.ox/contacts
msgid "Spouse's name"
msgstr ""

#: apps/io.ox/mail/detail/links.js module:io.ox/mail
msgid "Spreadsheet"
msgstr ""

#: apps/io.ox/files/view-options.js module:io.ox/files
msgid "Spreadsheets"
msgstr ""

#: apps/io.ox/mail/accounts/view-form.js module:io.ox/settings
msgid "Standard folders"
msgstr ""

#: apps/io.ox/backbone/mini-views/timezonepicker.js module:io.ox/core
#: apps/io.ox/calendar/week/view.js module:io.ox/calendar
msgid "Standard timezone"
msgstr ""

#: apps/io.ox/mail/vacationnotice/settings/model.js module:io.ox/mail
#: apps/io.ox/tasks/print.js module:io.ox/tasks
msgid "Start"
msgstr ""

#: apps/io.ox/tasks/edit/view-template.js module:io.ox/tasks/edit
#: apps/io.ox/tasks/view-detail.js module:io.ox/tasks
msgid "Start date"
msgstr ""

#: apps/io.ox/calendar/edit/timezone-dialog.js module:io.ox/calendar/edit/main
msgid "Start date timezone"
msgstr ""

#: apps/io.ox/contacts/settings/pane.js module:io.ox/contacts
msgid "Start in global address book"
msgstr ""

#. 'start presentation' dropdown menu entry to start a local only presentation where no remote participants would be able to join.
#: apps/io.ox/presenter/actions.js module:io.ox/presenter
msgid "Start local presentation"
msgstr ""

#: apps/io.ox/calendar/settings/pane.js module:io.ox/calendar
msgid "Start of working time"
msgstr ""

#. button label for the 'start presentation' dropdown
#: apps/io.ox/presenter/views/toolbarview.js module:io.ox/presenter
msgid "Start presentation"
msgstr ""

#. 'start presentation' dropdown menu entry to start a remote presentation where remote participants would be able to join.
#: apps/io.ox/presenter/actions.js module:io.ox/presenter
msgid "Start remote presentation"
msgstr ""

#: apps/io.ox/core/desktop.js module:io.ox/core
msgid "Start search"
msgstr ""

#. button tooltip for 'start presentation' dropdown
#: apps/io.ox/presenter/views/toolbarview.js module:io.ox/presenter
msgid "Start the presentation"
msgstr ""

#: apps/io.ox/core/tk/wizard.js module:io.ox/core
#, fuzzy
#| msgid "Starts on"
msgid "Start tour"
msgstr "Эхлэх хугацаа"

#: apps/io.ox/core/permissions/permissions.js module:io.ox/core
#: apps/io.ox/files/share/permissions.js
#: apps/plugins/administration/groups/settings/edit.js
msgid "Start typing to search for user names"
msgstr ""

#: apps/io.ox/calendar/edit/extensions.js module:io.ox/calendar/edit/main
msgid "Starts on"
msgstr "Эхлэх хугацаа"

#: apps/io.ox/contacts/model.js module:io.ox/contacts
msgid "State"
msgstr ""

#: apps/io.ox/mail/toolbar.js module:io.ox/mail
msgid "Statistics"
msgstr ""

#: apps/io.ox/calendar/toolbar.js module:io.ox/calendar
#: apps/io.ox/tasks/edit/view-template.js module:io.ox/tasks/edit
#: apps/io.ox/tasks/main.js module:io.ox/tasks
msgid "Status"
msgstr ""

#: apps/io.ox/core/boot/i18n.js module:io.ox/core/boot
msgid "Stay signed in"
msgstr "Нэвтэрсэн хэвээр үлдэх"

#: apps/io.ox/contacts/model.js module:io.ox/contacts
msgid "Street"
msgstr ""

#: apps/plugins/halo/xing/register.js module:plugins/portal
msgid "Student"
msgstr ""

#: apps/io.ox/calendar/edit/extensions.js module:io.ox/calendar/edit/main
#: apps/io.ox/calendar/util.js module:io.ox/calendar
#: apps/io.ox/mail/actions/reminder.js module:io.ox/mail
#: apps/io.ox/mail/compose/extensions.js
#: apps/io.ox/mail/mailfilter/settings/filter/view-form.js
#: module:io.ox/settings apps/io.ox/mail/vacationnotice/settings/model.js
#: apps/io.ox/mail/view-options.js apps/io.ox/tasks/edit/view-template.js
#: module:io.ox/tasks/edit apps/io.ox/tasks/main.js module:io.ox/tasks
msgid "Subject"
msgstr "Гарчиг"

#: apps/plugins/portal/xing/actions.js module:plugins/portal
msgid "Submit comment"
msgstr ""

#: apps/io.ox/core/sub/subscriptions.js module:io.ox/core/sub
msgid "Subscribe"
msgstr ""

#: apps/io.ox/core/folder/actions/imap-subscription.js module:io.ox/core
msgid "Subscribe IMAP folders"
msgstr ""

#: apps/io.ox/core/sub/settings/pane.js module:io.ox/core/sub
msgid "Subscription refresh"
msgstr ""

#: apps/io.ox/core/sub/subscriptions.js module:io.ox/core/sub
msgid "Subscription successfully created."
msgstr ""

#: apps/io.ox/core/sub/settings/pane.js module:io.ox/core/sub
#: apps/io.ox/core/sub/settings/register.js
msgid "Subscriptions"
msgstr ""

#: apps/io.ox/core/yell.js module:io.ox/core
msgid "Success"
msgstr ""

#: apps/plugins/portal/xing/register.js module:plugins/portal
msgid "Successfully reauthorized your %s account"
msgstr ""

#: apps/io.ox/contacts/model.js module:io.ox/contacts
msgid "Suffix"
msgstr ""

#: apps/io.ox/participants/detail.js module:io.ox/core
msgid "Summary"
msgstr ""

#: apps/io.ox/files/view-options.js module:io.ox/files
msgid "Switch to parent folder"
msgstr ""

#. Emoji category
#: apps/io.ox/emoji/categories.js module:io.ox/mail/emoji
msgid "Symbols"
msgstr ""

#: apps/io.ox/core/settings/downloads/pane.js module:io.ox/core
msgid ""
"Synchronization of Emails, Calendar, Contacts and Tasks, along with Public, "
"Shared and System Folders to Microsoft Outlook® clients."
msgstr ""

#: apps/io.ox/calendar/actions.js module:io.ox/calendar
msgid "Synchronize calendar"
msgstr ""

#: apps/io.ox/mail/actions.js module:io.ox/mail
msgid "Synchronize with Outlook"
msgstr ""

#: apps/io.ox/core/folder/extensions.js module:io.ox/core
msgid "Synchronize with your tablet or smartphone"
msgstr ""

#: apps/io.ox/contacts/model.js module:io.ox/contacts
msgid "TAX ID"
msgstr ""

#. Terabytes
#: apps/io.ox/core/strings.js module:io.ox/core
msgid "TB"
msgstr ""

#: apps/io.ox/contacts/model.js module:io.ox/contacts
msgid "TTY/TDD"
msgstr ""

#: apps/io.ox/mail/mailfilter/settings/filter/view-form.js
#: module:io.ox/settings
msgid "Tag mail with"
msgstr ""

#: apps/io.ox/onboarding/clients/wizard.js module:io.ox/core/onboarding
#: apps/plugins/portal/client-onboarding/register.js module:plugins/portal
msgid "Take %1$s with you! Stay up-to-date on your favorite devices."
msgstr ""

#: apps/io.ox/mail/detail/links.js module:io.ox/mail
#: apps/io.ox/tasks/edit/main.js module:io.ox/tasks
msgid "Task"
msgstr ""

#: apps/io.ox/tasks/detail/main.js module:io.ox/tasks apps/io.ox/tasks/main.js
msgid "Task Details"
msgstr ""

#: apps/io.ox/tasks/actions/delete.js module:io.ox/tasks
msgid "Task has been deleted!"
msgid_plural "Tasks have been deleted!"
msgstr[0] ""
msgstr[1] ""

#. Inviations (notifications) to tasks
#: apps/plugins/notifications/tasks/register.js module:plugins/notifications
msgid "Task invitations"
msgstr ""

#: apps/io.ox/tasks/actions/doneUndone.js module:io.ox/tasks
msgid "Task marked as done"
msgid_plural "Tasks marked as done"
msgstr[0] ""
msgstr[1] ""

#: apps/io.ox/tasks/actions/doneUndone.js module:io.ox/tasks
msgid "Task marked as undone"
msgid_plural "Tasks marked as undone"
msgstr[0] ""
msgstr[1] ""

#. Reminders (notifications) about tasks
#: apps/plugins/notifications/tasks/register.js module:plugins/notifications
msgid "Task reminders"
msgstr ""

#: apps/io.ox/tasks/actions/delete.js module:io.ox/tasks
msgid "Task was already deleted!"
msgstr ""

#: apps/io.ox/tasks/actions/doneUndone.js module:io.ox/tasks
msgid "Task was modified before, please reload"
msgstr ""

#: apps/io.ox/mail/detail/links.js module:io.ox/mail
msgid "Tasks"
msgstr ""

#: apps/io.ox/core/main.js module:io.ox/core apps/io.ox/launchpad/main.js
#: apps/io.ox/search/view-template.js apps/io.ox/tasks/settings/pane.js
#: module:io.ox/tasks
msgctxt "app"
msgid "Tasks"
msgstr ""

#: apps/io.ox/tasks/actions/move.js module:io.ox/tasks
msgid "Tasks can not be moved to or out of shared folders"
msgstr ""

#: apps/io.ox/contacts/model.js module:io.ox/contacts
msgid "Telephone (ISDN)"
msgstr "Суурин утас"

#: apps/io.ox/contacts/model.js module:io.ox/contacts
msgid "Telephone callback"
msgstr "Callback утас"

#: apps/io.ox/contacts/model.js module:io.ox/contacts
msgid "Telephone primary"
msgstr "Утас үндсэн"

#: apps/io.ox/contacts/model.js module:io.ox/contacts
msgid "Telephone radio"
msgstr ""

#: apps/io.ox/contacts/model.js module:io.ox/contacts
msgid "Telex"
msgstr "Телекс"

#: apps/io.ox/calendar/edit/extensions.js module:io.ox/calendar/edit/main
#: apps/io.ox/calendar/util.js module:io.ox/calendar
msgid "Temporary"
msgstr "Түр зуурын"

#: apps/io.ox/calendar/actions/acceptdeny.js module:io.ox/calendar
#: apps/io.ox/calendar/invitations/register.js module:io.ox/calendar/main
msgid "Tentative"
msgstr ""

#: apps/io.ox/calendar/print.js module:io.ox/calendar
#: apps/io.ox/tasks/print.js module:io.ox/tasks
msgid "Tentatively accepted"
msgstr ""

#: apps/io.ox/mail/vacationnotice/settings/model.js module:io.ox/mail
msgid "Text"
msgstr ""

#: apps/plugins/core/feedback/register.js module:io.ox/core
msgid "Thank you for your feedback"
msgstr ""

#: apps/plugins/portal/oxdriveclients/register.js module:plugins/portal
msgid ""
"The %s client lets you store and share your photos, files, documents and "
"videos, anytime, anywhere. Access any file you save to %s from all your "
"computers, iPhone, iPad or from within %s itself."
msgstr ""

#: apps/io.ox/files/guidance/main.js module:io.ox/files
msgctxt "help"
msgid "The Drive App"
msgstr ""

#: apps/io.ox/mail/accounts/model.js module:io.ox/keychain
msgid "The account must be named"
msgstr ""

#: apps/plugins/portal/xing/actions.js module:plugins/portal
msgid "The activity has been deleted successfully"
msgstr ""

#: apps/io.ox/files/api.js module:io.ox/files apps/io.ox/files/legacy_api.js
msgid "The allowed quota is reached."
msgstr ""

#: apps/io.ox/mail/actions/ical.js module:io.ox/mail
msgid "The appointment has been added to your calendar"
msgstr ""

#: apps/io.ox/calendar/invitations/register.js module:io.ox/calendar/main
msgid "The appointment has been deleted"
msgstr ""

#: apps/io.ox/calendar/invitations/register.js module:io.ox/calendar/main
msgid "The appointment has been updated"
msgstr ""

#: apps/io.ox/calendar/edit/recurrence-view.js module:io.ox/calendar/edit/main
msgid ""
"The appointment is repeated <a href=\"#\"  data-widget=\"number\" data-"
"attribute=\"interval\">every <span class=\"number-control\">2</span> days</"
"a>."
msgstr ""

#: apps/io.ox/calendar/edit/recurrence-view.js module:io.ox/calendar/edit/main
msgid ""
"The appointment is repeated <a href=\"#\"  data-widget=\"number\" data-"
"attribute=\"interval\">every <span class=\"number-control\">2</span> weeks</"
"a> on <a href=\"#\"  data-widget=\"days\" data-attribute=\"days\">monday</a>."
msgstr ""

#: apps/io.ox/calendar/edit/recurrence-view.js module:io.ox/calendar/edit/main
msgid ""
"The appointment is repeated <a href=\"#\" data-attribute=\"recurrenceType\" "
"data-widget=\"options\">weekly</a>."
msgstr ""

#: apps/io.ox/calendar/edit/recurrence-view.js module:io.ox/calendar/edit/main
msgid ""
"The appointment is repeated every <a href=\"#\" data-widget=\"options\" data-"
"attribute=\"ordinal\">first</a> <a href=\"#\" data-widget=\"options\" data-"
"attribute=\"day\">Wednesday</a> in <a href=\"#\" data-widget=\"options\" "
"data-attribute=\"month\">October</a>."
msgstr ""

#: apps/io.ox/calendar/edit/recurrence-view.js module:io.ox/calendar/edit/main
msgid ""
"The appointment is repeated every year on day <a href=\"#\" data-widget="
"\"number\" data-attribute=\"dayInMonth\"><span class=\"number-control\">10</"
"span></a> of <a href=\"#\" data-widget=\"options\" data-attribute=\"month"
"\">October</a>."
msgstr ""

#: apps/io.ox/calendar/edit/recurrence-view.js module:io.ox/calendar/edit/main
msgid ""
"The appointment is repeated on day <a href=\"#\" data-widget=\"number\" data-"
"attribute=\"dayInMonth\"><span class=\"number-control\">10</span></a> <a "
"href=\"#\" data-widget=\"number\" data-attribute=\"interval\">every <span "
"class=\"number-control\">2</span> months</a>."
msgstr ""

#: apps/io.ox/calendar/edit/recurrence-view.js module:io.ox/calendar/edit/main
msgid ""
"The appointment is repeated the <a href=\"#\" data-widget=\"options\" data-"
"attribute=\"ordinal\">second</a> <a href=\"#\" data-widget=\"options\" data-"
"attribute=\"day\">Wednesday</a> <a href=\"#\" data-widget=\"number\" data-"
"attribute=\"interval\">every <span class=\"number-control\">2</span> months</"
"a>."
msgstr ""

#: apps/io.ox/core/settings/errorlog/settings/pane.js module:io.ox/core
msgid ""
"The blue graph shows the distribution of request durations in percent. The "
"gray graph shows a trivial network ping to recognize slow connections."
msgstr ""

#: apps/io.ox/calendar/invitations/register.js module:io.ox/calendar/main
msgid "The changes have been rejected"
msgstr ""

#: apps/plugins/portal/xing/actions.js module:plugins/portal
msgid "The comment has been deleted successfully"
msgstr ""

#: apps/io.ox/backbone/basicModel.js module:io.ox/core
#: apps/io.ox/backbone/extendedModel.js
msgid "The dialog contains invalid data"
msgstr ""

#. If the user changes the duedate of a task, it may be before the start date, which is not allowed
#. If this happens the user gets the option to change the start date so it matches the due date
#: apps/io.ox/tasks/common-extensions.js module:io.ox/tasks
msgid "The due date cannot be before start date. Adjust start date?"
msgstr ""

#: apps/io.ox/tasks/model.js module:io.ox/tasks
msgid "The due date must not be before the start date."
msgstr ""

#: apps/io.ox/mail/compose/actions/send.js module:io.ox/mail
msgid "The email has been sent"
msgstr ""

#: apps/io.ox/calendar/model.js module:io.ox/calendar
msgid "The end date must be after the start date."
msgstr ""

#: apps/io.ox/calendar/edit/main.js module:io.ox/calendar/edit/main
msgid "The field \"%1$s\" exceeds its maximum size of %2$d characters."
msgstr ""

#: apps/io.ox/core/tk/attachments.js module:io.ox/core
#: apps/io.ox/mail/actions/attachmentQuota.js module:io.ox/mail
msgid ""
"The file \"%1$s\" cannot be uploaded because it exceeds the attachment "
"publication maximum file size of %2$s"
msgstr ""

#: apps/io.ox/core/tk/attachments.js module:io.ox/core
#: apps/io.ox/mail/actions/attachmentQuota.js module:io.ox/mail
msgid ""
"The file \"%1$s\" cannot be uploaded because it exceeds the infostore quota "
"limit of %2$s"
msgstr ""

#. %1$s the filename
#. %2$s the maximum file size
#: apps/io.ox/core/tk/attachments.js module:io.ox/core
#: apps/io.ox/core/tk/upload.js apps/io.ox/mail/actions/attachmentQuota.js
#: module:io.ox/mail
msgid ""
"The file \"%1$s\" cannot be uploaded because it exceeds the maximum file "
"size of %2$s"
msgstr ""

#: apps/io.ox/core/tk/attachments.js module:io.ox/core
msgid ""
"The file \"%1$s\" cannot be uploaded because it exceeds the quota limit of "
"%2$s"
msgstr ""

#. %1$s quota limit
#: apps/io.ox/core/tk/upload.js module:io.ox/core
msgid "The file cannot be uploaded because it exceeds the quota limit of %1$s"
msgid_plural ""
"The files cannot be uploaded because they exceed the quota limit of %1$s"
msgstr[0] ""
msgstr[1] ""

#. %1$s the maximum file size
#: apps/io.ox/core/tk/upload.js module:io.ox/core
msgid ""
"The files cannot be uploaded because each file exceeds the maximum file size "
"of %1$s"
msgstr ""

#: apps/io.ox/core/upsell.js module:io.ox/core
msgid "The first 90 days are free."
msgstr ""

#: apps/io.ox/core/import/import.js module:io.ox/core
msgid ""
"The first record of a valid CSV file must define proper column names. "
"Supported separators are comma and semi-colon."
msgstr ""

#: apps/io.ox/core/folder/actions/common.js module:io.ox/core
msgid "The folder has been cleaned up."
msgstr ""

#: apps/io.ox/core/folder/actions/common.js module:io.ox/core
msgid "The folder has been emptied"
msgstr ""

#. %1$d is the total number of messages
#: apps/io.ox/mail/main.js module:io.ox/mail
msgid "The following actions apply to all messages (%1$d) in this folder:"
msgstr ""

#: apps/io.ox/core/main.js module:io.ox/core
msgid ""
"The following applications can be restored. Just remove the restore point if "
"you don't want it to be restored."
msgstr ""

#: apps/io.ox/settings/apps/settings/pane.js module:io.ox/core
msgid "The following external applications/services can access your data:"
msgstr ""

#: apps/io.ox/wizards/upsell.js module:io.ox/wizards
msgid "The following products will be activated now:"
msgstr ""

#. message text of an alert box if joining a presentation fails
#. %1$d is the name of the user who started the presentation
#: apps/io.ox/presenter/views/notification.js module:io.ox/presenter
#, c-format
msgid ""
"The limit of participants has been reached. Please contact the presenter "
"%1$s."
msgstr ""

#: apps/io.ox/calendar/conflicts/conflictList.js
#: module:io.ox/calendar/conflicts/conflicts
msgid "The new appointment conflicts with existing appointments."
msgstr ""

#: apps/io.ox/core/notifications/badgeview.js module:io.ox/core
msgid "The notification area is closed"
msgstr ""

#: apps/io.ox/core/notifications/badgeview.js module:io.ox/core
msgid "The notification area is open"
msgstr ""

#: apps/io.ox/files/share/permissions.js module:io.ox/core
msgid "The notification has been resent"
msgstr ""

#: apps/io.ox/presenter/errormessages.js module:io.ox/presenter
msgid ""
"The presentation cannot be started. Please check the URL or contact the "
"presenter."
msgstr ""

#. message text of an alert indicating that the presentation file was deleted while presenting it
#. %1$d is the file name
#: apps/io.ox/presenter/views/notification.js module:io.ox/presenter
msgid "The presentation document %1$s was deleted."
msgstr ""

#: apps/io.ox/files/api.js module:io.ox/files apps/io.ox/files/legacy_api.js
msgid "The provided filename exceeds the allowed length."
msgstr ""

#. message text of a Realtime connection online info
#: apps/io.ox/presenter/views/notification.js module:io.ox/presenter
msgid "The realtime connection is established."
msgstr ""

#. message text of a Realtime connection offline alert.
#: apps/io.ox/presenter/views/notification.js module:io.ox/presenter
msgid "The realtime connection is lost."
msgstr ""

#: apps/io.ox/presenter/errormessages.js module:io.ox/presenter
msgid "The requested document does not exist."
msgstr ""

#: apps/io.ox/calendar/actions/create.js module:io.ox/calendar
msgid ""
"The selected calendar is shared by %1$s. Appointments in shared calendars "
"will generally be created on behalf of the owner."
=======
#: apps/io.ox/mail/mailfilter/settings/filter/view-form.js
#: module:io.ox/settings
msgid "starts on"
msgstr ""

#: apps/io.ox/mail/mailfilter/settings/filter/view-form.js
#: module:io.ox/settings
msgid "ends on"
msgstr ""

#: apps/io.ox/mail/mailfilter/settings/filter/view-form.js
#: module:io.ox/settings
msgid "is on"
msgstr ""

#: apps/io.ox/mail/mailfilter/settings/filter/view-form.js
#: module:io.ox/settings
msgid "Sender/From"
msgstr ""

#: apps/io.ox/mail/mailfilter/settings/filter/view-form.js
#: module:io.ox/settings
msgid "Any recipient"
msgstr ""

#: apps/io.ox/mail/mailfilter/settings/filter/view-form.js
#: module:io.ox/settings
msgid "Mailing list"
msgstr ""

#: apps/io.ox/mail/mailfilter/settings/filter/view-form.js
#: module:io.ox/settings
msgid "Header"
msgstr ""

#: apps/io.ox/mail/mailfilter/settings/filter/view-form.js
#: module:io.ox/settings
msgid "Envelope - To"
msgstr ""

#: apps/io.ox/mail/mailfilter/settings/filter/view-form.js
#: module:io.ox/settings
msgid "Size (bytes)"
msgstr ""

#: apps/io.ox/mail/mailfilter/settings/filter/view-form.js
#: module:io.ox/settings
msgid "Content"
msgstr ""

#: apps/io.ox/mail/mailfilter/settings/filter/view-form.js
#: module:io.ox/settings
msgid "Current Date"
msgstr ""

#: apps/io.ox/mail/mailfilter/settings/filter/view-form.js
#: module:io.ox/settings
msgid "Keep"
msgstr ""

#: apps/io.ox/mail/mailfilter/settings/filter/view-form.js
#: module:io.ox/settings
msgid "Redirect to"
msgstr ""

#: apps/io.ox/mail/mailfilter/settings/filter/view-form.js
#: module:io.ox/settings
msgid "Move to folder"
msgstr ""

#: apps/io.ox/mail/mailfilter/settings/filter/view-form.js
#: module:io.ox/settings
msgid "Reject with reason"
msgstr ""

#: apps/io.ox/mail/mailfilter/settings/filter/view-form.js
#: module:io.ox/settings
msgid "Mark mail as"
msgstr ""

#: apps/io.ox/mail/mailfilter/settings/filter/view-form.js
#: module:io.ox/settings
msgid "Tag mail with"
msgstr ""

#: apps/io.ox/mail/mailfilter/settings/filter/view-form.js
#: module:io.ox/settings
msgid "Flag mail with"
msgstr ""

#: apps/io.ox/mail/mailfilter/settings/filter/view-form.js
#: module:io.ox/settings
msgid "This rule applies to all messages. Please add a condition to restrict this rule to specific messages."
msgstr ""

#: apps/io.ox/mail/mailfilter/settings/filter/view-form.js
#: module:io.ox/settings
msgid "Please define at least one action."
msgstr ""

#: apps/io.ox/mail/mailfilter/settings/filter/view-form.js
#: module:io.ox/settings
msgid "datepicker"
msgstr ""

#: apps/io.ox/mail/mailfilter/settings/filter/view-form.js
#: module:io.ox/settings
msgid "Conditions"
msgstr ""

#: apps/io.ox/mail/mailfilter/settings/filter/view-form.js
#: module:io.ox/settings
msgid "Add condition"
msgstr ""

#: apps/io.ox/mail/mailfilter/settings/filter/view-form.js
#: module:io.ox/settings
msgid "Add action"
msgstr ""

#: apps/io.ox/mail/mailfilter/settings/filter/view-form.js
#: module:io.ox/settings
msgid "Rule name"
msgstr ""

#: apps/io.ox/mail/mailfilter/settings/filter/view-form.js
#: module:io.ox/settings
msgid "Apply rule if all conditions are met"
msgstr ""

#: apps/io.ox/mail/mailfilter/settings/filter/view-form.js
#: module:io.ox/settings
msgid "Apply rule if any condition is met."
msgstr ""

#: apps/io.ox/mail/mailfilter/settings/filter/view-form.js
#: module:io.ox/settings
msgid "Process subsequent rules"
msgstr ""

#: apps/io.ox/mail/mailfilter/settings/model.js
#: module:io.ox/mail
msgid "New rule"
msgstr ""

#: apps/io.ox/mail/mailfilter/settings/register.js
#: module:io.ox/mail
msgid "Filter Rules"
msgstr ""

#: apps/io.ox/mail/mailfilter/settings/register.js
#: module:io.ox/mail
msgid "Unable to load mail filter rules settings."
msgstr ""

#: apps/io.ox/mail/mailfilter/settings/register.js
#: module:io.ox/mail
msgid "Couldn't load your mail filter rules."
msgstr ""

#: apps/io.ox/mail/main.js
#: module:io.ox/mail
msgid "Thread"
msgstr ""

#: apps/io.ox/mail/main.js
#: module:io.ox/mail
#: apps/plugins/portal/quota/register.js
#: module:plugins/portal
msgid "Mail quota"
msgstr ""

#: apps/io.ox/mail/main.js
#: module:io.ox/mail
msgid "Need more space?"
msgstr ""

#: apps/io.ox/mail/main.js
#: module:io.ox/mail
msgid "Mail Details"
msgstr ""

#: apps/io.ox/mail/main.js
#: module:io.ox/mail
msgid "Empty"
msgstr ""

#: apps/io.ox/mail/main.js
#: module:io.ox/mail
msgid "No message selected"
msgstr ""

#: apps/io.ox/mail/main.js
#: module:io.ox/mail
msgid "%1$d messages selected"
msgstr ""

#: apps/io.ox/mail/main.js
#: module:io.ox/mail
msgid "The following actions apply to all messages (%1$d) in this folder:"
msgstr ""

#. %1$d is the total number of messages
#: apps/io.ox/mail/main.js
#: module:io.ox/mail
msgid "Move all messages to another folder"
msgstr ""

#. %1$d is the total number of messages
#: apps/io.ox/mail/main.js
#: module:io.ox/mail
msgid "Delete all messages in this folder"
msgstr ""

#. This is a short version of "x messages selected", will be used in mobile mail list view
#: apps/io.ox/mail/main.js
#: module:io.ox/mail
msgid "%1$d selected"
msgstr ""

#: apps/io.ox/mail/main.js
#: module:io.ox/mail
#: apps/io.ox/settings/main.js
#: module:io.ox/core
msgid "Application may not work as expected until this problem is solved."
msgstr ""

#: apps/io.ox/mail/mobile-toolbar-actions.js
#: module:io.ox/mail
#: apps/io.ox/mail/toolbar.js
msgid "Reply to sender"
msgstr ""

#: apps/io.ox/mail/mobile-toolbar-actions.js
#: module:io.ox/mail
#: apps/io.ox/mail/toolbar.js
msgid "Reply to all recipients"
msgstr ""

#: apps/io.ox/mail/mobile-toolbar-actions.js
#: module:io.ox/mail
#: apps/io.ox/mail/toolbar.js
msgid "Mark as read"
msgstr ""

#: apps/io.ox/mail/mobile-toolbar-actions.js
#: module:io.ox/mail
#: apps/io.ox/mail/toolbar.js
msgid "Mark as unread"
msgstr ""

#: apps/io.ox/mail/mobile-toolbar-actions.js
#: module:io.ox/mail
msgid "Mark as"
msgstr ""

#: apps/io.ox/mail/mobile-toolbar-actions.js
#: module:io.ox/mail
#: apps/io.ox/mail/toolbar.js
msgid "Edit draft"
msgstr ""

#: apps/io.ox/mail/print.js
#: module:io.ox/mail
msgctxt "BCC"
msgid "Blind copy"
msgstr ""

#: apps/io.ox/mail/settings/pane.js
#: module:io.ox/mail
msgid "Inline"
msgstr ""

#: apps/io.ox/mail/settings/pane.js
#: module:io.ox/mail
msgid "Attachment"
msgstr ""

#: apps/io.ox/mail/settings/pane.js
#: module:io.ox/mail
msgid "Plain text"
msgstr ""

#: apps/io.ox/mail/settings/pane.js
#: module:io.ox/mail
msgid "HTML and plain text"
msgstr ""

#: apps/io.ox/mail/settings/pane.js
#: module:io.ox/mail
msgid "disabled"
msgstr ""

#: apps/io.ox/mail/settings/pane.js
#: module:io.ox/mail
msgid "1 minute"
msgstr ""

#: apps/io.ox/mail/settings/pane.js
#: module:io.ox/mail
msgid "3 minutes"
msgstr ""

#: apps/io.ox/mail/settings/pane.js
#: module:io.ox/mail
#: apps/io.ox/mail/settings/signatures/settings/pane.js
msgid "Could not save settings"
msgstr ""

#: apps/io.ox/mail/settings/pane.js
#: module:io.ox/mail
msgid "Common"
msgstr ""

#: apps/io.ox/mail/settings/pane.js
#: module:io.ox/mail
msgid "Permanently remove deleted emails"
msgstr ""

#: apps/io.ox/mail/settings/pane.js
#: module:io.ox/mail
msgid "Automatically collect contacts in the folder \"Collected addresses\" while sending"
msgstr ""

#: apps/io.ox/mail/settings/pane.js
#: module:io.ox/mail
msgid "Automatically collect contacts in the folder \"Collected addresses\" while reading"
msgstr ""

#: apps/io.ox/mail/settings/pane.js
#: module:io.ox/mail
msgid "Use fixed-width font for text mails"
msgstr ""

#: apps/io.ox/mail/settings/pane.js
#: module:io.ox/mail
msgid "Ask for mailto link registration"
msgstr ""

#: apps/io.ox/mail/settings/pane.js
#: module:io.ox/mail
msgid "Register now"
msgstr ""

#: apps/io.ox/mail/settings/pane.js
#: module:io.ox/mail
msgid "Append vCard"
msgstr ""

#: apps/io.ox/mail/settings/pane.js
#: module:io.ox/mail
msgid "Insert the original email text to a reply"
msgstr ""

#: apps/io.ox/mail/settings/pane.js
#: module:io.ox/mail
msgid "Forward emails as"
msgstr ""

#: apps/io.ox/mail/settings/pane.js
#: module:io.ox/mail
msgid "Format emails as"
msgstr ""

#: apps/io.ox/mail/settings/pane.js
#: module:io.ox/mail
msgid "Additional settings"
msgstr ""

#: apps/io.ox/mail/settings/pane.js
#: module:io.ox/mail
msgid "Default sender address"
msgstr ""

#: apps/io.ox/mail/settings/pane.js
#: module:io.ox/mail
msgid "Auto-save email drafts"
msgstr ""

#: apps/io.ox/mail/settings/pane.js
#: module:io.ox/mail
msgid "Display"
msgstr ""

#: apps/io.ox/mail/settings/pane.js
#: module:io.ox/mail
msgid "Allow html formatted emails"
msgstr ""

#: apps/io.ox/mail/settings/pane.js
#: module:io.ox/mail
msgid "Allow pre-loading of externally linked images"
msgstr ""

#: apps/io.ox/mail/settings/pane.js
#: module:io.ox/mail
msgid "Display emoticons as graphics in text emails"
msgstr ""

#: apps/io.ox/mail/settings/pane.js
#: module:io.ox/mail
msgid "Color quoted lines"
msgstr ""

#: apps/io.ox/mail/settings/pane.js
#: module:io.ox/mail
msgid "Show requests for read receipts"
msgstr ""

#: apps/io.ox/mail/settings/pane.js
#: module:io.ox/mail
msgid "Change IMAP subscriptions"
msgstr ""

#: apps/io.ox/mail/settings/signatures/settings/pane.js
#: module:io.ox/mail
msgid "Signature name"
msgstr ""

#: apps/io.ox/mail/settings/signatures/settings/pane.js
#: module:io.ox/mail
msgid "Add signature above quoted text"
msgstr ""

#: apps/io.ox/mail/settings/signatures/settings/pane.js
#: module:io.ox/mail
msgid "Add signature below quoted text"
msgstr ""

#: apps/io.ox/mail/settings/signatures/settings/pane.js
#: module:io.ox/mail
msgid "Please enter a valid name"
msgstr ""

#: apps/io.ox/mail/settings/signatures/settings/pane.js
#: module:io.ox/mail
msgid "Add signature"
msgstr ""

#: apps/io.ox/mail/settings/signatures/settings/pane.js
#: module:io.ox/mail
msgid "Edit signature"
msgstr ""

#: apps/io.ox/mail/settings/signatures/settings/pane.js
#: module:io.ox/mail
msgid "Import signatures"
msgstr ""

#: apps/io.ox/mail/settings/signatures/settings/pane.js
#: module:io.ox/mail
msgid "You can import existing signatures from the previous product generation."
msgstr ""

#: apps/io.ox/mail/settings/signatures/settings/pane.js
#: module:io.ox/mail
msgid "Delete old signatures after import"
msgstr ""

#: apps/io.ox/mail/settings/signatures/settings/pane.js
#: module:io.ox/mail
msgid "Add new signature"
msgstr ""

#: apps/io.ox/mail/settings/signatures/settings/pane.js
#: module:io.ox/mail
msgid "%1$s, %2$s"
msgstr ""

#: apps/io.ox/mail/settings/signatures/settings/pane.js
#: module:io.ox/mail
msgid "Default signature for new messages"
msgstr ""

#: apps/io.ox/mail/settings/signatures/settings/pane.js
#: module:io.ox/mail
msgid "Default signature for replies or forwardings"
msgstr ""

#: apps/io.ox/mail/statistics.js
#: module:io.ox/mail
msgid "Top 10 you sent mail to"
msgstr ""

#: apps/io.ox/mail/statistics.js
#: module:io.ox/mail
msgid "Top 10 you got mail from"
msgstr ""

#: apps/io.ox/mail/statistics.js
#: module:io.ox/mail
msgid "Mails per week-day (%)"
msgstr ""

#: apps/io.ox/mail/statistics.js
#: module:io.ox/mail
msgid "Mails per hour (%)"
msgstr ""

#: apps/io.ox/mail/threadview.js
#: module:io.ox/mail
msgid "Open/close all messages"
msgstr ""

#: apps/io.ox/mail/threadview.js
#: module:io.ox/mail
msgid "%1$d messages in this conversation"
msgstr ""

#: apps/io.ox/mail/toolbar.js
#: module:io.ox/mail
msgid "Compose new email"
msgstr ""

#: apps/io.ox/mail/toolbar.js
#: module:io.ox/mail
msgid "Vertical"
msgstr ""

#: apps/io.ox/mail/toolbar.js
#: module:io.ox/mail
msgid "Horizontal"
msgstr ""

#: apps/io.ox/mail/toolbar.js
#: module:io.ox/mail
msgid "Contact pictures"
msgstr ""

#: apps/io.ox/mail/toolbar.js
#: module:io.ox/mail
msgid "Exact dates"
msgstr ""

#: apps/io.ox/mail/toolbar.js
#: module:io.ox/mail
msgid "Statistics"
msgstr ""

#. (From) email1 via email2. Appears in email detail view.
#: apps/io.ox/mail/util.js
#: module:io.ox/core
msgid "via"
msgstr ""

#: apps/io.ox/mail/util.js
#: module:io.ox/core
msgid "Unknown sender"
msgstr ""

#: apps/io.ox/mail/util.js
#: module:io.ox/core
msgid "No recipients"
msgstr ""

#: apps/io.ox/mail/util.js
#: module:io.ox/core
#: apps/io.ox/tasks/util.js
#: module:io.ox/tasks
msgid "High priority"
msgstr ""

#: apps/io.ox/mail/util.js
#: module:io.ox/core
#: apps/io.ox/tasks/util.js
#: module:io.ox/tasks
msgid "Low priority"
msgstr ""

#: apps/io.ox/mail/util.js
#: module:io.ox/core
msgid "Primary account"
msgstr ""

#: apps/io.ox/mail/vacationnotice/settings/model.js
#: module:io.ox/mail
msgid "vacation notice"
msgstr ""

#: apps/io.ox/mail/vacationnotice/settings/model.js
#: module:io.ox/mail
#: apps/io.ox/mail/vacationnotice/settings/register.js
msgid "Vacation Notice"
msgstr ""

#: apps/io.ox/mail/vacationnotice/settings/model.js
#: module:io.ox/mail
msgid "Text"
msgstr ""

#: apps/io.ox/mail/vacationnotice/settings/model.js
#: module:io.ox/mail
msgid "Number of days between vacation notices to the same sender"
msgstr ""

#: apps/io.ox/mail/vacationnotice/settings/model.js
#: module:io.ox/mail
msgid "Enable for the following addresses"
msgstr ""

#: apps/io.ox/mail/vacationnotice/settings/model.js
#: module:io.ox/mail
msgid "Default sender for vacation notice"
msgstr ""

#: apps/io.ox/mail/vacationnotice/settings/model.js
#: module:io.ox/mail
msgid "Email addresses"
msgstr ""

#: apps/io.ox/mail/vacationnotice/settings/model.js
#: module:io.ox/mail
#: apps/io.ox/tasks/print.js
#: module:io.ox/tasks
msgid "Start"
msgstr ""

#: apps/io.ox/mail/vacationnotice/settings/model.js
#: module:io.ox/mail
msgid "End"
msgstr ""

#: apps/io.ox/mail/vacationnotice/settings/model.js
#: module:io.ox/mail
msgid "Send vacation notice during this time only"
msgstr ""

#: apps/io.ox/mail/vacationnotice/settings/register.js
#: module:io.ox/mail
msgid "Couldn't load your vacation notice."
msgstr ""

#: apps/io.ox/mail/view-options.js
#: module:io.ox/mail
msgid "Conversations"
msgstr ""

#: apps/io.ox/oauth/keychain.js
#: module:io.ox/core
msgid "Account could not be added"
msgstr ""

#: apps/io.ox/oauth/settings.js
#: module:io.ox/settings
msgid "Changes have been saved."
msgstr ""

#: apps/io.ox/oauth/settings.js
#: module:io.ox/settings
msgid "Something went wrong saving your changes."
msgstr ""

#: apps/io.ox/oauth/settings.js
#: module:io.ox/settings
msgid "You have reauthorized this account."
msgstr ""

#: apps/io.ox/oauth/settings.js
#: module:io.ox/settings
msgid "Something went wrong reauthorizing the account."
msgstr ""

#: apps/io.ox/oauth/settings.js
#: module:io.ox/settings
msgid "Account Settings"
msgstr ""

#: apps/io.ox/oauth/settings.js
#: module:io.ox/settings
msgid "Display Name"
msgstr ""

#: apps/io.ox/oauth/settings.js
#: module:io.ox/settings
msgid "Reauthorize"
msgstr ""

#: apps/io.ox/onboarding/clients/extensions.js
#: module:io.ox/core/onboarding
msgid "Expert user?"
msgstr ""

#: apps/io.ox/onboarding/clients/extensions.js
#: module:io.ox/core/onboarding
msgid "Hide options for expert users."
msgstr ""

#: apps/io.ox/onboarding/clients/extensions.js
#: module:io.ox/core/onboarding
msgid "hostname"
msgstr ""

#: apps/io.ox/onboarding/clients/extensions.js
#: module:io.ox/core/onboarding
msgid "login"
msgstr ""

#: apps/io.ox/onboarding/clients/extensions.js
#: module:io.ox/core/onboarding
msgid "SMTP login"
msgstr ""

#: apps/io.ox/onboarding/clients/extensions.js
#: module:io.ox/core/onboarding
msgid "SMTP server"
msgstr ""

#: apps/io.ox/onboarding/clients/extensions.js
#: module:io.ox/core/onboarding
msgid "SMTP port"
msgstr ""

#: apps/io.ox/onboarding/clients/extensions.js
#: module:io.ox/core/onboarding
msgid "SMTP secure"
msgstr ""

#: apps/io.ox/onboarding/clients/extensions.js
#: module:io.ox/core/onboarding
msgid "IMAP login"
msgstr ""

#: apps/io.ox/onboarding/clients/extensions.js
#: module:io.ox/core/onboarding
msgid "IMAP server"
msgstr ""

#: apps/io.ox/onboarding/clients/extensions.js
#: module:io.ox/core/onboarding
msgid "IMAP port"
msgstr ""

#: apps/io.ox/onboarding/clients/extensions.js
#: module:io.ox/core/onboarding
msgid "IMAP secure"
msgstr ""

#: apps/io.ox/onboarding/clients/extensions.js
#: module:io.ox/core/onboarding
msgid "Settings for advanced users"
msgstr ""

#: apps/io.ox/onboarding/clients/extensions.js
#: module:io.ox/core/onboarding
msgid "If you know what you are doing...just setup your account manually!"
msgstr ""

#: apps/io.ox/onboarding/clients/extensions.js
#: module:io.ox/core/onboarding
msgid "Automatic Configuration (via SMS)"
msgstr ""

#: apps/io.ox/onboarding/clients/extensions.js
#: module:io.ox/core/onboarding
msgid "Please enter your mobile phone number, and we´ll send you a link to automatically configure your iOS device! It´s that simple!"
msgstr ""

#: apps/io.ox/onboarding/clients/extensions.js
#: module:io.ox/core/onboarding
msgid "Configuration Email"
msgstr ""

#: apps/io.ox/onboarding/clients/extensions.js
#: module:io.ox/core/onboarding
msgid "Get your device configured by email."
msgstr ""

#: apps/io.ox/onboarding/clients/extensions.js
#: module:io.ox/core/onboarding
msgid "Automatic Configuration"
msgstr ""

#: apps/io.ox/onboarding/clients/extensions.js
#: module:io.ox/core/onboarding
msgid "Let´s automatically configure your device, by clicking the button below. It´s that simple!"
msgstr ""

#: apps/io.ox/onboarding/clients/extensions.js
#: module:io.ox/core/onboarding
msgid "Configure now"
msgstr ""

#: apps/io.ox/onboarding/clients/extensions.js
#: module:io.ox/core/onboarding
msgid "App Store"
msgstr ""

#: apps/io.ox/onboarding/clients/extensions.js
#: module:io.ox/core/onboarding
msgid "Google Play"
msgstr ""

#: apps/io.ox/onboarding/clients/extensions.js
#: module:io.ox/core/onboarding
msgid "Installation"
msgstr ""

#: apps/io.ox/onboarding/clients/extensions.js
#: module:io.ox/core/onboarding
msgid "Get the App from %1$s"
msgstr ""

#: apps/io.ox/onboarding/clients/wizard.js
#: module:io.ox/core/onboarding
msgid "Take %1$s with you! Stay up-to-date on your favorite devices."
msgstr ""

#: apps/io.ox/onboarding/clients/wizard.js
#: module:io.ox/core/onboarding
msgid "Premium"
msgstr ""

#: apps/io.ox/onboarding/clients/wizard.js
#: module:io.ox/core/onboarding
msgid "Please select the platform of your device."
msgstr ""

#: apps/io.ox/onboarding/clients/wizard.js
#: module:io.ox/core/onboarding
msgid "Which device do you want to configure?"
msgstr ""

#: apps/io.ox/onboarding/clients/wizard.js
#: module:io.ox/core/onboarding
msgid "What type of device do you want to configure?"
msgstr ""

#: apps/io.ox/onboarding/clients/wizard.js
#: module:io.ox/core/onboarding
msgid "What do you want to use?"
msgstr ""

#: apps/io.ox/onboarding/clients/wizard.js
#: module:io.ox/core/onboarding
msgid "Client onboarding"
msgstr ""

#. error message when server returns incomplete
#. configuration for client onboarding
#: apps/io.ox/onboarding/clients/wizard.js
#: module:io.ox/core/onboarding
msgid "Incomplete configuration."
msgstr ""

#: apps/io.ox/participants/add.js
#: module:io.ox/core
msgid "Add participant/resource"
msgstr "Оролцогч/эх үүсвэрийг нэмэх"

#: apps/io.ox/participants/add.js
#: module:io.ox/core
msgid "This email address cannot be used"
msgstr ""

#: apps/io.ox/participants/detail.js
#: module:io.ox/core
msgid "External participants"
msgstr ""

#: apps/io.ox/participants/detail.js
#: module:io.ox/core
#: apps/plugins/administration/resources/register.js
#: apps/plugins/administration/resources/settings/pane.js
msgid "Resources"
msgstr ""

#: apps/io.ox/participants/detail.js
#: module:io.ox/core
msgid "Summary"
msgstr ""

#: apps/io.ox/participants/model.js
#: module:io.ox/core
msgid "Unknown"
msgstr ""

#: apps/io.ox/participants/model.js
#: module:io.ox/core
msgid "Resource group"
msgstr ""

#: apps/io.ox/participants/model.js
#: module:io.ox/core
msgid "External contact"
msgstr ""

#: apps/io.ox/participants/views.js
#: module:io.ox/core
msgid "Remove contact"
msgstr ""

#. Default greeting for portal widget
#: apps/io.ox/portal/main.js
#: module:io.ox/portal
msgid "Welcome to your inbox"
msgstr ""

#. Default greeting for portal widget
#: apps/io.ox/portal/main.js
#: module:io.ox/portal
msgid "Welcome to your calendar"
msgstr ""

#. Default greeting for portal widget
#: apps/io.ox/portal/main.js
#: module:io.ox/portal
msgid "Welcome to your tasks"
msgstr ""

#. Default greeting for portal widget
#: apps/io.ox/portal/main.js
#: module:io.ox/portal
msgid "Welcome to your files"
msgstr ""

#: apps/io.ox/portal/main.js
#: module:io.ox/portal
msgid "Good morning, %s"
msgstr ""

#: apps/io.ox/portal/main.js
#: module:io.ox/portal
msgid "Good evening, %s"
msgstr ""

#: apps/io.ox/portal/main.js
#: module:io.ox/portal
msgid "Hello %s"
msgstr ""

#. Portal. Logged in as user
#: apps/io.ox/portal/main.js
#: module:io.ox/portal
msgid "Signed in as %1$s"
msgstr ""

#: apps/io.ox/portal/main.js
#: module:io.ox/portal
msgid "Customize this page"
msgstr ""

#: apps/io.ox/portal/main.js
#: module:io.ox/portal
msgid "Disable widget"
msgstr ""

#: apps/io.ox/portal/main.js
#: module:io.ox/portal
msgid "Get started here"
msgstr ""

#. %1$s is social media name, e.g. Facebook
#: apps/io.ox/portal/main.js
#: module:io.ox/portal
msgid "Welcome to %1$s"
msgstr ""

#. %1$s is social media name, e.g. Facebook
#: apps/io.ox/portal/main.js
#: module:io.ox/portal
msgid "Add your %1$s account"
msgstr ""

#: apps/io.ox/portal/main.js
#: module:io.ox/portal
msgid "An error occurred."
msgstr ""

#: apps/io.ox/portal/main.js
#: module:io.ox/portal
msgid "Click to try again."
msgstr ""

#: apps/io.ox/portal/main.js
#: module:io.ox/portal
msgid "Portal"
msgstr ""

#: apps/io.ox/portal/main.js
#: module:io.ox/portal
#: apps/io.ox/portal/settings/widgetview.js
msgid "Delete widget"
msgstr ""

#: apps/io.ox/portal/main.js
#: module:io.ox/portal
#: apps/io.ox/portal/settings/widgetview.js
msgid "Do you really want to delete this widget?"
msgstr ""

#. Just disable portal widget - in contrast to delete
#: apps/io.ox/portal/main.js
#: module:io.ox/portal
#: apps/io.ox/portal/settings/widgetview.js
msgid "Just disable widget"
msgstr ""

#: apps/io.ox/portal/settings/pane.js
#: module:io.ox/portal
msgid "Portal settings"
msgstr ""

#: apps/io.ox/portal/settings/pane.js
#: module:io.ox/portal
msgid "Add widget"
msgstr ""

#: apps/io.ox/portal/settings/pane.js
#: module:io.ox/portal
msgid "Black"
msgstr ""

#: apps/io.ox/portal/settings/pane.js
#: module:io.ox/portal
msgid "Drag to reorder widget"
msgstr ""

#: apps/io.ox/portal/settings/pane.js
#: module:io.ox/portal
msgid "Smartphone settings:"
msgstr ""

#: apps/io.ox/portal/settings/pane.js
#: module:io.ox/portal
msgid "Reduce to widget summary"
msgstr ""

#: apps/io.ox/portal/widgets.js
#: module:io.ox/portal
#: apps/plugins/portal/mail/register.js
#: module:plugins/portal
msgid "Inbox"
msgstr ""

#: apps/io.ox/portal/widgets.js
#: module:io.ox/portal
msgid "Could not save settings."
msgstr ""

#. 'start presentation' dropdown menu entry to start a local only presentation where no remote participants would be able to join.
#: apps/io.ox/presenter/actions.js
#: module:io.ox/presenter
msgid "Start local presentation"
msgstr ""

#: apps/io.ox/presenter/actions.js
#: module:io.ox/presenter
msgid "View the presentation in fullscreen on your device."
msgstr ""

#. 'start presentation' dropdown menu entry to start a remote presentation where remote participants would be able to join.
#: apps/io.ox/presenter/actions.js
#: module:io.ox/presenter
msgid "Start remote presentation"
msgstr ""

#: apps/io.ox/presenter/actions.js
#: module:io.ox/presenter
msgid "Broadcast your presentation over the Web."
msgstr ""

#. headline of a presentation start alert
#: apps/io.ox/presenter/views/mainview.js
#: module:io.ox/presenter
msgid "Presentation start"
msgstr ""

#. message text of of a presentation start alert
#. %1$d is the presenter name
#: apps/io.ox/presenter/views/mainview.js
#: module:io.ox/presenter
msgid "%1$s has started the presentation."
msgstr ""

#. link button to join the currently running presentation
#: apps/io.ox/presenter/views/mainview.js
#: module:io.ox/presenter
msgid "Join Presentation"
msgstr ""

#. headline of a presentation end alert
#: apps/io.ox/presenter/views/mainview.js
#: module:io.ox/presenter
msgid "Presentation end"
msgstr ""

#. message text of a presentation end alert
#. %1$d is the presenter name
#: apps/io.ox/presenter/views/mainview.js
#: module:io.ox/presenter
msgid "%1$s has ended the presentation."
msgstr ""

#. headline of a presentation end alert
#: apps/io.ox/presenter/views/mainview.js
#: module:io.ox/presenter
msgid "Presentation join"
msgstr ""

#. message text of a presentation end alert
#. %1$d is the presenter name
#: apps/io.ox/presenter/views/mainview.js
#: module:io.ox/presenter
msgid "Joining the presentation of %1$s."
msgstr ""

#. message text of an alert box if joining a presentation fails
#. %1$d is the name of the user who started the presentation
#: apps/io.ox/presenter/views/mainview.js
#: module:io.ox/presenter
msgid "The limit of participants has been reached. Please contact the presenter %1$s."
msgstr ""

#. button tooltip for 'go to next presentation slide' action
#: apps/io.ox/presenter/views/navigationview.js
#: module:io.ox/presenter
#: apps/io.ox/presenter/views/presentationview.js
msgid "Next slide"
msgstr ""

#. button tooltip for 'go to previous presentation slide' action
#: apps/io.ox/presenter/views/navigationview.js
#: module:io.ox/presenter
#: apps/io.ox/presenter/views/presentationview.js
msgid "Previous slide"
msgstr ""

#. button label for pausing the presentation
#: apps/io.ox/presenter/views/navigationview.js
#: module:io.ox/presenter
#: apps/io.ox/presenter/views/toolbarview.js
msgid "Pause presentation"
msgstr ""

#. button tooltip for pausing the presentation
#: apps/io.ox/presenter/views/navigationview.js
#: module:io.ox/presenter
#: apps/io.ox/presenter/views/toolbarview.js
msgid "Pause the presentation"
msgstr ""

#. button label for continuing the presentation
#. tooltip for the continue presentation button
#: apps/io.ox/presenter/views/navigationview.js
#: module:io.ox/presenter
#: apps/io.ox/presenter/views/presentationview.js
#: apps/io.ox/presenter/views/toolbarview.js
msgid "Continue presentation"
msgstr ""

#. button tooltip for continuing the presentation
#: apps/io.ox/presenter/views/navigationview.js
#: module:io.ox/presenter
#: apps/io.ox/presenter/views/toolbarview.js
msgid "Continue the presentation"
msgstr ""

#. button label for toggling fullscreen mode
#. button tooltip for toggling fullscreen mode
#: apps/io.ox/presenter/views/navigationview.js
#: module:io.ox/presenter
#: apps/io.ox/presenter/views/toolbarview.js
msgid "Toggle fullscreen"
msgstr ""

#. text of an user list that shows the names of presenting user and participants.
#. the text to display as presenter name if no user is presenting yet.
#. the text to display as participants names if no users are listening yet.
#: apps/io.ox/presenter/views/navigationview.js
#: module:io.ox/presenter
msgid "none"
msgstr ""

#. text of an user list that shows the names of presenting user and participants.
#. the presenter section label.
#. tooltip for the icon that identifies the presenting user
#: apps/io.ox/presenter/views/navigationview.js
#: module:io.ox/presenter
#: apps/io.ox/presenter/views/sidebar/userbadgeview.js
msgid "Presenter"
msgstr ""

#. the dropdown button tooltip for the participants dropdown.
#. button label for toggling participants view
#. button tooltip for toggling participants view
#: apps/io.ox/presenter/views/navigationview.js
#: module:io.ox/presenter
#: apps/io.ox/presenter/views/toolbarview.js
msgid "View participants"
msgstr ""

#. aria label for the presenter navigation bar, for screen reader only.
#: apps/io.ox/presenter/views/navigationview.js
#: module:io.ox/presenter
msgid "Presenter navigation bar"
msgstr ""

#. button tooltip for 'jump to presentation slide' action
#: apps/io.ox/presenter/views/navigationview.js
#: module:io.ox/presenter
msgid "Jump to slide"
msgstr ""

#: apps/io.ox/presenter/views/presentationview.js
#: module:io.ox/presenter
msgid "An error occurred loading the document so it cannot be displayed."
msgstr ""

#. Info text that says the presentation is paused.
#: apps/io.ox/presenter/views/presentationview.js
#: module:io.ox/presenter
msgid "Presentation is paused."
msgstr ""

#. tooltip for the leave presentation button
#. button label for leaving the presentation
#: apps/io.ox/presenter/views/presentationview.js
#: module:io.ox/presenter
#: apps/io.ox/presenter/views/toolbarview.js
msgid "Leave presentation"
msgstr ""

#. label for the leave presentation button
#: apps/io.ox/presenter/views/presentationview.js
#: module:io.ox/presenter
msgid "Leave"
msgstr ""

#. text of a presentation zoom level caption
#. Example result: "100 %"
#. %1$d is the zoom level
#: apps/io.ox/presenter/views/presentationview.js
#: module:io.ox/presenter
msgid "%1$d %"
msgstr ""

#. info text in the participants list.
#: apps/io.ox/presenter/views/sidebar/participantsview.js
#: module:io.ox/presenter
msgid "There are currently no participants."
msgstr ""

#. info text on the next slide preview, which means the presenting user reached the last slide.
#: apps/io.ox/presenter/views/sidebar/slidepeekview.js
#: module:io.ox/presenter
msgid "End of Slides"
msgstr ""

#. button label for the 'start presentation' dropdown
#: apps/io.ox/presenter/views/toolbarview.js
#: module:io.ox/presenter
msgid "Start presentation"
msgstr ""

#. button tooltip for 'start presentation' dropdown
#: apps/io.ox/presenter/views/toolbarview.js
#: module:io.ox/presenter
msgid "Start the presentation"
msgstr ""

#. button label for ending the presentation
#: apps/io.ox/presenter/views/toolbarview.js
#: module:io.ox/presenter
msgid "End presentation"
msgstr ""

#. button tooltip for ending the presentation
#: apps/io.ox/presenter/views/toolbarview.js
#: module:io.ox/presenter
msgid "End the presentation"
msgstr ""

#. button label for joining the presentation
#: apps/io.ox/presenter/views/toolbarview.js
#: module:io.ox/presenter
msgid "Join presentation"
msgstr ""

#. button tooltip for joining the presentation
#: apps/io.ox/presenter/views/toolbarview.js
#: module:io.ox/presenter
msgid "Join the presentation"
msgstr ""

#. button tooltip for leaving the presentation
#: apps/io.ox/presenter/views/toolbarview.js
#: module:io.ox/presenter
msgid "Leave the presentation"
msgstr ""

#. aria label for the toolbar, for screen reader only.
#: apps/io.ox/presenter/views/toolbarview.js
#: module:io.ox/presenter
msgid "Presenter toolbar"
msgstr ""

#: apps/io.ox/preview/main.js
#: module:io.ox/core
msgid "Click to open. Drag to your desktop to download."
msgstr ""

#: apps/io.ox/preview/main.js
#: module:io.ox/core
msgid "Click to open."
msgstr ""

#: apps/io.ox/search/facets/extensions.js
#: module:io.ox/core
msgid "All folders"
msgstr ""

#: apps/io.ox/search/items/view-template.js
#: module:io.ox/core
msgid "No items found"
msgstr ""

#: apps/io.ox/search/model.js
#: module:io.ox/search
msgid "The selected folder is virtual and can not be searched. Please select another folder."
msgstr ""

#: apps/io.ox/search/view-template.js
#: module:io.ox/core
msgid "Clear field"
msgstr ""

#: apps/io.ox/search/view-template.js
#: module:io.ox/core
msgid "in"
msgstr ""

#: apps/io.ox/search/view-template.js
#: module:io.ox/core
msgid "More than the currently displayed %1$s items were found"
msgstr ""

#: apps/io.ox/settings/accounts/settings/pane.js
#: module:io.ox/settings/accounts
msgid "Add account"
msgstr ""

#: apps/io.ox/settings/accounts/settings/pane.js
#: module:io.ox/settings/accounts
msgid "Password recovery"
msgstr ""

#: apps/io.ox/settings/accounts/settings/pane.js
#: module:io.ox/settings/accounts
msgid "For security reasons, all credentials are encrypted with your primary account password. If you change your primary password, your external accounts might stop working. In this case, you can use your old password to recover all account passwords:"
msgstr ""

#: apps/io.ox/settings/accounts/settings/pane.js
#: module:io.ox/settings/accounts
msgid "Do you really want to delete this account?"
msgstr ""

#: apps/io.ox/settings/accounts/settings/pane.js
#: module:io.ox/settings/accounts
msgid "Delete account"
msgstr ""

#: apps/io.ox/settings/apps/settings/pane.js
#: module:io.ox/core
msgid "External Apps"
msgstr ""

#: apps/io.ox/settings/apps/settings/pane.js
#: module:io.ox/core
msgid "Do you want to revoke the access of this application?"
msgstr ""

#: apps/io.ox/settings/apps/settings/pane.js
#: module:io.ox/core
msgid "Revoke"
msgstr ""

#: apps/io.ox/settings/apps/settings/pane.js
#: module:io.ox/core
msgid "Permissions:"
msgstr ""

#: apps/io.ox/settings/apps/settings/pane.js
#: module:io.ox/core
msgid "Approved:"
msgstr ""

#: apps/io.ox/settings/apps/settings/pane.js
#: module:io.ox/core
msgid "The following external applications/services can access your data:"
msgstr ""

#: apps/io.ox/settings/apps/settings/pane.js
#: module:io.ox/core
msgid "There are no external applications/services which can access your account."
msgstr ""

#: apps/io.ox/settings/main.js
#: module:io.ox/core
msgid "%1$s %2$s"
msgstr ""

#: apps/io.ox/tasks/actions.js
#: module:io.ox/tasks
#: apps/io.ox/tasks/toolbar.js
#: module:io.ox/mail
msgid "Change due date"
>>>>>>> 870ec1a2
msgstr ""

<<<<<<< HEAD
#: apps/io.ox/search/model.js module:io.ox/search
msgid ""
"The selected folder is virtual and can not be searched. Please select "
"another folder."
msgstr ""

#: apps/io.ox/calendar/settings/timezones/favorite-view.js
#: module:io.ox/calendar
msgid "The selected timezone is already a favorite."
msgstr ""

#: apps/io.ox/mail/common-extensions.js module:io.ox/mail
msgid "The sender wants to get notified when you have read this email"
msgstr ""

#: apps/io.ox/calendar/edit/recurrence-view.js module:io.ox/calendar/edit/main
msgid ""
"The series <a href=\"#\" data-attribute=\"ending\" data-widget=\"options"
"\">ends</a> <a href=\"#\" data-attribute=\"occurrences\" data-widget=\"number"
"\">after <span class=\"number-control\">2</span> appointments</a>."
msgstr ""

#: apps/io.ox/calendar/edit/recurrence-view.js module:io.ox/calendar/edit/main
msgid ""
"The series <a href=\"#\" data-attribute=\"ending\" data-widget=\"options"
"\">ends</a> on <a href=\"#\" data-attribute=\"until\" data-widget="
"\"datePicker\">11/03/2013</a>."
msgstr ""

#: apps/io.ox/calendar/edit/recurrence-view.js module:io.ox/calendar/edit/main
msgid ""
"The series <a href=\"#\" data-attribute=\"ending\" data-widget=\"options"
"\">never ends</a>."
msgstr ""

#: apps/io.ox/calendar/util.js module:io.ox/calendar
msgid "The series ends after %1$d appointment"
msgid_plural "The series ends after %1$d appointments"
msgstr[0] ""
msgstr[1] ""

#: apps/io.ox/calendar/util.js module:io.ox/calendar
msgid "The series ends on %1$s"
msgstr ""

#: apps/io.ox/calendar/settings/model.js module:io.ox/calendar
#: apps/io.ox/contacts/settings/pane.js module:io.ox/contacts
msgid ""
"The setting has been saved and will become active when you enter the "
"application the next time."
msgstr ""

#: apps/io.ox/core/settings/pane.js module:io.ox/core
msgid "The setting requires a reload or relogin to take effect."
msgstr ""

#: apps/io.ox/tasks/model.js module:io.ox/tasks
msgid "The start date must be before the due date."
msgstr ""

#: apps/io.ox/mail/vacationnotice/settings/filter.js module:io.ox/mail
msgid "The start date must be before the end date."
msgstr ""

#: apps/io.ox/core/sub/subscriptions.js module:io.ox/core/sub
msgid "The subscription could not be created."
msgstr ""

#: apps/io.ox/tasks/actions/delete.js module:io.ox/tasks
msgid "The task could not be deleted."
msgid_plural "The tasks could not be deleted."
msgstr[0] ""
msgstr[1] ""

#. %1$s timezone abbreviation of the appointment
#. %2$s default user timezone
#: apps/io.ox/calendar/edit/extensions.js module:io.ox/calendar/edit/main
msgid ""
"The timezone of this appointment (%1$s) differs from your default timezone "
"(%2$s)."
msgstr ""

#: apps/plugins/portal/userSettings/register.js module:io.ox/core
msgid "The two newly entered passwords do not match."
msgstr ""

#: apps/io.ox/keychain/api.js module:io.ox/keychain
msgid ""
"The unrecoverable items have been cleaned up successfully. Please refresh "
"this page to see the changes."
msgstr ""

#: apps/io.ox/files/filepicker.js module:io.ox/files
msgid "The uploaded file does not match the requested file type."
msgid_plural "None of the uploaded files matches the requested file type."
msgstr[0] ""
msgstr[1] ""

#: apps/io.ox/core/permissions/permissions.js module:io.ox/core
msgid "The user has administrative rights"
msgstr ""

#: apps/io.ox/core/settings/pane.js module:io.ox/core
msgid "Theme"
msgstr ""

#. info text in the participants list.
#: apps/io.ox/presenter/views/sidebar/participantsview.js
#: module:io.ox/presenter
msgid "There are currently no participants."
msgstr ""

#: apps/io.ox/settings/apps/settings/pane.js module:io.ox/core
msgid ""
"There are no external applications/services which can access your account."
msgstr ""

#: apps/io.ox/core/desktop.js module:io.ox/core
msgid "There are unsaved changes."
msgstr ""

#: apps/io.ox/calendar/invitations/register.js module:io.ox/calendar/main
msgid "There is already %1$d appointment in this timeframe."
msgid_plural "There are already %1$d appointments in this timeframe."
msgstr[0] ""
msgstr[1] ""

#: apps/io.ox/core/viewer/views/types/defaultview.js module:io.ox/core
msgid "There is no preview for this file type"
msgstr ""

#: apps/plugins/portal/xing/register.js module:plugins/portal
msgid "There is no recent activity in your Xing network."
msgstr ""

#: apps/io.ox/mail/mailfilter/settings/filter.js module:io.ox/mail
msgid "There is no rule defined"
msgstr ""

#: apps/plugins/portal/xing/register.js module:plugins/portal
#: apps/plugins/xing/main.js
msgid "There was a problem with %s. The error message was: \"%s\""
msgstr ""

#: apps/plugins/portal/xing/actions.js module:plugins/portal
msgid "There was a problem with XING, the error message was: \"%s\""
msgstr ""

#: apps/plugins/portal/xing/actions.js module:plugins/portal
msgid "There was a problem with XING. The error message was: \"%s\""
msgstr ""

#. Error message if calendar import failed
#: apps/io.ox/core/import/import.js module:io.ox/core
msgid "There was no appointment data to import"
msgstr ""

#. Error message if contact import failed
#: apps/io.ox/core/import/import.js module:io.ox/core
msgid "There was no contact data to import"
msgstr ""

#: apps/io.ox/mail/accounts/settings.js module:io.ox/mail/accounts/settings
msgid "There was no suitable server found for this mail/password combination"
msgstr ""

#. Error message if task import failed
#: apps/io.ox/core/import/import.js module:io.ox/core
msgid "There was no task data to import"
msgstr ""

#: apps/plugins/portal/linkedIn/register.js module:plugins/portal
msgid "There were not activities in your network"
msgstr ""

#. %1$s name of the current folder
#: apps/io.ox/files/guidance/statistics.js module:io.ox/files
msgid ""
"These statistics only include folders, which have a depth less than four in "
"the folder structure from the folder \"%1$s\"."
msgstr ""

#: apps/io.ox/core/boot/i18n.js module:io.ox/core/boot
msgid "This browser is not supported on your current platform."
msgstr "Энэхүү хөтөч нь уг үйлдлийн систем дээр дэмжигдэхгүй байна."

#: apps/io.ox/contacts/model.js module:io.ox/contacts
msgid "This contact is private and cannot be shared"
msgstr "Энэхүү контакт нь хувийн нууцлалтай тул хуваалцах боломжгүй"

#: apps/io.ox/contacts/actions/addToPortal.js module:io.ox/mail
msgid "This distribution list has been added to the portal"
msgstr ""

#: apps/io.ox/presenter/errormessages.js module:io.ox/presenter
msgid "This document does not have any content."
msgstr ""

#: apps/io.ox/core/viewer/views/types/documentview.js module:io.ox/core
#: apps/io.ox/presenter/errormessages.js module:io.ox/presenter
#, fuzzy
#| msgid "This contact is private and cannot be shared"
msgid "This document is password protected and cannot be displayed."
msgstr "Энэхүү контакт нь хувийн нууцлалтай тул хуваалцах боломжгүй"

#: apps/io.ox/participants/add.js module:io.ox/core
#, fuzzy
#| msgid "This email address cannot be used for appointments"
msgid "This email address cannot be used"
msgstr "Энэхүү и-майлыг уулзалтанд ашиглах боломжгүй"

#: apps/io.ox/calendar/invitations/register.js module:io.ox/calendar/main
msgid "This email contains a task"
msgstr ""

#: apps/io.ox/calendar/invitations/register.js module:io.ox/calendar/main
msgid "This email contains an appointment"
msgstr ""

#: apps/io.ox/core/upsell.js module:io.ox/core
msgid ""
"This feature is not available. In order to use it, you need to upgrade your "
"account now."
msgstr ""

#: apps/io.ox/mail/accounts/model.js module:io.ox/keychain
msgid "This field has to be filled"
msgstr ""

#: apps/io.ox/files/api.js module:io.ox/files apps/io.ox/files/legacy_api.js
msgid "This file could not be uploaded."
msgstr ""

#: apps/io.ox/files/actions/add-to-portal.js module:io.ox/files
msgid "This file has been added to the portal"
msgstr ""

#: apps/io.ox/files/actions/delete.js module:io.ox/files
msgid "This file has not been deleted"
msgid_plural "These files have not been deleted"
msgstr[0] ""
msgstr[1] ""

#: apps/io.ox/files/actions/delete.js module:io.ox/files
msgid "This file has not been deleted, as it is locked by its owner."
msgid_plural ""
"These files have not been deleted, as they are locked by their owner."
msgstr[0] ""
msgstr[1] ""

#: apps/io.ox/core/viewer/views/sidebar/fileinfoview.js
#: module:io.ox/core/viewer
msgid "This file is shared with others"
msgstr ""

#: apps/io.ox/editor/main.js module:io.ox/editor
msgid "This file will be written in your default folder to allow editing"
msgstr ""

#: apps/io.ox/core/sub/settings/pane.js module:io.ox/core/sub
msgid "This folder has no publications"
msgstr ""

#: apps/io.ox/core/sub/settings/pane.js module:io.ox/core/sub
msgid "This folder has no subscriptions"
msgstr ""

#: apps/io.ox/core/folder/extensions.js module:io.ox/core
msgid "This folder has publications and/or subscriptions"
msgstr ""

#: apps/io.ox/core/sub/settings/pane.js module:io.ox/core/sub
msgid ""
"This folder has publications but you are not allowed to view or edit them"
msgstr ""

#: apps/io.ox/core/folder/extensions.js module:io.ox/core
msgid "This folder has subscriptions"
msgstr ""

#: apps/io.ox/core/sub/settings/pane.js module:io.ox/core/sub
msgid ""
"This folder has subscriptions but you are not allowed to view or edit them"
msgstr ""

#: apps/io.ox/core/viewer/views/sidebar/fileinfoview.js
#: module:io.ox/core/viewer
msgid "This folder is shared with others"
msgstr ""

#: apps/io.ox/core/folder/actions/rename.js module:io.ox/core
msgid "This is a standard folder, which can't be renamed."
msgstr ""

#: apps/io.ox/mail/accounts/model.js module:io.ox/keychain
msgid "This is not a valid email address"
msgstr ""

#: apps/io.ox/mail/accounts/settings.js module:io.ox/mail/accounts/settings
msgid "This is not a valid mail address"
msgstr ""

#. permissions dialog
#. error message when selected user or group can not be used
#: apps/io.ox/core/permissions/permissions.js module:io.ox/core
msgid "This is not a valid user or group."
msgstr ""

#: apps/io.ox/contacts/view-detail.js module:io.ox/contacts
#: apps/io.ox/participants/views.js module:io.ox/core
msgid "This list has no contacts yet"
msgstr ""

#: apps/io.ox/mail/actions/addToPortal.js module:io.ox/mail
msgid "This mail has been added to the portal"
msgstr ""

#: apps/io.ox/mail/detail/content.js module:io.ox/mail
msgid "This mail has no content"
msgstr ""

#: apps/io.ox/mail/detail/mobileView.js module:io.ox/mail
#: apps/io.ox/mail/detail/view.js
msgid "This message has been truncated due to size limitations."
msgstr ""

#: apps/io.ox/mail/common-extensions.js module:io.ox/mail
msgid "This message is read, press this button to mark it as unread."
msgstr ""

#: apps/io.ox/mail/common-extensions.js module:io.ox/mail
msgid "This message is unread, press this button to mark it as read."
msgstr ""

#: apps/io.ox/contacts/print.js module:io.ox/contacts
msgid "This note will not be printed"
msgstr "Энэхүү тэмдэглэл нь хэвлэгдэхгүй"

#: apps/io.ox/mail/mailfilter/settings/filter/view-form.js
#: module:io.ox/settings
msgid ""
"This rule applies to all messages. Please add a condition to restrict this "
"rule to specific messages."
msgstr ""

#: apps/io.ox/tasks/print.js module:io.ox/tasks
=======
#: apps/io.ox/tasks/actions.js
#: module:io.ox/tasks
#: apps/io.ox/tasks/mobile-toolbar-actions.js
#: apps/io.ox/tasks/toolbar.js
#: module:io.ox/mail
msgid "Mark as done"
msgstr ""

#: apps/io.ox/tasks/actions.js
#: module:io.ox/tasks
#: apps/io.ox/tasks/mobile-toolbar-actions.js
#: apps/io.ox/tasks/toolbar.js
#: module:io.ox/mail
msgid "Mark as undone"
msgstr ""

#: apps/io.ox/tasks/actions/delete.js
#: module:io.ox/tasks
msgid "Do you really want to delete this task?"
msgid_plural "Do you really want to delete these tasks?"
msgstr[0] ""
msgstr[1] ""

#: apps/io.ox/tasks/actions/delete.js
#: module:io.ox/tasks
msgid "Task has been deleted!"
msgid_plural "Tasks have been deleted!"
msgstr[0] ""
msgstr[1] ""

#: apps/io.ox/tasks/actions/delete.js
#: module:io.ox/tasks
msgid "Task was already deleted!"
msgstr ""

#: apps/io.ox/tasks/actions/delete.js
#: module:io.ox/tasks
msgid "The task could not be deleted."
msgid_plural "The tasks could not be deleted."
msgstr[0] ""
msgstr[1] ""

#: apps/io.ox/tasks/actions/doneUndone.js
#: module:io.ox/tasks
msgid "Task marked as undone"
msgid_plural "Tasks marked as undone"
msgstr[0] ""
msgstr[1] ""

#: apps/io.ox/tasks/actions/doneUndone.js
#: module:io.ox/tasks
msgid "Task marked as done"
msgid_plural "Tasks marked as done"
msgstr[0] ""
msgstr[1] ""

#: apps/io.ox/tasks/actions/doneUndone.js
#: module:io.ox/tasks
msgid "A severe error occurred!"
msgstr ""

#: apps/io.ox/tasks/actions/doneUndone.js
#: module:io.ox/tasks
msgid "Task was modified before, please reload"
msgstr ""

#: apps/io.ox/tasks/actions/move.js
#: module:io.ox/tasks
msgid "Tasks can not be moved to or out of shared folders"
msgstr ""

#: apps/io.ox/tasks/actions/printDisabled.js
#: module:io.ox/tasks
msgid "Print tasks"
msgstr ""

#: apps/io.ox/tasks/common-extensions.js
#: module:io.ox/tasks
#: apps/io.ox/tasks/print.js
msgid "Progress"
msgstr ""

#: apps/io.ox/tasks/common-extensions.js
#: module:io.ox/tasks
msgid "Adjust start date"
msgstr ""

#: apps/io.ox/tasks/common-extensions.js
#: module:io.ox/tasks
msgid "Inconsistent dates"
msgstr ""

#. If the user changes the duedate of a task, it may be before the start date, which is not allowed
#. If this happens the user gets the option to change the start date so it matches the due date
#: apps/io.ox/tasks/common-extensions.js
#: module:io.ox/tasks
msgid "The due date cannot be before start date. Adjust start date?"
msgstr ""

#: apps/io.ox/tasks/common-extensions.js
#: module:io.ox/tasks
msgid "Changed due date"
msgstr ""

#: apps/io.ox/tasks/detail/main.js
#: module:io.ox/tasks
#: apps/io.ox/tasks/main.js
msgid "Task Details"
msgstr ""

#: apps/io.ox/tasks/edit/main.js
#: module:io.ox/tasks
#: apps/io.ox/tasks/edit/view-template.js
#: module:io.ox/tasks/edit
#: apps/io.ox/tasks/edit/view.js
#: apps/io.ox/tasks/toolbar.js
#: module:io.ox/mail
msgid "Edit task"
msgstr ""

#: apps/io.ox/tasks/edit/main.js
#: module:io.ox/tasks
#: apps/io.ox/tasks/edit/view-template.js
#: module:io.ox/tasks/edit
#: apps/io.ox/tasks/edit/view.js
msgid "Create task"
msgstr ""

#: apps/io.ox/tasks/edit/util.js
#: module:io.ox/tasks
msgid "Minus"
msgstr ""

#: apps/io.ox/tasks/edit/util.js
#: module:io.ox/tasks
msgid "Plus"
msgstr ""

#: apps/io.ox/tasks/edit/view-template.js
#: module:io.ox/tasks/edit
#: apps/io.ox/tasks/view-detail.js
#: module:io.ox/tasks
msgid "Start date"
msgstr ""

#: apps/io.ox/tasks/edit/view-template.js
#: module:io.ox/tasks/edit
#: apps/io.ox/tasks/main.js
#: module:io.ox/tasks
msgid "Due date"
msgstr ""

#: apps/io.ox/tasks/edit/view-template.js
#: module:io.ox/tasks/edit
#: apps/io.ox/tasks/print.js
#: module:io.ox/tasks
msgid "Reminder date"
msgstr ""

#: apps/io.ox/tasks/edit/view-template.js
#: module:io.ox/tasks/edit
#: apps/io.ox/tasks/print.js
#: module:io.ox/tasks
#: apps/io.ox/tasks/util.js
msgid "Not started"
msgstr ""

#: apps/io.ox/tasks/edit/view-template.js
#: module:io.ox/tasks/edit
#: apps/io.ox/tasks/print.js
#: module:io.ox/tasks
#: apps/io.ox/tasks/util.js
msgid "In progress"
msgstr ""

#: apps/io.ox/tasks/edit/view-template.js
#: module:io.ox/tasks/edit
#: apps/io.ox/tasks/print.js
#: module:io.ox/tasks
#: apps/io.ox/tasks/util.js
msgid "Waiting"
msgstr ""

#: apps/io.ox/tasks/edit/view-template.js
#: module:io.ox/tasks/edit
#: apps/io.ox/tasks/print.js
#: module:io.ox/tasks
#: apps/io.ox/tasks/util.js
msgid "Deferred"
msgstr ""

#: apps/io.ox/tasks/edit/view-template.js
#: module:io.ox/tasks/edit
msgid "Progress in %"
msgstr ""

#: apps/io.ox/tasks/edit/view-template.js
#: module:io.ox/tasks/edit
msgid "Please enter value between 0 and 100."
msgstr ""

#: apps/io.ox/tasks/edit/view-template.js
#: module:io.ox/tasks/edit
#: apps/io.ox/tasks/print.js
#: module:io.ox/tasks
msgid "Medium"
msgstr ""

#: apps/io.ox/tasks/edit/view-template.js
#: module:io.ox/tasks/edit
msgid "Hide details"
msgstr ""

#: apps/io.ox/tasks/edit/view-template.js
#: module:io.ox/tasks/edit
msgid "Show details"
msgstr ""

#: apps/io.ox/tasks/edit/view-template.js
#: module:io.ox/tasks/edit
#: apps/io.ox/tasks/print.js
#: module:io.ox/tasks
#: apps/io.ox/tasks/view-detail.js
msgid "Estimated duration in minutes"
msgstr ""

#: apps/io.ox/tasks/edit/view-template.js
#: module:io.ox/tasks/edit
#: apps/io.ox/tasks/print.js
#: module:io.ox/tasks
#: apps/io.ox/tasks/view-detail.js
msgid "Actual duration in minutes"
msgstr ""

#: apps/io.ox/tasks/edit/view-template.js
#: module:io.ox/tasks/edit
#: apps/io.ox/tasks/print.js
#: module:io.ox/tasks
#: apps/io.ox/tasks/view-detail.js
msgid "Estimated costs"
msgstr ""

#: apps/io.ox/tasks/edit/view-template.js
#: module:io.ox/tasks/edit
#: apps/io.ox/tasks/print.js
#: module:io.ox/tasks
#: apps/io.ox/tasks/view-detail.js
msgid "Actual costs"
msgstr ""

#: apps/io.ox/tasks/edit/view-template.js
#: module:io.ox/tasks/edit
msgid "Currency"
msgstr ""

#: apps/io.ox/tasks/edit/view-template.js
#: module:io.ox/tasks/edit
#: apps/io.ox/tasks/print.js
#: module:io.ox/tasks
#: apps/io.ox/tasks/view-detail.js
msgid "Distance"
msgstr ""

#: apps/io.ox/tasks/edit/view-template.js
#: module:io.ox/tasks/edit
#: apps/io.ox/tasks/print.js
#: module:io.ox/tasks
#: apps/io.ox/tasks/view-detail.js
msgid "Billing information"
msgstr ""

#: apps/io.ox/tasks/edit/view-template.js
#: module:io.ox/tasks/edit
#: apps/io.ox/tasks/print.js
#: module:io.ox/tasks
#: apps/io.ox/tasks/view-detail.js
msgid "Companies"
msgstr ""

#: apps/io.ox/tasks/main.js
#: module:io.ox/tasks
msgid "Couldn't load that task."
msgstr ""

#: apps/io.ox/tasks/main.js
#: module:io.ox/tasks
msgid "Sort options"
msgstr ""

#: apps/io.ox/tasks/main.js
#: module:io.ox/tasks
msgid "Urgency"
msgstr ""

#: apps/io.ox/tasks/main.js
#: module:io.ox/tasks
msgid "Order"
msgstr ""

#: apps/io.ox/tasks/main.js
#: module:io.ox/tasks
msgid "Show done tasks"
msgstr ""

#: apps/io.ox/tasks/model.js
#: module:io.ox/tasks
msgid "The start date must be before the due date."
msgstr ""

#: apps/io.ox/tasks/model.js
#: module:io.ox/tasks
msgid "The due date must not be before the start date."
msgstr ""

#: apps/io.ox/tasks/model.js
#: module:io.ox/tasks
msgid "Costs must be between -%1$d and %1$d."
msgstr ""

#: apps/io.ox/tasks/model.js
#: module:io.ox/tasks
msgid "Costs must only have two decimal places."
msgstr ""

#: apps/io.ox/tasks/model.js
#: module:io.ox/tasks
msgid "Progress must be a valid number between 0 and 100"
msgstr ""

#: apps/io.ox/tasks/model.js
#: module:io.ox/tasks
msgid "Recurring tasks need a valid start date."
msgstr ""

#: apps/io.ox/tasks/model.js
#: module:io.ox/tasks
msgid "Recurring tasks need a valid due date."
msgstr ""

#. Task: "Due" like in "Change due date"
#: apps/io.ox/tasks/print.js
#: module:io.ox/tasks
#: apps/io.ox/tasks/toolbar.js
#: module:io.ox/mail
msgid "Due"
msgstr ""

#: apps/io.ox/tasks/print.js
#: module:io.ox/tasks
#: apps/io.ox/tasks/view-detail.js
msgid "Date completed"
msgstr ""

#: apps/io.ox/tasks/print.js
#: module:io.ox/tasks
>>>>>>> 870ec1a2
#: apps/io.ox/tasks/view-detail.js
msgid "This task recurs"
msgstr ""

<<<<<<< HEAD
#: apps/plugins/portal/twitter/register.js module:plugins/portal
msgid ""
"This widget is currently offline because the twitter rate limit exceeded."
msgstr ""

#: apps/io.ox/mail/main.js module:io.ox/mail
msgid "Thread"
msgstr ""

#: apps/io.ox/core/viewer/views/sidebarview.js module:io.ox/core/viewer
msgid "Thumbnails"
msgstr ""

#: apps/io.ox/files/toolbar.js module:io.ox/files
msgid "Tiles"
msgstr ""

#: apps/io.ox/backbone/mini-views/datepicker.js module:io.ox/core
msgid "Time"
msgstr "Цаг"

#: apps/io.ox/calendar/settings/pane.js module:io.ox/calendar
msgid "Time scale in minutes"
msgstr ""

#: apps/io.ox/core/settings/pane.js module:io.ox/core
msgid "Time zone"
msgstr ""

#: apps/io.ox/contacts/model.js module:io.ox/contacts
msgctxt "salutation"
msgid "Title"
msgstr ""

#: apps/io.ox/mail/common-extensions.js module:io.ox/mail
#: apps/io.ox/mail/compose/extensions.js
#: apps/io.ox/mail/mailfilter/settings/filter/view-form.js
#: module:io.ox/settings apps/io.ox/mail/main.js apps/io.ox/mail/print.js
#: apps/io.ox/mail/view-options.js
msgid "To"
msgstr ""

#: apps/io.ox/contacts/distrib/create-dist-view.js module:io.ox/contacts
msgid ""
"To add contacts manually, just provide a valid email address (e.g john."
"doe@example.com or \"John Doe\" <jd@example.com>)"
msgstr ""

#: apps/io.ox/calendar/mobile-toolbar-actions.js module:io.ox/calendar
#: apps/io.ox/calendar/toolbar.js apps/io.ox/calendar/util.js
#: apps/io.ox/core/tk/datepicker.js module:io.ox/core
#: apps/io.ox/find/date/patterns.js apps/io.ox/tasks/util.js
#: module:io.ox/tasks apps/plugins/portal/birthdays/register.js
#: module:plugins/portal
msgid "Today"
msgstr ""

#. button label for toggling fullscreen mode
#. button tooltip for toggling fullscreen mode
#: apps/io.ox/presenter/views/navigationview.js module:io.ox/presenter
#: apps/io.ox/presenter/views/toolbarview.js
msgid "Toggle fullscreen"
msgstr ""

#: apps/io.ox/core/viewer/views/sidebar/panelbaseview.js
#: module:io.ox/core/viewer
msgid "Toggle panel"
msgstr ""

#: apps/io.ox/calendar/util.js module:io.ox/calendar apps/io.ox/tasks/util.js
#: module:io.ox/tasks apps/plugins/portal/birthdays/register.js
#: module:plugins/portal
msgid "Tomorrow"
msgstr ""

#: apps/io.ox/contacts/addressbook/popup.js module:io.ox/contacts
msgid "Too many contacts in your address book."
msgstr ""

#. Emoji category
#. Japanese: ツール
#. Contains: Phones, tv, clocks
#: apps/io.ox/emoji/categories.js module:io.ox/mail/emoji
msgid "Tool"
msgstr ""

#: apps/io.ox/files/guidance/statistics.js module:io.ox/files
msgid "Top 10 file types"
msgstr ""

#: apps/io.ox/files/guidance/statistics.js module:io.ox/files
msgid "Top 10 folder size"
msgstr ""

#: apps/io.ox/mail/statistics.js module:io.ox/mail
msgid "Top 10 you got mail from"
msgstr ""

#: apps/io.ox/mail/statistics.js module:io.ox/mail
msgid "Top 10 you sent mail to"
msgstr ""

#: apps/io.ox/wizards/upsell.js module:io.ox/wizards
msgid "Total cost"
msgstr ""

#: apps/io.ox/core/folder/node.js module:io.ox/core
msgid "Total: %1$d"
msgstr ""

#: apps/io.ox/core/settings/errorlog/settings/pane.js module:io.ox/core
msgid "Total: %1$s requests"
msgstr ""

#: apps/io.ox/contacts/model.js module:io.ox/contacts
msgid "Town"
msgstr ""

#: apps/io.ox/core/commons.js module:io.ox/core
msgid "Try now!"
msgstr ""

#: apps/io.ox/mail/accounts/settings.js module:io.ox/mail/accounts/settings
msgid "Trying to auto-configure your mail account"
msgstr ""

#: apps/plugins/portal/tumblr/register.js module:io.ox/portal
msgid "Tumblr"
msgstr ""

#: apps/plugins/portal/twitter/register.js module:plugins/portal
msgid "Twitter"
msgstr ""

#: apps/plugins/portal/twitter/register.js module:plugins/portal
msgid "Twitter reported the following errors:"
msgstr ""

#: apps/io.ox/calendar/edit/extensions.js module:io.ox/calendar/edit/main
#: apps/io.ox/tasks/edit/view-template.js module:io.ox/tasks/edit
#: apps/plugins/portal/flickr/register.js module:plugins/portal
msgid "Type"
msgstr "Төрөл"

#: apps/io.ox/core/about/about.js module:io.ox/core
#: apps/io.ox/core/settings/errorlog/settings/pane.js
msgid "UI version"
msgstr "Хэрэглэгчийн интерфейсийн хувилбар"

#: apps/io.ox/contacts/model.js module:io.ox/contacts
#: apps/plugins/portal/rss/register.js module:io.ox/portal
msgid "URL"
msgstr "Вэб хуудас"

#: apps/plugins/portal/xing/actions.js module:plugins/portal
msgid "Un-like"
msgstr ""

#. As on Facebook, XING allows a stop pointing out they liked a comment. An 'undo' for the like action, if you will.
#: apps/plugins/portal/xing/actions.js module:plugins/portal
msgid "Un-liked comment"
msgstr ""

#: apps/io.ox/mail/mailfilter/settings/register.js module:io.ox/mail
msgid "Unable to load mail filter rules settings."
msgstr ""

#: apps/io.ox/mail/autoforward/settings/register.js module:io.ox/mail
#: apps/io.ox/mail/vacationnotice/settings/register.js
#: apps/io.ox/settings/util.js module:io.ox/core
msgid "Unable to load mail filter settings."
msgstr ""

#: apps/io.ox/calendar/print.js module:io.ox/calendar
#: apps/io.ox/tasks/print.js module:io.ox/tasks
msgid "Unconfirmed"
msgstr ""

#. Task: Undone like in "Mark as undone"
#: apps/io.ox/tasks/toolbar.js module:io.ox/mail
msgid "Undone"
msgstr ""

#: apps/plugins/halo/xing/register.js module:plugins/portal
msgid "Unemployed"
msgstr ""

#. twitter: Stop following this person
#: apps/plugins/portal/twitter/util.js module:plugins/portal
msgid "Unfollow"
msgstr ""

#. Emoji collection. Unified/standard icons. "Standard" might work for other languages.
#: apps/io.ox/emoji/categories.js module:io.ox/mail/emoji
msgid "Unified"
msgstr ""

#: apps/io.ox/participants/model.js module:io.ox/core
msgid "Unknown"
msgstr ""

#: apps/plugins/portal/tumblr/register.js module:io.ox/portal
msgid "Unknown error while checking tumblr-blog."
msgstr ""

#: apps/io.ox/mail/util.js module:io.ox/core
msgid "Unknown sender"
msgstr ""

#: apps/io.ox/files/actions.js module:io.ox/files apps/io.ox/files/toolbar.js
msgid "Unlock"
msgstr ""

#: apps/io.ox/core/sub/settings/pane.js module:io.ox/core/sub
msgid "Unnamed subscription"
msgstr ""

#: apps/io.ox/mail/common-extensions.js module:io.ox/mail
#: apps/io.ox/mail/view-options.js
msgid "Unread"
msgstr ""

#: apps/io.ox/core/folder/api.js module:io.ox/core
msgid "Unread messages"
msgstr ""

#: apps/io.ox/core/folder/node.js module:io.ox/core
msgid "Unread: %1$d"
msgstr ""

#: apps/io.ox/core/main.js module:io.ox/core
msgid "Unsaved documents will be lost. Do you want to sign out now?"
msgstr ""

#: apps/io.ox/core/boot/i18n.js module:io.ox/core/boot
msgid ""
"Unsupported Preview - Certain functions disabled and stability not assured "
"until general release later this year"
msgstr ""

#: apps/io.ox/core/settings/downloads/pane.js module:io.ox/core
#: apps/plugins/portal/updater/register.js module:plugins/portal
msgid "Updater"
msgstr ""

#: apps/io.ox/core/sub/subscriptions.js module:io.ox/core/sub
msgid ""
"Updating subscribed data takes time. Importing 100 contacts for example, may "
"take up to 5 minutes. Please have some patience."
msgstr ""

#: apps/io.ox/core/upsell.js module:io.ox/core
msgid "Upgrade required"
msgstr ""

#: apps/io.ox/wizards/upsell.js module:io.ox/wizards
msgid "Upgrade to premium edition"
msgstr ""

#: apps/plugins/portal/upsell/register.js module:plugins/portal
msgid "Upgrade your account"
msgstr ""

#: apps/io.ox/core/viewer/views/sidebar/uploadnewversionview.js
#: module:io.ox/core/viewer apps/io.ox/files/actions/upload-new-version.js
#: module:io.ox/files
msgid "Upload"
msgstr ""

#: apps/io.ox/core/import/import.js module:io.ox/core
msgid "Upload file"
msgstr ""

#: apps/io.ox/files/filepicker.js module:io.ox/files
msgid "Upload local file"
msgstr ""

#: apps/io.ox/core/viewer/views/sidebar/uploadnewversionview.js
#: module:io.ox/core/viewer apps/io.ox/core/viewer/views/toolbarview.js
#: module:io.ox/core apps/io.ox/files/actions/upload-new-version.js
#: module:io.ox/files
#, fuzzy
#| msgid "UI version"
msgid "Upload new version"
msgstr "Хэрэглэгчийн интерфейсийн хувилбар"

#: apps/io.ox/files/upload/view.js module:io.ox/files
msgid "Upload progress"
msgstr ""

#. the name of the file, which is currently uploaded (might be shortended by '...' on missing screen space )
#: apps/io.ox/files/upload/main.js module:io.ox/files
msgid "Uploading %1$s"
msgstr ""

#: apps/io.ox/core/tk/upload.js module:io.ox/core
msgid "Uploading folders is not supported."
msgstr ""

#: apps/io.ox/core/settings/errorlog/settings/pane.js module:io.ox/core
msgid "Uptime: %1$s minutes"
msgstr ""

#: apps/io.ox/tasks/main.js module:io.ox/tasks
msgid "Urgency"
msgstr ""

#: apps/io.ox/mail/accounts/view-form.js module:io.ox/settings
msgid "Use SSL connection"
msgstr ""

#: apps/io.ox/backbone/mini-views/datepicker.js module:io.ox/core
#: apps/io.ox/calendar/week/view.js module:io.ox/calendar
msgid ""
"Use cursor keys to change the date. Press ctrl-key at the same time to "
"change year or shift-key to change month. Close date-picker by pressing ESC "
"key."
msgstr ""

#: apps/io.ox/mail/mailfilter/settings/filter.js module:io.ox/mail
#: apps/io.ox/portal/settings/pane.js module:io.ox/portal
msgid ""
"Use cursor keys to change the item position. Virtual cursor mode has to be "
"disabled."
msgstr ""

#. Tooltip for main toolbar
#: apps/io.ox/backbone/mini-views/toolbar.js module:io.ox/core
msgid "Use cursor keys to navigate"
msgstr ""

#: apps/io.ox/mail/compose/names.js module:io.ox/mail
msgid "Use custom name"
msgstr ""

#: apps/io.ox/mail/settings/pane.js module:io.ox/mail
msgid "Use fixed-width font for text mails"
msgstr ""

#: apps/io.ox/core/viewer/views/displayerview.js module:io.ox/core
msgid ""
"Use left/right arrow keys to navigate and escape key to exit the viewer."
msgstr ""

#. Auth type. Use separate username and password
#: apps/io.ox/mail/accounts/view-form.js module:io.ox/settings
msgid "Use separate username and password"
msgstr ""

#: apps/io.ox/mail/accounts/view-form.js module:io.ox/settings
msgid "Use unified mail for this account"
msgstr ""

#: apps/io.ox/backbone/mini-views/datepicker.js module:io.ox/core
msgid ""
"Use up and down keys to change the time. Close selection by pressing ESC key."
=======
#: apps/io.ox/tasks/settings/pane.js
#: module:io.ox/tasks
msgid "Receive notifications when a task in which you participate is created, modified or deleted"
msgstr ""

#: apps/io.ox/tasks/settings/pane.js
#: module:io.ox/tasks
msgid "Receive notifications when a participant accepted or declined a task created by you"
msgstr ""

#: apps/io.ox/tasks/settings/pane.js
#: module:io.ox/tasks
msgid "Receive notifications when a participant accepted or declined a task in which you participate"
msgstr ""

#: apps/io.ox/tasks/toolbar.js
#: module:io.ox/mail
msgid "New task"
msgstr ""

#. Task: Undone like in "Mark as undone"
#: apps/io.ox/tasks/toolbar.js
#: module:io.ox/mail
msgid "Undone"
msgstr ""

#: apps/io.ox/tasks/toolbar.js
#: module:io.ox/mail
msgid "Delete task"
msgstr ""

#: apps/io.ox/tasks/util.js
#: module:io.ox/tasks
msgid "this morning"
msgstr ""

#: apps/io.ox/tasks/util.js
#: module:io.ox/tasks
msgid "by noon"
msgstr ""

#: apps/io.ox/tasks/util.js
#: module:io.ox/tasks
msgid "this afternoon"
msgstr ""

#: apps/io.ox/tasks/util.js
#: module:io.ox/tasks
msgid "tonight"
msgstr ""

#: apps/io.ox/tasks/util.js
#: module:io.ox/tasks
msgid "late in the evening"
msgstr ""

#: apps/io.ox/tasks/util.js
#: module:io.ox/tasks
msgid "in 5 minutes"
msgstr ""

#: apps/io.ox/tasks/util.js
#: module:io.ox/tasks
msgid "in 15 minutes"
msgstr ""

#: apps/io.ox/tasks/util.js
#: module:io.ox/tasks
msgid "in 30 minutes"
msgstr ""

#: apps/io.ox/tasks/util.js
#: module:io.ox/tasks
msgid "in one hour"
msgstr ""

#: apps/io.ox/tasks/util.js
#: module:io.ox/tasks
msgid "tomorrow"
msgstr ""

#. reminder date selection
#. %1$s is a weekday, like 'next Monday'
#: apps/io.ox/tasks/util.js
#: module:io.ox/tasks
msgid "next %1$s"
msgstr ""

#: apps/io.ox/tasks/util.js
#: module:io.ox/tasks
msgid "in one week"
msgstr ""

#: apps/io.ox/tasks/util.js
#: module:io.ox/tasks
msgid "Original mail"
msgstr ""

#: apps/io.ox/tasks/util.js
#: module:io.ox/tasks
msgid "Overdue"
msgstr ""

#: apps/io.ox/tasks/util.js
#: module:io.ox/tasks
msgid "No priority"
msgstr ""

#: apps/io.ox/tasks/util.js
#: module:io.ox/tasks
msgid "Medium priority"
msgstr ""

#. %1$s due date of a task
#: apps/io.ox/tasks/view-detail.js
#: module:io.ox/tasks
msgid "Due %1$s"
msgstr ""

#. %1$s reminder date of a task
#: apps/io.ox/tasks/view-detail.js
#: module:io.ox/tasks
msgid "Reminder date %1$s"
msgstr ""

#. %1$s how much of a task is completed in percent, values from 0-100
#: apps/io.ox/tasks/view-detail.js
#: module:io.ox/tasks
#: apps/io.ox/tasks/view-grid-template.js
msgid "Progress %1$s %"
msgstr ""

#: apps/io.ox/tasks/view-detail.js
#: module:io.ox/tasks
msgid "Could not load attachments for this task."
msgstr ""

#: apps/io.ox/tasks/view-grid-template.js
#: module:io.ox/tasks
msgid "private"
msgstr ""

#. message for screenreaders in case selected task has participants
#: apps/io.ox/tasks/view-grid-template.js
#: module:io.ox/tasks
msgid "has participants"
msgstr ""

#: apps/io.ox/tours/get-started.js
#: module:io.ox/core
msgid "Guided tour for this app"
msgstr ""

#: apps/io.ox/wizards/upsell.js
#: module:io.ox/wizards
msgid "Upgrade to premium edition"
msgstr ""

#: apps/io.ox/wizards/upsell.js
#: module:io.ox/wizards
msgid "Shopping cart"
msgstr ""

#: apps/io.ox/wizards/upsell.js
#: module:io.ox/wizards
msgid "Cart is empty."
msgstr ""

#: apps/io.ox/wizards/upsell.js
#: module:io.ox/wizards
msgid "Review your purchases"
msgstr ""

#: apps/io.ox/wizards/upsell.js
#: module:io.ox/wizards
msgid "Total cost"
msgstr ""

#: apps/io.ox/wizards/upsell.js
#: module:io.ox/wizards
msgid "Buy now!"
msgstr ""

#: apps/io.ox/wizards/upsell.js
#: module:io.ox/wizards
msgid "Purchase confirmation"
msgstr ""

#: apps/io.ox/wizards/upsell.js
#: module:io.ox/wizards
msgid "The following products will be activated now:"
msgstr ""

#. Placeholder in furigana field
#: apps/l10n/ja_JP/io.ox/register.js
#: module:l10n/ja_JP
msgid "Furigana for last name"
msgstr ""

#. Placeholder in furigana field
#: apps/l10n/ja_JP/io.ox/register.js
#: module:l10n/ja_JP
msgid "Furigana for first name"
msgstr ""

#. Placeholder in furigana field
#: apps/l10n/ja_JP/io.ox/register.js
#: module:l10n/ja_JP
msgid "Furigana for company"
msgstr ""

#: apps/plugins/administration/groups/register.js
#: module:io.ox/core
#: apps/plugins/administration/groups/settings/pane.js
msgid "Groups"
msgstr ""

#: apps/plugins/administration/groups/settings/edit.js
#: module:io.ox/core
msgid "Group name"
msgstr ""

#: apps/plugins/administration/groups/settings/edit.js
#: module:io.ox/core
msgid "Members"
msgstr ""

#: apps/plugins/administration/groups/settings/edit.js
#: module:io.ox/core
msgid "Edit group"
msgstr ""

#: apps/plugins/administration/groups/settings/edit.js
#: module:io.ox/core
#: apps/plugins/administration/groups/settings/toolbar.js
msgid "Create new group"
msgstr ""

#: apps/plugins/administration/groups/settings/members.js
#: module:io.ox/core
msgid "Remove member"
msgstr ""

#. %1$s is the user name of the group member
#: apps/plugins/administration/groups/settings/members.js
#: module:io.ox/core
msgid "Remove %1$s"
msgstr ""

#. %1$d is the number of members
#: apps/plugins/administration/groups/settings/pane.js
#: module:io.ox/core
msgid "%1$d member"
msgid_plural "%1$d members"
msgstr[0] ""
msgstr[1] ""

#. %1$s is the group name
#: apps/plugins/administration/groups/settings/toolbar.js
#: module:io.ox/core
msgid "Do you really want to delete the group \"%1$s\"? This action cannot be undone!"
msgstr ""

#: apps/plugins/administration/groups/settings/toolbar.js
#: module:io.ox/core
msgid "Delete group"
msgstr ""

#: apps/plugins/administration/resources/settings/edit.js
#: module:io.ox/core
msgid "Resource name"
msgstr ""

#: apps/plugins/administration/resources/settings/edit.js
#: module:io.ox/core
msgid "Mail address (mandatory)"
msgstr ""

#: apps/plugins/administration/resources/settings/edit.js
#: module:io.ox/core
msgid "Edit resource"
msgstr ""

#: apps/plugins/administration/resources/settings/edit.js
#: module:io.ox/core
#: apps/plugins/administration/resources/settings/toolbar.js
msgid "Create new resource"
msgstr ""

#. %1$s is the resource name
#: apps/plugins/administration/resources/settings/toolbar.js
#: module:io.ox/core
msgid "Do you really want to delete the resource \"%1$s\"? This action cannot be undone!"
msgstr ""

#: apps/plugins/administration/resources/settings/toolbar.js
#: module:io.ox/core
msgid "Delete resource"
msgstr ""

#. %1$d is current raiting
#. %2$d is the maximum rating
#: apps/plugins/core/feedback/register.js
#: module:io.ox/core
msgid "Rating %1$d of %2$d. Press Enter to confirm or use the left and right arrowkeys to adjust your rating."
msgstr ""

#: apps/plugins/core/feedback/register.js
#: module:io.ox/core
msgid "Rating %1$d of %2$d confirmed. Use the left and right arrowkeys to adjust your rating."
msgstr ""

#: apps/plugins/core/feedback/register.js
#: module:io.ox/core
msgid "Feedback"
msgstr ""

#: apps/plugins/core/feedback/register.js
#: module:io.ox/core
msgid "Send feedback"
msgstr ""

#: apps/plugins/core/feedback/register.js
#: module:io.ox/core
msgid "Welcome. Please provide your feedback about this product"
msgstr ""

#: apps/plugins/core/feedback/register.js
#: module:io.ox/core
msgid "Comments and suggestions"
msgstr ""

#: apps/plugins/core/feedback/register.js
#: module:io.ox/core
msgid "Please note, that support requests cannot be handled via the feedback-formular. When you have questions or problems please contact our support directly"
msgstr ""

#: apps/plugins/core/feedback/register.js
#: module:io.ox/core
msgid "Your email address will be included when sending this feedback"
>>>>>>> 870ec1a2
msgstr ""

<<<<<<< HEAD
#. object permissions - user role
#: apps/io.ox/files/share/permissions.js module:io.ox/core
#, fuzzy
#| msgid "User name"
msgid "User"
msgstr "Хэрэглэгчийн нэр"

#: apps/plugins/portal/userSettings/register.js module:io.ox/core
msgid "User data"
msgstr ""

#: apps/io.ox/contacts/edit/view-form.js module:io.ox/contacts
msgid "User fields"
msgstr ""

#: apps/io.ox/core/boot/i18n.js module:io.ox/core/boot
#: apps/plugins/administration/groups/settings/edit.js module:io.ox/core
msgid "User name"
msgstr "Хэрэглэгчийн нэр"

#: apps/io.ox/mail/accounts/view-form.js module:io.ox/settings
msgid "Username"
msgstr ""

#: apps/io.ox/mail/accounts/view-form.js module:io.ox/settings
msgid "Username must not be empty."
msgstr ""

#: apps/io.ox/mail/vacationnotice/settings/model.js module:io.ox/mail
#: apps/io.ox/mail/vacationnotice/settings/register.js
msgid "Vacation Notice"
msgstr ""

#: apps/io.ox/core/viewer/views/sidebar/uploadnewversionview.js
#: module:io.ox/core/viewer
#, fuzzy
#| msgid "Comment"
msgid "Version Comment"
msgstr "Коммент"

#: apps/io.ox/core/viewer/views/sidebar/fileversionsview.js
#: module:io.ox/core/viewer
msgid "Versions (%1$d)"
msgstr ""

#: apps/io.ox/mail/toolbar.js module:io.ox/mail
msgid "Vertical"
msgstr ""

#: apps/io.ox/files/view-options.js module:io.ox/files
msgid "Videos"
msgstr ""

#. View is used as a noun in the toolbar. Clicking the button opens a popup with options related to the View
#: apps/io.ox/calendar/toolbar.js module:io.ox/calendar
#: apps/io.ox/contacts/toolbar.js module:io.ox/contacts
#: apps/io.ox/core/pim/actions.js module:io.ox/core
#: apps/io.ox/files/actions.js module:io.ox/files apps/io.ox/files/toolbar.js
#: apps/io.ox/mail/actions.js module:io.ox/mail apps/io.ox/mail/toolbar.js
#: apps/io.ox/tasks/toolbar.js
msgid "View"
msgstr ""

#: apps/io.ox/mail/actions.js module:io.ox/mail
msgid "View attachment"
msgstr ""

#: apps/io.ox/core/viewer/views/toolbarview.js module:io.ox/core
msgid "View details"
msgstr ""

#. the dropdown button tooltip for the participants dropdown.
#. button label for toggling participants view
#. button tooltip for toggling participants view
#: apps/io.ox/presenter/views/navigationview.js module:io.ox/presenter
#: apps/io.ox/presenter/views/toolbarview.js
#, fuzzy
#| msgid "Add new participant"
msgid "View participants"
msgstr "Шинэ оролцогчийг нэмэх"

#. source in terms of source code
#: apps/io.ox/mail/actions.js module:io.ox/mail apps/io.ox/mail/toolbar.js
msgid "View source"
msgstr ""

#. folder permissions
#: apps/io.ox/files/share/permissions.js module:io.ox/core
msgid "View the folder"
msgstr ""

#: apps/io.ox/presenter/actions.js module:io.ox/presenter
msgid "View the presentation in fullscreen on your device."
msgstr ""

#. Role: view folder + read all
#: apps/io.ox/files/share/permissions.js module:io.ox/core
msgid "Viewer"
msgstr ""

#: apps/io.ox/core/viewer/views/toolbarview.js module:io.ox/core
msgid "Viewer Toolbar"
msgstr ""

#: apps/io.ox/tasks/edit/view-template.js module:io.ox/tasks/edit
#: apps/io.ox/tasks/print.js module:io.ox/tasks apps/io.ox/tasks/util.js
msgid "Waiting"
msgstr ""

#: apps/io.ox/core/yell.js module:io.ox/core
msgid "Warning"
msgstr ""

#: apps/io.ox/mail/common-extensions.js module:io.ox/mail
msgid "Warning: This message might be a phishing or scam mail"
msgstr ""

#: apps/io.ox/mail/accounts/view-form.js module:io.ox/settings
msgid "Warnings"
msgstr ""

#: apps/io.ox/core/tk/filestorageUtil.js module:io.ox/core
msgid "Warnings:"
msgstr ""

#. Emoji category
#. Japanese should include "Katakana Middle Dot". Unicode: 30FB
#. Japanese: 天気・季節
#. Other languages can use simple bullet. Unicode: 2022
#. Contains: Sun, rain, flowers
#: apps/io.ox/emoji/categories.js module:io.ox/mail/emoji
msgid "Weather • Season"
msgstr ""

#: apps/io.ox/calendar/freebusy/templates.js module:io.ox/calendar/freebusy
#: apps/io.ox/calendar/toolbar.js module:io.ox/calendar
msgid "Week"
msgstr "7 хоног"

#: apps/io.ox/calendar/week/perspective.js module:io.ox/calendar
msgid "Week View"
msgstr ""

#. recurrence string
#. %1$s day string, e.g. "work days" or "Friday" or "Monday, Tuesday, Wednesday"
#: apps/io.ox/calendar/util.js module:io.ox/calendar
msgid "Weekly on %1$s"
msgstr ""

#: apps/io.ox/core/tk/wizard.js module:io.ox/core
msgid "Welcome"
msgstr ""

#. %1$s is social media name, e.g. Facebook
#: apps/io.ox/portal/main.js module:io.ox/portal
msgid "Welcome to %1$s"
msgstr ""

#: apps/plugins/wizards/mandatory/main.js module:io.ox/wizards/firstStart
msgid "Welcome to %s"
msgstr ""

#. Default greeting for portal widget
#: apps/io.ox/portal/main.js module:io.ox/portal
msgid "Welcome to your calendar"
msgstr ""

#. Default greeting for portal widget
#: apps/io.ox/portal/main.js module:io.ox/portal
msgid "Welcome to your files"
msgstr ""

#. Default greeting for portal widget
#: apps/io.ox/portal/main.js module:io.ox/portal
msgid "Welcome to your inbox"
msgstr ""

#. Default greeting for portal widget
#: apps/io.ox/portal/main.js module:io.ox/portal
msgid "Welcome to your tasks"
msgstr ""

#: apps/plugins/core/feedback/register.js module:io.ox/core
msgid "Welcome. Please provide your feedback about this product"
msgstr ""

#: apps/io.ox/onboarding/clients/wizard.js module:io.ox/core/onboarding
msgid "What do you want to use?"
msgstr ""

#: apps/io.ox/onboarding/clients/wizard.js module:io.ox/core/onboarding
msgid "What type of device do you want to configure?"
msgstr ""

#: apps/io.ox/core/settings/downloads/pane.js module:io.ox/core
#: apps/plugins/portal/updater/register.js module:plugins/portal
msgid ""
"When executing the downloaded file, an installation wizard will be launched. "
"Follow the instructions and install the updater. Installs latest versions of "
"Windows® client software. The Updater automatically informs about new "
"updates. You can download the updates from within the Updater."
msgstr ""

#: apps/io.ox/onboarding/clients/wizard.js module:io.ox/core/onboarding
msgid "Which device do you want to configure?"
msgstr ""

#: apps/io.ox/calendar/util.js module:io.ox/calendar
msgid "Whole day"
msgstr ""

#: apps/io.ox/calendar/freebusy/templates.js module:io.ox/calendar/freebusy
#: apps/io.ox/calendar/toolbar.js module:io.ox/calendar
msgid "Workweek"
msgstr "Ажлын 7 хоног"

#: apps/io.ox/calendar/week/perspective.js module:io.ox/calendar
msgid "Workweek View"
msgstr ""

#: apps/io.ox/core/notifications.js module:io.ox/core
msgid "Would you like to enable desktop notifications?"
msgstr ""

#: apps/io.ox/files/share/permissions.js module:io.ox/core
msgid "Write permissions"
msgstr ""

#: apps/plugins/halo/xing/register.js module:plugins/portal
#: apps/plugins/portal/xing/register.js apps/plugins/xing/main.js
msgid "XING"
msgstr ""

#. Yottabytes
#: apps/io.ox/core/strings.js module:io.ox/core
msgid "YB"
msgstr ""

#: apps/io.ox/backbone/mini-views/date.js module:io.ox/core
msgid "Year"
msgstr "Он"

#. recurrence string
#. %1$s: Month nane, e.g. January
#. %2$d: Date, numeric, e.g. 29
#: apps/io.ox/calendar/util.js module:io.ox/calendar
msgid "Yearly on %1$s %2$d"
msgstr ""

#. recurrence string
#. %1$s: count string, e.g. first, second, or last
#. %2$s: day string, e.g. Monday
#. %3$s: month nane, e.g. January
#: apps/io.ox/calendar/util.js module:io.ox/calendar
msgid "Yearly on the %1$s %2$s of %3$d"
msgstr ""

#: apps/io.ox/core/tk/mobiscroll.js module:io.ox/core
msgid "Years"
msgstr ""

#: apps/io.ox/core/tk/flag-picker.js module:io.ox/mail
#: apps/io.ox/mail/mailfilter/settings/filter/view-form.js
#: module:io.ox/settings
msgid "Yellow"
msgstr ""

#. folder permissions - Is Admin? YES
#: apps/io.ox/calendar/month/perspective.js module:io.ox/calendar
#: apps/io.ox/calendar/week/perspective.js apps/io.ox/core/main.js
#: module:io.ox/core apps/io.ox/core/permissions/permissions.js
#: apps/io.ox/files/util.js module:io.ox/files
msgid "Yes"
msgstr ""

#: apps/io.ox/mail/compose/actions/send.js module:io.ox/mail
msgid "Yes, send without subject"
msgstr ""

#: apps/io.ox/mail/actions/attachmentEmpty.js module:io.ox/mail
msgid "Yes, with empty attachment"
msgstr ""

#: apps/io.ox/calendar/util.js module:io.ox/calendar
#: apps/io.ox/find/date/patterns.js module:io.ox/core apps/io.ox/mail/util.js
#: apps/io.ox/tasks/util.js module:io.ox/tasks
#: apps/plugins/portal/birthdays/register.js module:plugins/portal
msgid "Yesterday"
msgstr ""

#: apps/io.ox/calendar/actions/acceptdeny.js module:io.ox/calendar
msgid ""
"You are about to change your confirmation status. Please leave a comment for "
"other participants."
=======
#: apps/plugins/core/feedback/register.js
#: module:io.ox/core
msgid "Thank you for your feedback"
msgstr ""

#: apps/plugins/core/feedback/register.js
#: module:io.ox/core
msgid "Give feedback"
msgstr ""

#: apps/plugins/halo/appointments/register.js
#: module:plugins/halo
msgid "Shared Appointments"
msgstr ""

#: apps/plugins/halo/mail/register.js
#: module:plugins/halo
msgid "Recent conversations"
msgstr ""

#: apps/plugins/halo/mail/register.js
#: module:plugins/halo
msgid "Received mails"
msgstr ""

#: apps/plugins/halo/mail/register.js
#: module:plugins/halo
msgid "Cannot find any messages this contact sent to you."
msgstr ""

#: apps/plugins/halo/mail/register.js
#: module:plugins/halo
msgid "Sent mails"
msgstr ""

#: apps/plugins/halo/mail/register.js
#: module:plugins/halo
msgid "Cannot find any messages you sent to this contact."
msgstr ""

#: apps/plugins/halo/xing/register.js
#: module:plugins/portal
#: apps/plugins/portal/xing/register.js
#: apps/plugins/xing/main.js
msgid "XING"
msgstr ""

#. what follows is a set of job/status descriptions used by XING
#: apps/plugins/halo/xing/register.js
#: module:plugins/portal
msgid "Entrepreneur"
msgstr ""

#: apps/plugins/halo/xing/register.js
#: module:plugins/portal
msgid "Freelancer"
msgstr ""

#: apps/plugins/halo/xing/register.js
#: module:plugins/portal
msgid "Employee"
msgstr ""

#: apps/plugins/halo/xing/register.js
#: module:plugins/portal
msgid "Executive"
msgstr ""

#: apps/plugins/halo/xing/register.js
#: module:plugins/portal
msgid "Recruiter"
msgstr ""

#: apps/plugins/halo/xing/register.js
#: module:plugins/portal
msgid "Public servant"
msgstr ""

#: apps/plugins/halo/xing/register.js
#: module:plugins/portal
msgid "Student"
msgstr ""

#: apps/plugins/halo/xing/register.js
#: module:plugins/portal
msgid "Unemployed"
msgstr ""

#: apps/plugins/halo/xing/register.js
#: module:plugins/portal
msgid "Retired"
msgstr ""

#: apps/plugins/halo/xing/register.js
#: module:plugins/portal
msgid "You are not directly linked to %s. Here are people who are linked to %s:"
msgstr ""

#: apps/plugins/halo/xing/register.js
#: module:plugins/portal
msgid "Your shared contacts:"
msgstr ""

#: apps/plugins/halo/xing/register.js
#: module:plugins/portal
msgid "Private address"
msgstr ""

#. %1$s is the employee position or status, e.g. student
#. %2$s is the employer name, e.g. University of Meinerzhagen-Valbert
#: apps/plugins/halo/xing/register.js
#: module:plugins/portal
msgid "%1$s at %2$s"
msgstr ""

#: apps/plugins/halo/xing/register.js
#: module:plugins/portal
msgid "Employment"
msgstr ""

#: apps/plugins/halo/xing/register.js
#: module:plugins/portal
msgid "Sorry, could not connect to %s right now."
msgstr ""

#: apps/plugins/halo/xing/register.js
#: module:plugins/portal
msgid "Sorry, there is no data available for you on %s."
msgstr ""

#. %1$s is the name of the platform
#. %2$s is an the "add to home" icon
#. %3$s and %4$s are markers for bold text.
#. The words "Home Screen" may not be translated or should match the
#. string used on an iPhone using the "add to homescreen" function for weblinks
#: apps/plugins/mobile/addToHomescreen/register.js
#: module:plugins/mobile/addToHomescreen/i18n
msgid "Install this web app on your %1$s: Tap %2$s and then %3$s'Add to Home Screen'%4$s"
msgstr ""

#. %1$s Appointment title
#. %2$s Appointment date
#. %3$s Appointment time
#. %4$s Appointment location
#. %5$s Appointment Organizer
#: apps/plugins/notifications/calendar/register.js
#: module:plugins/notifications
msgid "%1$s %2$s %3$s %4$s %5$s."
msgstr ""

#: apps/plugins/notifications/calendar/register.js
#: module:plugins/notifications
msgid "Accept / Decline"
msgstr ""

#: apps/plugins/notifications/calendar/register.js
#: module:plugins/notifications
#: apps/plugins/notifications/tasks/register.js
msgid "Accept invitation"
msgstr ""

#: apps/plugins/notifications/calendar/register.js
#: module:plugins/notifications
msgctxt "in"
msgid "in %d minute"
msgid_plural "in %d minutes"
msgstr[0] ""
msgstr[1] ""

#. Reminders (notifications) about appointments
#: apps/plugins/notifications/calendar/register.js
#: module:plugins/notifications
msgid "Appointment reminders"
msgstr ""

#. Title of generic desktop notification about new reminders for appointments
#: apps/plugins/notifications/calendar/register.js
#: module:plugins/notifications
msgid "New appointment reminders"
msgstr ""

#. Body text of generic desktop notification about new reminders for appointments
#: apps/plugins/notifications/calendar/register.js
#: module:plugins/notifications
msgid "You have new appointment reminders"
msgstr ""

#. Title of the desktop notification about new reminder for a specific appointment
#: apps/plugins/notifications/calendar/register.js
#: module:plugins/notifications
msgid "New appointment reminder"
msgstr ""

#. Reminders (notifications) about appointments
#: apps/plugins/notifications/calendar/register.js
#: module:plugins/notifications
msgid "Hide all appointment reminders."
msgstr ""

#. Invitations (notifications) about appointments
#: apps/plugins/notifications/calendar/register.js
#: module:plugins/notifications
msgid "Appointment invitations"
msgstr ""

#. Title of generic desktop notification about new invitations to appointments
#. Title of the desktop notification about new invitation to a specific appointment
#: apps/plugins/notifications/calendar/register.js
#: module:plugins/notifications
msgid "New appointment invitation"
msgstr ""

#. Body text of generic desktop notification about new invitations to appointments
#: apps/plugins/notifications/calendar/register.js
#: module:plugins/notifications
msgid "You have new appointment invitations"
msgstr ""

#. Invitations (notifications) about appointments
#: apps/plugins/notifications/calendar/register.js
#: module:plugins/notifications
msgid "Hide all appointment invitations."
msgstr ""

#. %1$d number of notifications
#: apps/plugins/notifications/mail/register.js
#: module:plugins/notifications
msgid "%1$d unread mails"
msgstr ""

#: apps/plugins/notifications/mail/register.js
#: module:plugins/notifications
msgid "New mails"
msgstr ""

#: apps/plugins/notifications/mail/register.js
#: module:plugins/notifications
msgid "You have new mail"
msgstr ""

#. %1$s mail sender
#. %2$s mail subject
#: apps/plugins/notifications/mail/register.js
#: module:plugins/notifications
msgid "Mail from %1$s, %2$s"
msgstr ""

#: apps/plugins/notifications/mail/register.js
#: module:plugins/notifications
msgid "New mail"
msgstr ""

#. %1$s task title
#. %2$s task end date
#: apps/plugins/notifications/tasks/register.js
#: module:plugins/notifications
msgid "%1$s %2$s."
msgstr ""

#: apps/plugins/notifications/tasks/register.js
#: module:plugins/notifications
msgid "Overdue Tasks"
msgstr ""

#: apps/plugins/notifications/tasks/register.js
#: module:plugins/notifications
msgid "New overdue tasks"
>>>>>>> 870ec1a2
msgstr ""

<<<<<<< HEAD
#. %1$s used disk space
#. %2$s total disk space
#. %3$s free disk space
#: apps/io.ox/files/guidance/statistics.js module:io.ox/files
msgid ""
"You are currently using %1$s of your %2$s available disk space. You have "
"%3$s left. "
msgstr ""

#. Warning dialog
#. %1$s is a folder/calendar name
#. %2$s is the folder owner
#: apps/io.ox/calendar/freebusy/templates.js module:io.ox/calendar/freebusy
msgid ""
"You are not allowed to create appointments in \"%1$s\" owned by %2$s. "
"Appointments will therefore be created in your private calendar."
msgstr ""

#. Warning dialog
#. %1$s is a folder/calendar name
#: apps/io.ox/calendar/freebusy/templates.js module:io.ox/calendar/freebusy
msgid ""
"You are not allowed to create appointments in \"%1$s\". Appointments will "
"therefore be created in your private calendar."
msgstr ""

#: apps/plugins/halo/xing/register.js module:plugins/portal
msgid ""
"You are not directly linked to %s. Here are people who are linked to %s:"
msgstr ""

#: apps/io.ox/calendar/invitations/register.js module:io.ox/calendar/main
msgid "You are the organizer"
msgstr ""

#: apps/io.ox/mail/actions/attachmentEmpty.js module:io.ox/mail
msgid ""
"You attached an empty file. It could be, that this file has been deleted on "
"your hard drive. Send it anyway?"
msgstr ""

#: apps/io.ox/files/share/wizard.js module:io.ox/files
msgid ""
"You can copy and paste this link in an email, instant messenger or social "
"network. Please note that anyone with this link can access the share."
msgstr ""

#: apps/io.ox/mail/settings/signatures/settings/pane.js module:io.ox/mail
msgid ""
"You can import existing signatures from the previous product generation."
msgstr ""

#: apps/io.ox/core/notifications.js module:io.ox/core
msgid ""
"You can manage desktop notifications at any time, by vitising your settings"
msgstr ""

#: apps/io.ox/editor/main.js module:io.ox/editor
msgid "You can quick-save your changes via Ctrl+Enter."
msgstr ""

#: apps/io.ox/core/folder/actions/move.js module:io.ox/core
msgid "You cannot move items to this folder"
msgstr ""

#: apps/io.ox/core/folder/actions/move.js module:io.ox/core
msgid "You cannot move items to virtual folders"
msgstr ""

#: apps/io.ox/calendar/invitations/register.js module:io.ox/calendar/main
msgid "You declined this appointment"
msgstr ""

#: apps/io.ox/calendar/invitations/register.js module:io.ox/calendar/main
msgid "You declined this task"
msgstr ""

#: apps/io.ox/presenter/errormessages.js module:io.ox/presenter
msgid "You do not have the appropriate permissions to read the document."
msgstr ""

#: apps/plugins/portal/calendar/register.js module:plugins/portal
msgid "You don't have any appointments in the near future."
msgstr ""

#: apps/io.ox/core/sub/settings/pane.js module:io.ox/core/sub
msgid "You don't have any publications yet"
msgstr ""

#: apps/io.ox/core/sub/settings/pane.js module:io.ox/core/sub
msgid "You don't have any subscriptions yet"
msgstr ""

#: apps/plugins/portal/tasks/register.js module:plugins/portal
msgid "You don't have any tasks that are either due soon or overdue."
msgstr ""

#. %1$d number of notifications
#: apps/io.ox/core/notifications/badgeview.js module:io.ox/core
#, c-format
msgid "You have %1$d notification."
msgid_plural "You have %1$d notifications."
msgstr[0] ""
msgstr[1] ""

#: apps/plugins/portal/mail/register.js module:plugins/portal
msgid "You have %1$d unread messages"
msgstr ""

#: apps/plugins/portal/mail/register.js module:plugins/portal
msgid "You have 1 unread message"
msgstr ""

#: apps/io.ox/calendar/invitations/register.js module:io.ox/calendar/main
msgid "You have accepted the appointment"
msgstr "Та уулзалтыг хүлээн зөвшөөрлөө"

#: apps/io.ox/calendar/invitations/register.js module:io.ox/calendar/main
msgid "You have accepted this appointment"
msgstr ""

#: apps/io.ox/calendar/invitations/register.js module:io.ox/calendar/main
msgid "You have accepted this task"
msgstr ""

#: apps/io.ox/core/boot/i18n.js module:io.ox/core/boot
msgid "You have been automatically signed out"
msgstr "Та автоматаар гарлаа."

#: apps/io.ox/calendar/invitations/register.js module:io.ox/calendar/main
msgid "You have declined the appointment"
msgstr ""

#. Body text of generic desktop notification about new invitations to appointments
#: apps/plugins/notifications/calendar/register.js
#: module:plugins/notifications
#, fuzzy
#| msgid "You have accepted the appointment"
msgid "You have new appointment invitations"
msgstr "Та уулзалтыг хүлээн зөвшөөрлөө"

#. Body text of generic desktop notification about new reminders for appointments
#: apps/plugins/notifications/calendar/register.js
#: module:plugins/notifications
#, fuzzy
#| msgid "You have accepted the appointment"
msgid "You have new appointment reminders"
msgstr "Та уулзалтыг хүлээн зөвшөөрлөө"

#: apps/plugins/notifications/mail/register.js module:plugins/notifications
msgid "You have new mail"
msgstr ""

#: apps/io.ox/core/notifications/subview.js module:io.ox/core
msgid "You have new notifications"
msgstr ""

#. Content for a generic desktop notification about new invitations to tasks
#: apps/plugins/notifications/tasks/register.js module:plugins/notifications
msgid "You have new task invitations"
msgstr ""

#. Content for a generic desktop notification about new reminders for tasks
#: apps/plugins/notifications/tasks/register.js module:plugins/notifications
msgid "You have new task reminders"
msgstr ""

#: apps/plugins/portal/linkedIn/register.js module:plugins/portal
msgid "You have no new messages"
msgstr ""

#: apps/plugins/portal/mail/register.js module:plugins/portal
msgid "You have no unread messages"
msgstr ""

#: apps/plugins/notifications/tasks/register.js module:plugins/notifications
msgid "You have overdue tasks"
msgstr ""

#: apps/plugins/portal/linkedIn/register.js module:plugins/portal
#: apps/plugins/portal/twitter/register.js
msgid "You have reauthorized this %s account."
msgstr ""

#: apps/io.ox/oauth/settings.js module:io.ox/settings
msgid "You have reauthorized this account."
msgstr ""

#: apps/io.ox/calendar/invitations/register.js module:io.ox/calendar/main
msgid "You have tentatively accepted the appointment"
msgstr ""

#: apps/io.ox/core/sub/model.js module:io.ox/core/sub
msgid "You have to enter a username and password to subscribe."
msgstr ""

#: apps/io.ox/files/actions/upload-new-version.js module:io.ox/files
msgid "You have to select a file to upload."
msgstr ""

#: apps/io.ox/core/relogin.js module:io.ox/core
msgid "You have to sign in again"
msgstr ""

#. %n in the lowest version of Android
#: apps/io.ox/core/boot/i18n.js module:io.ox/core/boot
msgid "You need to use Android %n or higher."
msgstr "Та андроид %n ба дээшхийг ашиглах шаардлагтай."

#. %n is the lowest version of iOS
#: apps/io.ox/core/boot/i18n.js module:io.ox/core/boot
msgid "You need to use iOS %n or higher."
msgstr "Та iOS %n ба дээшхийг ашиглах шаардлагтай."

#: apps/io.ox/core/folder/extensions.js module:io.ox/core
msgid "You share this folder with other users"
msgstr ""

#: apps/io.ox/calendar/invitations/register.js module:io.ox/calendar/main
msgid "You tentatively accepted this invitation"
msgstr ""

#: apps/io.ox/calendar/invitations/register.js module:io.ox/calendar/main
msgid "You tentatively accepted this task"
msgstr ""

#: apps/io.ox/calendar/freebusy/templates.js module:io.ox/calendar/freebusy
msgid ""
"You will automatically return to the appointment dialog. The selected start "
"and end time as well as the current participant list will be applied."
msgstr ""

#: apps/io.ox/core/main.js module:io.ox/core
msgid "You will be automatically signed out in %1$d second"
msgid_plural "You will be automatically signed out in %1$d seconds"
msgstr[0] ""
msgstr[1] ""

#: apps/plugins/portal/xing/register.js module:plugins/portal
msgid "Your %s newsfeed"
msgstr ""

#: apps/io.ox/core/main.js module:io.ox/core
msgid "Your Applications"
msgstr ""

#: apps/io.ox/core/relogin.js module:io.ox/core
msgid "Your IP address has changed"
msgstr ""

#: apps/io.ox/launchpad/main.js module:io.ox/core
msgid "Your applications"
msgstr ""

#: apps/io.ox/core/viewer/views/types/audioview.js module:io.ox/core
#, fuzzy
#| msgid "Your browser is not supported!"
msgid "Your browser does not support the audio format of this file."
msgstr "Таны хөтөч дэмжигдэхгүй байна."

#: apps/io.ox/core/viewer/views/types/videoview.js module:io.ox/core
#, fuzzy
#| msgid "Your browser is not supported!"
msgid "Your browser does not support the video format of this file."
msgstr "Таны хөтөч дэмжигдэхгүй байна."

#: apps/io.ox/core/boot/i18n.js module:io.ox/core/boot
msgid "Your browser is not supported!"
msgstr "Таны хөтөч дэмжигдэхгүй байна."

#: apps/io.ox/core/boot/i18n.js module:io.ox/core/boot
msgid "Your browser version is not supported!"
msgstr "Таны хөтөчийн хувилбар дэмжигдэхгүй байна."

#: apps/io.ox/core/boot/i18n.js module:io.ox/core/boot
msgid "Your browser's cookie functionality is disabled. Please turn it on."
msgstr ""

#. %1$s used disk space
#. %2$s total disk space
#. %3$s free disk space
#: apps/io.ox/files/guidance/statistics.js module:io.ox/files
msgid ""
"Your capacity is shared with all members of your group. Your group is "
"currently using %1$s of its %2$s available disk space. The amount of free "
"space is %3$s. "
msgstr ""

#: apps/plugins/portal/userSettings/register.js module:io.ox/core
msgid "Your current password"
msgstr ""

#: apps/plugins/core/feedback/register.js module:io.ox/core
msgid "Your email address will be included when sending this feedback"
msgstr ""

#: apps/io.ox/mail/accounts/settings.js module:io.ox/mail/accounts/settings
msgid "Your mail address"
msgstr ""

#: apps/plugins/portal/linkedIn/register.js module:plugins/portal
msgid "Your messages"
msgstr ""

#: apps/io.ox/mail/accounts/view-form.js module:io.ox/settings
#: apps/plugins/wizards/mandatory/main.js module:io.ox/wizards/firstStart
msgid "Your name"
msgstr ""

#: apps/io.ox/keychain/secretRecoveryDialog.js module:io.ox/keychain
msgid "Your old password"
msgstr ""

#: apps/io.ox/core/boot/i18n.js module:io.ox/core/boot
msgid "Your operating system is not supported."
msgstr "Таны үйлдлийн систем дэмжигдэхгүй байна."

#: apps/io.ox/mail/accounts/settings.js module:io.ox/mail/accounts/settings
msgid "Your password"
msgstr ""

#: apps/io.ox/core/boot/i18n.js module:io.ox/core/boot
msgid "Your password is expired. Please change your password to continue."
msgstr ""

#. %1$s are some example characters
#: apps/plugins/portal/userSettings/register.js module:io.ox/core
#, c-format
msgid ""
"Your password is more secure if it also contains capital letters, numbers, "
"and special characters like %1$s"
msgstr ""

#: apps/io.ox/mail/inplace-reply.js module:io.ox/mail
msgid "Your reply has been sent"
msgstr ""

#. %1$s maximum file size
#: apps/io.ox/contacts/widgets/pictureUpload.js module:io.ox/contacts
msgid "Your selected picture exceeds the maximum allowed file size of %1$s"
msgstr ""

#: apps/io.ox/contacts/widgets/pictureUpload.js module:io.ox/contacts
msgid "Your selected picture will be displayed after saving"
msgstr "Таны сонгосон зураг хадгалсаны дараа харагдана"

#: apps/io.ox/core/main.js module:io.ox/core apps/io.ox/core/relogin.js
msgid "Your session is expired"
msgstr ""

#: apps/plugins/halo/xing/register.js module:plugins/portal
msgid "Your shared contacts:"
msgstr ""

#: apps/plugins/portal/xing/register.js module:plugins/portal
msgid ""
"Your status update could not be posted on %s. The error message was: \"%s\""
msgstr ""

#: apps/plugins/portal/xing/register.js module:plugins/portal
msgid "Your status update has been successfully posted on %s"
msgstr ""

#: apps/plugins/wizards/mandatory/main.js module:io.ox/wizards/firstStart
msgid "Your timezone"
msgstr ""

#. Zettabytes
#: apps/io.ox/core/strings.js module:io.ox/core
msgid "ZB"
msgstr ""

#: apps/io.ox/core/viewer/views/toolbarview.js module:io.ox/core
msgid "Zoom"
msgstr ""

#. button label for zooming in the presentation
#. button tooltip for zooming in the presentation
#: apps/io.ox/core/viewer/views/toolbarview.js module:io.ox/core
#: apps/io.ox/presenter/views/toolbarview.js module:io.ox/presenter
msgid "Zoom in"
msgstr ""

#. button label for zooming out the presentation
#. button tooltip for zooming out the presentation
#: apps/io.ox/core/viewer/views/toolbarview.js module:io.ox/core
#: apps/io.ox/presenter/views/toolbarview.js module:io.ox/presenter
msgid "Zoom out"
msgstr ""

#: apps/io.ox/calendar/util.js module:io.ox/calendar
msgid "accepted"
msgstr ""

#: apps/io.ox/calendar/edit/recurrence-view.js module:io.ox/calendar/edit/main
msgid "after %1$d appointment"
msgid_plural "after %1$d appointments"
msgstr[0] "%1$d уулзалтын дараа%1$d уулзалтуудын дараа"
msgstr[1] ""

#. recurrence string
#. used to concatenate two weekdays, like Monday and Tuesday
#: apps/io.ox/calendar/util.js module:io.ox/calendar
msgid "and"
msgstr ""

#. %1$d - number of other recipients (names will be shown if string is clicked)
#: apps/io.ox/mail/common-extensions.js module:io.ox/mail
msgid "and %1$d others"
msgstr ""

#: apps/io.ox/find/extensions-api.js module:io.ox/core
msgid "as date"
msgstr ""

#: apps/io.ox/find/date/patterns.js module:io.ox/core
msgid "as daterange"
msgstr ""

#: apps/io.ox/onboarding/clients/wizard.js module:io.ox/core/onboarding
msgid "back"
msgstr ""

#: apps/io.ox/tasks/util.js module:io.ox/tasks
msgid "by noon"
msgstr ""

#: apps/io.ox/onboarding/clients/wizard.js module:io.ox/core/onboarding
msgid "choose a different platform"
msgstr ""

#: apps/io.ox/onboarding/clients/wizard.js module:io.ox/core/onboarding
msgid "choose a different scenario"
msgstr ""

#: apps/io.ox/core/tk/dropdown-options.js module:io.ox/core
msgid "close"
msgstr ""

#. %1$s is app title/name
#: apps/io.ox/core/main.js module:io.ox/core
msgid "close for %1$s"
msgstr ""

#. folder permissions
#: apps/io.ox/core/permissions/permissions.js module:io.ox/core
msgid "create objects"
msgstr ""

#. folder permissions
#: apps/io.ox/core/permissions/permissions.js module:io.ox/core
msgid "create objects and subfolders"
msgstr ""

#. recurring appointment: the appointment is repeated daily
#: apps/io.ox/calendar/edit/recurrence-view.js module:io.ox/calendar/edit/main
msgid "daily"
msgstr "өдөр бүр"

#: apps/io.ox/calendar/util.js module:io.ox/calendar
msgid "dark blue"
msgstr ""

#: apps/io.ox/calendar/util.js module:io.ox/calendar
msgid "dark green"
msgstr ""

#: apps/io.ox/mail/mailfilter/settings/filter/view-form.js
#: module:io.ox/settings
msgid "datepicker"
msgstr ""

#: apps/io.ox/calendar/edit/recurrence-view.js module:io.ox/calendar/edit/main
msgid "day of the week"
msgstr "долоо хоногийн гариг"

#: apps/io.ox/calendar/edit/recurrence-view.js module:io.ox/calendar/edit/main
msgid "day of the weekend"
msgstr "амралтын аль нэг өдөр"

#: apps/io.ox/core/date.js module:io.ox/core
msgid "dd"
msgstr ""

#: apps/io.ox/calendar/util.js module:io.ox/calendar
msgid "declined"
msgstr ""

#. object permissions - delete
#: apps/io.ox/core/permissions/permissions.js module:io.ox/core
msgid "delete all objects"
msgstr ""

#. object permissions - delete
#: apps/io.ox/core/permissions/permissions.js module:io.ox/core
msgid "delete only own objects"
msgstr ""

#: apps/io.ox/mail/mailfilter/settings/filter/view-form.js
#: module:io.ox/settings
msgid "deleted"
msgstr ""

#: apps/io.ox/core/settings/pane.js module:io.ox/core
msgid "disable"
msgstr ""

#: apps/io.ox/mail/settings/pane.js module:io.ox/mail
msgid "disabled"
msgstr ""

#. object permissions - edit/modify
#: apps/io.ox/core/permissions/permissions.js module:io.ox/core
msgid "edit all objects"
msgstr ""

#. object permissions - edit/modify
#: apps/io.ox/core/permissions/permissions.js module:io.ox/core
msgid "edit own objects"
msgstr ""

#: apps/io.ox/core/tk/reminder-util.js module:io.ox/core
#: apps/plugins/notifications/tasks/register.js module:plugins/notifications
msgid "end date "
msgstr ""

#: apps/io.ox/calendar/edit/recurrence-view.js module:io.ox/calendar/edit/main
msgid "ends"
msgstr "дуусас огноо"

#: apps/io.ox/calendar/edit/recurrence-view.js module:io.ox/calendar/edit/main
msgid "ends after a certain number of appointments"
msgstr "тодорхой тооны уулзалтын дараа дуусна"

#: apps/io.ox/mail/mailfilter/settings/filter/view-form.js
#: module:io.ox/settings
#, fuzzy
#| msgid "Ends on"
msgid "ends on"
msgstr "Дуусах хугацаа"

#: apps/io.ox/calendar/edit/recurrence-view.js module:io.ox/calendar/edit/main
msgid "ends on a specific date"
msgstr "тодорхой огноод дуусна"

#. followed by date or time to mark the enddate of a task
#: apps/io.ox/tasks/view-grid-template.js module:io.ox/tasks
#, fuzzy
#| msgid "ends"
msgid "ends:"
msgstr "дуусас огноо"

#. as in: The appointment is repeated every day, or The appointment is repeated every %1$d days.
#. This is inserted into an HTML construct.
#: apps/io.ox/calendar/edit/recurrence-view.js module:io.ox/calendar/edit/main
msgid "every %1$d day"
msgid_plural "every %1$d days"
msgstr[0] "%1$d өдөр тутам%1$d өдрүүд тутам"
msgstr[1] ""

#. as in: The appointment is repeated on day 12 every month, or The appointment is repeated on day 12 every %1$d months.
#. This is inserted into an HTML construct.
#: apps/io.ox/calendar/edit/recurrence-view.js module:io.ox/calendar/edit/main
msgid "every %1$d month"
msgid_plural "every %1$d months"
msgstr[0] "%1$d сар тутам%1$d сарууд тутам"
msgstr[1] ""

#. as in: The appointment is repeated every week, or The appointment is repeated every %1$d weeks.
#. This is inserted into an HTML construct.
#: apps/io.ox/calendar/edit/recurrence-view.js module:io.ox/calendar/edit/main
msgid "every %1$d week"
msgid_plural "every %1$d weeks"
msgstr[0] "%1$d долоо хоног тутам%1$d долоо хоногууд тутам"
msgstr[1] ""

#. as in: The appointment is repeated every day
#. This is inserted into an HTML construct and is the form without the number
#: apps/io.ox/calendar/edit/recurrence-view.js module:io.ox/calendar/edit/main
msgid "every day"
msgstr "өдөр бүр"

#. as in: The appointment is repeated every month
#. This is inserted into an HTML construct and is the form without the number
#: apps/io.ox/calendar/edit/recurrence-view.js module:io.ox/calendar/edit/main
msgid "every month"
msgstr "сар бүр"

#. as in: The appointment is repeated every week
#. This is inserted into an HTML construct and is the form without the number
#: apps/io.ox/calendar/edit/recurrence-view.js module:io.ox/calendar/edit/main
msgid "every week"
msgstr "7 хоног бүр"

#. As in first monday, tuesday, wednesday ... , day of the week, day of the weekend
#. as in: first week or first Monday
#: apps/io.ox/calendar/edit/recurrence-view.js module:io.ox/calendar/edit/main
#: apps/io.ox/calendar/util.js module:io.ox/calendar
msgid "first"
msgstr "эхний"

#: apps/plugins/portal/flickr/register.js module:plugins/portal
msgid "flickr.people.getPublicPhotos"
msgstr ""

#: apps/plugins/portal/flickr/register.js module:plugins/portal
msgid "flickr.photos.search"
msgstr ""

#. As in fourth monday, tuesday, wednesday ... , day of the week, day of the weekend
#. as in: fourth week or fourth Monday
#: apps/io.ox/calendar/edit/recurrence-view.js module:io.ox/calendar/edit/main
#: apps/io.ox/calendar/util.js module:io.ox/calendar
msgid "fourth"
msgstr "4 дэх"

#: apps/io.ox/calendar/util.js module:io.ox/calendar
msgid "gray"
msgstr ""

#: apps/io.ox/mail/common-extensions.js module:io.ox/mail
msgid "has attachments"
msgstr ""

#. message for screenreaders in case selected task has participants
#: apps/io.ox/tasks/view-grid-template.js module:io.ox/tasks
#, fuzzy
#| msgid "Participants"
msgid "has participants"
msgstr "Оролцогчид"

#: apps/io.ox/core/import/import.js module:io.ox/core
msgid "iCal"
msgstr ""

#: apps/io.ox/search/view-template.js module:io.ox/core
msgid "in"
msgstr ""

#: apps/plugins/notifications/calendar/register.js
#: module:plugins/notifications
msgctxt "in"
msgid "in %d minute"
msgid_plural "in %d minutes"
msgstr[0] ""
msgstr[1] ""

#: apps/io.ox/tasks/util.js module:io.ox/tasks
msgid "in 15 minutes"
msgstr ""

#: apps/io.ox/tasks/util.js module:io.ox/tasks
msgid "in 30 minutes"
msgstr ""

#: apps/io.ox/tasks/util.js module:io.ox/tasks
msgid "in 5 minutes"
msgstr ""

#: apps/io.ox/tasks/util.js module:io.ox/tasks
msgid "in one hour"
msgstr ""

#: apps/io.ox/tasks/util.js module:io.ox/tasks
msgid "in one week"
msgstr ""

#: apps/io.ox/mail/mailfilter/settings/filter/view-form.js
#: module:io.ox/settings
#, fuzzy
#| msgid "Ends on"
msgid "is on"
msgstr "Дуусах хугацаа"

#. As in last monday, tuesday, wednesday ... , day of the week, day of the weekend
#. as in: last week or last Monday
#: apps/io.ox/calendar/edit/recurrence-view.js module:io.ox/calendar/edit/main
#: apps/io.ox/calendar/util.js module:io.ox/calendar
msgid "last"
msgstr "сүүлчийн"

#: apps/io.ox/tasks/util.js module:io.ox/tasks
msgid "late in the evening"
msgstr ""

#: apps/io.ox/calendar/util.js module:io.ox/calendar
msgid "light blue"
msgstr ""

#: apps/io.ox/calendar/util.js module:io.ox/calendar
msgid "light green"
msgstr ""

#: apps/io.ox/onboarding/clients/wizard.js module:io.ox/core/onboarding
msgid "list of available actions"
msgstr ""

#: apps/io.ox/onboarding/clients/wizard.js module:io.ox/core/onboarding
msgid "list of available devices"
msgstr ""

#: apps/io.ox/onboarding/clients/wizard.js module:io.ox/core/onboarding
msgid "list of available platforms"
msgstr ""

#. %1$s is an appointment location (e.g. a room, a telco line, a company, a city)
#. This fragment appears within a long string for screen readers
#: apps/io.ox/calendar/list/view-grid-template.js module:io.ox/calendar
#, fuzzy
#| msgid "Location"
msgctxt "a11y"
msgid "location %1$s"
msgstr "Байршил"

#: apps/io.ox/files/common-extensions.js module:io.ox/files
msgid "modified"
msgstr ""

#. recurring appointment: the appointment is repeated monthly
#: apps/io.ox/calendar/edit/recurrence-view.js module:io.ox/calendar/edit/main
msgid "monthly"
msgstr "сар бүр"

#: apps/io.ox/calendar/edit/recurrence-view.js module:io.ox/calendar/edit/main
msgid "never ends"
msgstr "хэзээ ч дуусахгүй"

#. reminder date selection
#. %1$s is a weekday, like 'next Monday'
#: apps/io.ox/tasks/util.js module:io.ox/tasks
msgid "next %1$s"
msgstr ""

#: apps/io.ox/calendar/util.js module:io.ox/calendar
msgid "no color"
msgstr ""

#. object permissions - delete
#: apps/io.ox/core/permissions/permissions.js module:io.ox/core
msgid "no delete permissions"
msgstr ""

#. object permissions - edit/modify
#: apps/io.ox/core/permissions/permissions.js module:io.ox/core
msgid "no edit permissions"
msgstr ""

#. object permissions - read
#: apps/io.ox/core/permissions/permissions.js module:io.ox/core
msgid "no read permissions"
msgstr ""

#. text of a user list that shows the names of presenting user and participants.
#. the text to display as presenter name if no user is presenting yet.
#. the text to display as participants names if no users are listening yet.
#: apps/io.ox/presenter/views/navigationview.js module:io.ox/presenter
msgid "none"
msgstr ""

#. text of a presentation slide count display
#. Example result: "of 10"
#. %1$d is the total slide count
#: apps/io.ox/core/viewer/views/toolbarview.js module:io.ox/core
#: apps/io.ox/presenter/views/navigationview.js module:io.ox/presenter
msgid "of %1$d"
msgstr ""

#: apps/io.ox/files/share/wizard.js module:io.ox/files
msgid "one day"
msgstr ""

#: apps/io.ox/files/share/wizard.js module:io.ox/files
msgid "one month"
msgstr ""

#: apps/io.ox/files/share/wizard.js module:io.ox/files
msgid "one week"
msgstr ""

#: apps/io.ox/files/share/wizard.js module:io.ox/files
msgid "one year"
msgstr ""

#: apps/io.ox/calendar/util.js module:io.ox/calendar
msgid "orange"
msgstr ""

#: apps/io.ox/calendar/util.js module:io.ox/calendar
msgid "pink"
msgstr ""

#: apps/io.ox/tasks/view-grid-template.js module:io.ox/tasks
#, fuzzy
#| msgid "Private"
msgid "private"
msgstr "Хувийн"

#: apps/io.ox/mail/mailfilter/settings/filter.js module:io.ox/mail
msgid "process subsequent rules"
msgstr ""

#: apps/io.ox/calendar/util.js module:io.ox/calendar
msgid "purple"
msgstr ""

#. object permissions - read
#: apps/io.ox/core/permissions/permissions.js module:io.ox/core
msgid "read all objects"
msgstr ""

#. object permissions - read
#: apps/io.ox/core/permissions/permissions.js module:io.ox/core
msgid "read own objects"
msgstr ""

#: apps/io.ox/calendar/util.js module:io.ox/calendar
msgid "red"
msgstr ""

#: apps/io.ox/mail/mailfilter/settings/filter.js module:io.ox/mail
#: apps/io.ox/portal/settings/pane.js module:io.ox/portal
msgid "remove"
msgstr ""

#. As in second monday, tuesday, wednesday ... , day of the week, day of the weekend
#. as in: second week or second Monday
#: apps/io.ox/calendar/edit/recurrence-view.js module:io.ox/calendar/edit/main
#: apps/io.ox/calendar/util.js module:io.ox/calendar
msgid "second"
msgstr "2 дах"

#: apps/io.ox/mail/mailfilter/settings/filter/view-form.js
#: module:io.ox/settings
msgid "seen"
msgstr ""

#: apps/io.ox/core/export/export.js module:io.ox/core
#: apps/io.ox/core/import/import.js
msgid "select format"
msgstr ""

#: apps/io.ox/files/share/wizard.js module:io.ox/files
msgid "six months"
msgstr ""

#: apps/io.ox/files/common-extensions.js module:io.ox/files
msgid "size"
msgstr ""

#: apps/io.ox/mail/mailfilter/settings/filter/view-form.js
#: module:io.ox/settings
#, fuzzy
#| msgid "Starts on"
msgid "starts on"
msgstr "Эхлэх хугацаа"

#: apps/io.ox/core/tk/reminder-util.js module:io.ox/core
msgid "status "
msgstr ""

#: apps/io.ox/calendar/util.js module:io.ox/calendar
msgid "tentative"
msgstr ""

#: apps/io.ox/mail/mailfilter/settings/filter.js module:io.ox/mail
#: apps/io.ox/portal/settings/pane.js module:io.ox/portal
msgid "the item has been moved"
msgstr ""

#. As in third monday, tuesday, wednesday ... , day of the week, day of the weekend
#. as in: third week or third Monday
#: apps/io.ox/calendar/edit/recurrence-view.js module:io.ox/calendar/edit/main
#: apps/io.ox/calendar/util.js module:io.ox/calendar
msgid "third"
msgstr "3 дах"

#: apps/io.ox/tasks/util.js module:io.ox/tasks
msgid "this afternoon"
msgstr ""

#: apps/io.ox/tasks/util.js module:io.ox/tasks
msgid "this morning"
msgstr ""

#: apps/io.ox/files/share/wizard.js module:io.ox/files
msgid "three months"
msgstr ""

#: apps/io.ox/files/main.js module:io.ox/files
msgid "thumbnail"
msgstr ""

#: apps/io.ox/tasks/util.js module:io.ox/tasks
msgid "tomorrow"
msgstr ""

#: apps/io.ox/tasks/util.js module:io.ox/tasks
msgid "tonight"
msgstr ""

#: apps/io.ox/calendar/util.js module:io.ox/calendar
msgid "unconfirmed"
msgstr ""

#: apps/io.ox/core/viewer/views/sidebar/fileversionsview.js
#: module:io.ox/core/viewer apps/io.ox/mail/util.js module:io.ox/core
msgid "unknown"
msgstr ""

#: apps/io.ox/backbone/mini-views/quota.js module:io.ox/core
msgid "unlimited"
msgstr ""

#: apps/io.ox/core/import/import.js module:io.ox/core
msgid "vCard"
msgstr ""

#: apps/io.ox/mail/vacationnotice/settings/model.js module:io.ox/mail
msgid "vacation notice"
msgstr ""

#. (From) email1 via email2. Appears in email detail view.
#: apps/io.ox/mail/util.js module:io.ox/core
msgid "via"
msgstr ""

#. folder permissions
#: apps/io.ox/core/permissions/permissions.js module:io.ox/core
msgid "view the folder"
msgstr ""

#. recurring appointment: the appointment is repeated weekly
#: apps/io.ox/calendar/edit/recurrence-view.js module:io.ox/calendar/edit/main
msgid "weekly"
msgstr "7 хоног бүр"

#. recurrence string
#: apps/io.ox/calendar/util.js module:io.ox/calendar
msgid "work days"
msgstr ""

#. recurring appointment: the appointment is repeated yearly
#: apps/io.ox/calendar/edit/recurrence-view.js module:io.ox/calendar/edit/main
msgid "yearly"
msgstr "жил бүр"

#: apps/io.ox/calendar/util.js module:io.ox/calendar
msgid "yellow"
msgstr ""

#: apps/plugins/portal/oxdriveclients/register.js module:plugins/portal
msgid "your platform"
msgstr ""

#. Strings to build input formats to be more accessible
#. yyyy: 4-digit year | MM: 2-digit month | dd: 2-digit day
#. Sample for de_DE: TT.MM.JJJJ
#: apps/io.ox/core/date.js module:io.ox/core
msgid "yyyy"
msgstr ""

=======
#: apps/plugins/notifications/tasks/register.js
#: module:plugins/notifications
msgid "You have overdue tasks"
msgstr ""

#: apps/plugins/notifications/tasks/register.js
#: module:plugins/notifications
msgid "New overdue task"
msgstr ""

#: apps/plugins/notifications/tasks/register.js
#: module:plugins/notifications
msgid "Hide all notifications for overdue tasks."
msgstr ""

#. Reminders (notifications) about tasks
#: apps/plugins/notifications/tasks/register.js
#: module:plugins/notifications
msgid "Task reminders"
msgstr ""

#. Title for a generic desktop notification about new reminders for tasks
#: apps/plugins/notifications/tasks/register.js
#: module:plugins/notifications
msgid "New task reminders"
msgstr ""

#. Content for a generic desktop notification about new reminders for tasks
#: apps/plugins/notifications/tasks/register.js
#: module:plugins/notifications
msgid "You have new task reminders"
msgstr ""

#. Title for a desktop notification about a new reminder for a specific task
#: apps/plugins/notifications/tasks/register.js
#: module:plugins/notifications
msgid "New task reminder"
msgstr ""

#. Reminders (notifications) about tasks
#: apps/plugins/notifications/tasks/register.js
#: module:plugins/notifications
msgid "Hide all task reminders."
msgstr ""

#: apps/plugins/notifications/tasks/register.js
#: module:plugins/notifications
msgid "Accept/Decline"
msgstr ""

#. Inviations (notifications) to tasks
#: apps/plugins/notifications/tasks/register.js
#: module:plugins/notifications
msgid "Task invitations"
msgstr ""

#. Title for a generic desktop notification about new invitations to tasks
#: apps/plugins/notifications/tasks/register.js
#: module:plugins/notifications
msgid "New task invitations"
msgstr ""

#. Content for a generic desktop notification about new invitations to tasks
#: apps/plugins/notifications/tasks/register.js
#: module:plugins/notifications
msgid "You have new task invitations"
msgstr ""

#. Title for a desktop notification about a new invitation to a specific task
#: apps/plugins/notifications/tasks/register.js
#: module:plugins/notifications
msgid "New task invitation"
msgstr ""

#. Inviations (notifications) to tasks
#: apps/plugins/notifications/tasks/register.js
#: module:plugins/notifications
msgid "Hide all task invitations."
msgstr ""

#: apps/plugins/portal/birthdays/register.js
#: module:plugins/portal
msgid "Birthdays"
msgstr ""

#: apps/plugins/portal/birthdays/register.js
#: module:plugins/portal
msgid "Press [enter] to jump to complete list of Birthdays."
msgstr ""

#: apps/plugins/portal/birthdays/register.js
#: module:plugins/portal
msgid "No birthdays within the next %1$d weeks"
msgstr ""

#: apps/plugins/portal/birthdays/register.js
#: module:plugins/portal
msgid "External link"
msgstr ""

#: apps/plugins/portal/birthdays/register.js
#: module:plugins/portal
msgid "Buy a gift"
msgstr ""

#: apps/plugins/portal/birthdays/register.js
#: module:plugins/portal
msgid "In %1$d days"
msgstr ""

#: apps/plugins/portal/calendar/register.js
#: module:plugins/portal
msgid "Appointments"
msgstr ""

#: apps/plugins/portal/calendar/register.js
#: module:plugins/portal
msgid "You don't have any appointments in the near future."
msgstr ""

#: apps/plugins/portal/flickr/register.js
#: module:plugins/portal
msgid "Could not load data"
msgstr ""

#: apps/plugins/portal/flickr/register.js
#: module:plugins/portal
msgid "Press [enter] to jump to the flicker stream."
msgstr ""

#: apps/plugins/portal/flickr/register.js
#: module:plugins/portal
msgid "Cannot find user with given name."
msgstr ""

#: apps/plugins/portal/flickr/register.js
#: module:plugins/portal
msgid "flickr.photos.search"
msgstr ""

#: apps/plugins/portal/flickr/register.js
#: module:plugins/portal
msgid "flickr.people.getPublicPhotos"
msgstr ""

#: apps/plugins/portal/flickr/register.js
#: module:plugins/portal
msgid "Edit Flickr photo stream"
msgstr ""

#: apps/plugins/portal/flickr/register.js
#: module:plugins/portal
msgid "Please enter a search query"
msgstr ""

#: apps/plugins/portal/flickr/register.js
#: module:plugins/portal
msgid "Please enter a description"
msgstr ""

#: apps/plugins/portal/flickr/register.js
#: module:plugins/portal
msgid "Flickr"
msgstr ""

#: apps/plugins/portal/helloworld/register.js
#: module:plugins/portal
msgid "Hello World"
msgstr ""

#: apps/plugins/portal/linkedIn/register.js
#: module:plugins/portal
msgid "Recent activities"
msgstr ""

#: apps/plugins/portal/linkedIn/register.js
#: module:plugins/portal
msgid "%1$s is now connected with %2$s"
msgstr ""

#: apps/plugins/portal/linkedIn/register.js
#: module:plugins/portal
msgid "%1$s is a new contact"
msgstr ""

#: apps/plugins/portal/linkedIn/register.js
#: module:plugins/portal
msgid "LinkedIn reported an error:"
msgstr ""

#: apps/plugins/portal/linkedIn/register.js
#: module:plugins/portal
#: apps/plugins/portal/twitter/register.js
msgid "Click to authorize your account again"
msgstr ""

#: apps/plugins/portal/linkedIn/register.js
#: module:plugins/portal
#: apps/plugins/portal/twitter/register.js
msgid "You have reauthorized this %s account."
msgstr ""

#: apps/plugins/portal/linkedIn/register.js
#: module:plugins/portal
#: apps/plugins/portal/twitter/register.js
msgid "Something went wrong reauthorizing the %s account."
msgstr ""

#: apps/plugins/portal/linkedIn/register.js
#: module:plugins/portal
msgid "Sorry, we cannot help you here. Your provider needs to obtain a key from LinkedIn with the permission to do read messages."
msgstr ""

#: apps/plugins/portal/linkedIn/register.js
#: module:plugins/portal
msgid "LinkedIn"
msgstr ""

#: apps/plugins/portal/linkedIn/register.js
#: module:plugins/portal
msgid "Press [enter] to jump to the linkedin stream."
msgstr ""

#: apps/plugins/portal/linkedIn/register.js
#: module:plugins/portal
msgid "You have no new messages"
msgstr ""

#: apps/plugins/portal/linkedIn/register.js
#: module:plugins/portal
msgid "There were not activities in your network"
msgstr ""

#: apps/plugins/portal/linkedIn/register.js
#: module:plugins/portal
msgid "LinkedIn Network Updates"
msgstr ""

#: apps/plugins/portal/linkedIn/register.js
#: module:plugins/portal
msgid "Your messages"
msgstr ""

#: apps/plugins/portal/linkedIn/register.js
#: module:plugins/portal
#: apps/plugins/portal/twitter/register.js
msgid "Add your account"
msgstr ""

#: apps/plugins/portal/mail/register.js
#: module:plugins/portal
msgid "No mails in your inbox"
msgstr ""

#: apps/plugins/portal/mail/register.js
#: module:plugins/portal
msgid "You have no unread messages"
msgstr ""

#: apps/plugins/portal/mail/register.js
#: module:plugins/portal
msgid "You have 1 unread message"
msgstr ""

#: apps/plugins/portal/mail/register.js
#: module:plugins/portal
msgid "You have %1$d unread messages"
msgstr ""

#: apps/plugins/portal/oxdriveclients/register.js
#: module:plugins/portal
msgid "your platform"
msgstr ""

#: apps/plugins/portal/oxdriveclients/register.js
#: module:plugins/portal
msgid "Download %s"
msgstr ""

#: apps/plugins/portal/oxdriveclients/register.js
#: module:plugins/portal
msgid "Download %s via the OX Updater"
msgstr ""

#: apps/plugins/portal/oxdriveclients/register.js
#: module:plugins/portal
msgid "Get %s"
msgstr ""

#: apps/plugins/portal/oxdriveclients/register.js
#: module:plugins/portal
msgid "Download %s for %s now"
msgstr ""

#: apps/plugins/portal/oxdriveclients/register.js
#: module:plugins/portal
msgid "The %s client lets you store and share your photos, files, documents and videos, anytime, anywhere. Access any file you save to %s from all your computers, iPhone, iPad or from within %s itself."
msgstr ""

#: apps/plugins/portal/oxdriveclients/register.js
#: module:plugins/portal
msgid "%s is also available for other platforms:"
msgstr ""

#: apps/plugins/portal/quota/register.js
#: module:plugins/portal
msgid "File quota"
msgstr ""

#: apps/plugins/portal/quota/register.js
#: module:plugins/portal
msgid "Mail count quota"
msgstr ""

#: apps/plugins/portal/quota/register.js
#: module:plugins/portal
msgid "Quota"
msgstr ""

#: apps/plugins/portal/recentfiles/register.js
#: module:plugins/portal
msgid "Recently changed files"
msgstr ""

#: apps/plugins/portal/recentfiles/register.js
#: module:plugins/portal
msgid "My latest files"
msgstr ""

#: apps/plugins/portal/recentfiles/register.js
#: module:plugins/portal
msgid "No files have been changed recently"
msgstr ""

#: apps/plugins/portal/recentfiles/register.js
#: module:plugins/portal
msgid "1 file has been changed recently"
msgstr ""

#: apps/plugins/portal/recentfiles/register.js
#: module:plugins/portal
msgid "%1$d files has been changed recently"
msgstr ""

#: apps/plugins/portal/reddit/register.js
#: module:io.ox/portal
msgid "No title."
msgstr ""

#: apps/plugins/portal/reddit/register.js
#: module:io.ox/portal
msgid "Comments"
msgstr ""

#: apps/plugins/portal/rss/register.js
#: module:io.ox/portal
msgid "RSS Feed"
msgstr ""

#: apps/plugins/portal/rss/register.js
#: module:io.ox/portal
msgid "Press [enter] to jump to the rss stream."
msgstr ""

#: apps/plugins/portal/rss/register.js
#: module:io.ox/portal
msgid "No RSS feeds found."
msgstr ""

#: apps/plugins/portal/rss/register.js
#: module:io.ox/portal
msgid "RSS Feeds"
msgstr ""

#: apps/plugins/portal/rss/register.js
#: module:io.ox/portal
msgid "Please enter a feed URL."
msgstr ""

#: apps/plugins/portal/tasks/register.js
#: module:plugins/portal
msgid "You don't have any tasks that are either due soon or overdue."
msgstr ""

#. Due on date
#: apps/plugins/portal/tasks/register.js
#: module:plugins/portal
msgid "Due on %1$s"
msgstr ""

#: apps/plugins/portal/tumblr/register.js
#: module:io.ox/portal
msgid "Press [enter] to jump to the tumblr feed."
msgstr ""

#: apps/plugins/portal/tumblr/register.js
#: module:io.ox/portal
msgid "Read article on tumblr.com"
msgstr ""

#: apps/plugins/portal/tumblr/register.js
#: module:io.ox/portal
msgid "Open external link"
msgstr ""

#: apps/plugins/portal/tumblr/register.js
#: module:io.ox/portal
msgid "Edit Tumblr feed"
msgstr ""

#: apps/plugins/portal/tumblr/register.js
#: module:io.ox/portal
msgid "Feed URL"
msgstr ""

#: apps/plugins/portal/tumblr/register.js
#: module:io.ox/portal
msgid "Please enter an blog url."
msgstr ""

#: apps/plugins/portal/tumblr/register.js
#: module:io.ox/portal
msgid "Please enter a description."
msgstr ""

#: apps/plugins/portal/tumblr/register.js
#: module:io.ox/portal
msgid "Unknown error while checking tumblr-blog."
msgstr ""

#: apps/plugins/portal/tumblr/register.js
#: module:io.ox/portal
msgid "Tumblr"
msgstr ""

#: apps/plugins/portal/twitter/register.js
#: module:plugins/portal
msgid "This widget is currently offline because the twitter rate limit exceeded."
msgstr ""

#: apps/plugins/portal/twitter/register.js
#: module:plugins/portal
#: apps/plugins/portal/twitter/util.js
msgid "An internal error occurred"
msgstr ""

#: apps/plugins/portal/twitter/register.js
#: module:plugins/portal
msgid "Could not load new Tweets."
msgstr ""

#: apps/plugins/portal/twitter/register.js
#: module:plugins/portal
msgid "No Tweets yet."
msgstr ""

#: apps/plugins/portal/twitter/register.js
#: module:plugins/portal
msgid "Twitter reported the following errors:"
msgstr ""

#: apps/plugins/portal/twitter/register.js
#: module:plugins/portal
msgid "Click to retry later."
msgstr ""

#: apps/plugins/portal/twitter/register.js
#: module:plugins/portal
msgid "Click to retry"
msgstr ""

#: apps/plugins/portal/twitter/register.js
#: module:plugins/portal
msgid "Twitter"
msgstr ""

#: apps/plugins/portal/twitter/register.js
#: module:plugins/portal
msgid "Press [enter] to jump to the twitter feed."
msgstr ""

#: apps/plugins/portal/twitter/util.js
#: module:plugins/portal
msgid "Favorited"
msgstr ""

#: apps/plugins/portal/twitter/util.js
#: module:plugins/portal
msgid "Favorite"
msgstr ""

#: apps/plugins/portal/twitter/util.js
#: module:plugins/portal
msgid "Retweet this to your followers?"
msgstr ""

#: apps/plugins/portal/twitter/util.js
#: module:plugins/portal
msgid "Retweet"
msgstr ""

#: apps/plugins/portal/twitter/util.js
#: module:plugins/portal
msgid "Retweeted"
msgstr ""

#: apps/plugins/portal/twitter/util.js
#: module:plugins/portal
msgid "Retweeted by %s"
msgstr ""

#. twitter: Follow this person
#: apps/plugins/portal/twitter/util.js
#: module:plugins/portal
msgid "Follow"
msgstr ""

#. twitter: Stop following this person
#: apps/plugins/portal/twitter/util.js
#: module:plugins/portal
msgid "Unfollow"
msgstr ""

#. twitter: already following this person
#: apps/plugins/portal/twitter/util.js
#: module:plugins/portal
msgid "Following"
msgstr ""

#: apps/plugins/portal/twitter/util.js
#: module:plugins/portal
msgid "Are you sure you want to delete this Tweet?"
msgstr ""

#: apps/plugins/portal/upsell/register.js
#: module:plugins/portal
msgid "Upgrade your account"
msgstr ""

#: apps/plugins/portal/userSettings/register.js
#: module:io.ox/core
msgid "Password strength: Too short"
msgstr ""

#: apps/plugins/portal/userSettings/register.js
#: module:io.ox/core
msgid "Password strength: Wrong length"
msgstr ""

#: apps/plugins/portal/userSettings/register.js
#: module:io.ox/core
msgid "Password strength: Very weak"
msgstr ""

#: apps/plugins/portal/userSettings/register.js
#: module:io.ox/core
msgid "Password strength: Weak"
msgstr ""

#: apps/plugins/portal/userSettings/register.js
#: module:io.ox/core
msgid "Password strength: Good"
msgstr ""

#: apps/plugins/portal/userSettings/register.js
#: module:io.ox/core
msgid "Password strength: Strong"
msgstr ""

#: apps/plugins/portal/userSettings/register.js
#: module:io.ox/core
msgid "Password strength: Very strong"
msgstr ""

#: apps/plugins/portal/userSettings/register.js
#: module:io.ox/core
msgid "Password strength: Legendary!"
msgstr ""

#. %1$s are some example characters
#: apps/plugins/portal/userSettings/register.js
#: module:io.ox/core
msgid "Your password is more secure if it also contains capital letters, numbers, and special characters like %1$s"
msgstr ""

#. %1$s is the minimum password length
#. %2$s is the maximum password length
#: apps/plugins/portal/userSettings/register.js
#: module:io.ox/core
msgid "Password length must be between %1$d and %2$d characters."
msgstr ""

#. %1$s is the minimum password length
#: apps/plugins/portal/userSettings/register.js
#: module:io.ox/core
msgid "Minimum password length is %1$d."
msgstr ""

#: apps/plugins/portal/userSettings/register.js
#: module:io.ox/core
msgid "Your current password"
msgstr ""

#: apps/plugins/portal/userSettings/register.js
#: module:io.ox/core
msgid "New password"
msgstr ""

#: apps/plugins/portal/userSettings/register.js
#: module:io.ox/core
msgid "Repeat new password"
msgstr ""

#: apps/plugins/portal/userSettings/register.js
#: module:io.ox/core
msgid "If you change the password, you will be signed out. Please ensure that everything is closed and saved."
msgstr ""

#: apps/plugins/portal/userSettings/register.js
#: module:io.ox/core
msgid "Change password and sign out"
msgstr ""

#: apps/plugins/portal/userSettings/register.js
#: module:io.ox/core
msgid "The two newly entered passwords do not match."
msgstr ""

#: apps/plugins/portal/userSettings/register.js
#: module:io.ox/core
msgid "User data"
msgstr ""

#: apps/plugins/portal/userSettings/register.js
#: module:io.ox/core
msgid "My password"
msgstr ""

#: apps/plugins/portal/xing/actions.js
#: module:plugins/portal
msgid "There was a problem with XING, the error message was: \"%s\""
msgstr ""

#: apps/plugins/portal/xing/actions.js
#: module:plugins/portal
msgid "Comment has been successfully posted on XING"
msgstr ""

#: apps/plugins/portal/xing/actions.js
#: module:plugins/portal
msgid "Submit comment"
msgstr ""

#: apps/plugins/portal/xing/actions.js
#: module:plugins/portal
msgid "The activity has been deleted successfully"
msgstr ""

#: apps/plugins/portal/xing/actions.js
#: module:plugins/portal
msgid "The comment has been deleted successfully"
msgstr ""

#: apps/plugins/portal/xing/actions.js
#: module:plugins/portal
msgid "There was a problem with XING. The error message was: \"%s\""
msgstr ""

#. As on Facebook, XING allows a stop pointing out they liked a comment. An 'undo' for the like action, if you will.
#: apps/plugins/portal/xing/actions.js
#: module:plugins/portal
msgid "Un-liked comment"
msgstr ""

#. As on Facebook, XING allows a user to point out that they like a comment
#: apps/plugins/portal/xing/actions.js
#: module:plugins/portal
msgid "Liked comment"
msgstr ""

#: apps/plugins/portal/xing/actions.js
#: module:plugins/portal
msgid "Un-like"
msgstr ""

#: apps/plugins/portal/xing/actions.js
#: module:plugins/portal
msgid "Like"
msgstr ""

#: apps/plugins/portal/xing/actions.js
#: module:plugins/portal
msgid "Shared activity"
msgstr ""

#: apps/plugins/portal/xing/activities.js
#: module:plugins/portal
msgid "%1$s recommends this link:"
msgstr ""

#: apps/plugins/portal/xing/activities.js
#: module:plugins/portal
msgid "%1$s posted a link:"
msgstr ""

#. We do not know the gender of the user and therefore, it is impossible to write e.g. '%1$s changed her status'.
#. But you could use '%1$s changes his/her status' depending on the language.
#. %1$s the name of the user which changed his/her status
#: apps/plugins/portal/xing/activities.js
#: module:plugins/portal
msgid "%1$s changed the status:"
msgstr ""

#: apps/plugins/portal/xing/activities.js
#: module:plugins/portal
msgid "%1$s has a new contact:"
msgstr ""

#: apps/plugins/portal/xing/activities.js
#: module:plugins/portal
msgid "%1$s has new contacts:"
msgstr ""

#: apps/plugins/portal/xing/activities.js
#: module:plugins/portal
msgid "%1$s posted a new activity:"
msgstr ""

#. We do not know the gender of the user and therefore, it is impossible to write e.g. '%1$s changed her profile:'.
#. But you could use '%1$s changes his/her profile:' depending on the language.
#. %1$s the name of the user which changed his/her profile
#: apps/plugins/portal/xing/activities.js
#: module:plugins/portal
msgid "%1$s updated the profile:"
msgstr ""

#: apps/plugins/portal/xing/activities.js
#: module:plugins/portal
msgid "%1$s updated their profile:"
msgstr ""

#: apps/plugins/portal/xing/register.js
#: module:plugins/portal
msgid "Successfully reauthorized your %s account"
msgstr ""

#: apps/plugins/portal/xing/register.js
#: module:plugins/portal
#: apps/plugins/xing/main.js
msgid "There was a problem with %s. The error message was: \"%s\""
msgstr ""

#: apps/plugins/portal/xing/register.js
#: module:plugins/portal
msgid "Please select which of the following data we may use to create your %s account:"
msgstr ""

#: apps/plugins/portal/xing/register.js
#: module:plugins/portal
msgid "Mail address"
msgstr ""

#: apps/plugins/portal/xing/register.js
#: module:plugins/portal
msgid ""
"Please check your inbox for a confirmation email.\n"
"\n"
"Follow the instructions in the email and then return to the widget to complete account setup."
msgstr ""

#: apps/plugins/portal/xing/register.js
#: module:plugins/portal
msgid "Post a status update"
msgstr ""

#: apps/plugins/portal/xing/register.js
#: module:plugins/portal
msgid "Your status update could not be posted on %s. The error message was: \"%s\""
msgstr ""

#: apps/plugins/portal/xing/register.js
#: module:plugins/portal
msgid "Your status update has been successfully posted on %s"
msgstr ""

#: apps/plugins/portal/xing/register.js
#: module:plugins/portal
msgid "There is no recent activity in your Xing network."
msgstr ""

#: apps/plugins/portal/xing/register.js
#: module:plugins/portal
msgid "Get news from your XING network delivered to you. Stay in touch and find out about new business opportunities."
msgstr ""

#. %1$s is social media name, e.g. Facebook
#: apps/plugins/portal/xing/register.js
#: module:plugins/portal
msgid "Create new %1$s account"
msgstr ""

#: apps/plugins/portal/xing/register.js
#: module:plugins/portal
msgid "Click here to reconnect to your xing account to see activities."
msgstr ""

#: apps/plugins/portal/xing/register.js
#: module:plugins/portal
msgid "Your %s newsfeed"
msgstr ""

#: apps/plugins/wizards/mandatory/main.js
#: module:io.ox/wizards/firstStart
msgid "Welcome to %s"
msgstr ""

#: apps/plugins/wizards/mandatory/main.js
#: module:io.ox/wizards/firstStart
msgid "Before you can continue using the product, you have to enter some basic information. It will take less than a minute."
msgstr ""

#: apps/plugins/wizards/mandatory/main.js
#: module:io.ox/wizards/firstStart
msgid "Back to sign in"
msgstr ""

#: apps/plugins/wizards/mandatory/main.js
#: module:io.ox/wizards/firstStart
msgid "Your timezone"
msgstr ""

#: apps/plugins/xing/main.js
#: module:plugins/portal
msgid "Invitation sent"
msgstr ""

#: apps/plugins/xing/main.js
#: module:plugins/portal
msgid "Contact request sent"
msgstr ""

#: apps/plugins/xing/main.js
#: module:plugins/portal
msgid "Invite to %s"
msgstr ""

#: apps/plugins/xing/main.js
#: module:plugins/portal
msgid "Add on %s"
msgstr ""

>>>>>>> 870ec1a2
#~ msgid "Add participant"
#~ msgstr "Оролцогчийг нэмэх"

#~ msgid "Saved in"
<<<<<<< HEAD
#~ msgstr "Хадгалсан байршил"
=======
#~ msgstr "Хадгалсан байршил"

#~ msgid "Search here"
#~ msgstr "Энд хайх"

#~ msgid "This email address cannot be used for appointments"
#~ msgstr "Энэхүү и-майлыг уулзалтанд ашиглах боломжгүй"
>>>>>>> 870ec1a2
<|MERGE_RESOLUTION|>--- conflicted
+++ resolved
@@ -14,29 +14,6 @@
 "X-Generator: Pootle 2.5.1.1\n"
 "X-POOTLE-MTIME: 1428919254.000000\n"
 
-<<<<<<< HEAD
-#. text of a presentation zoom level caption
-#. Example result: "100 %"
-#. %1$d is the zoom level
-#: apps/io.ox/presenter/views/presentationview.js module:io.ox/presenter
-msgid "%1$d %"
-msgstr ""
-
-#. File size
-#. %1$d is the number
-#. %2$s is the unit (B, KB, MB etc.)
-#: apps/io.ox/core/strings.js module:io.ox/core
-msgid "%1$d %2$s"
-msgstr ""
-
-#: apps/io.ox/calendar/util.js module:io.ox/calendar
-msgid "%1$d Day"
-msgid_plural "%1$d Days"
-msgstr[0] ""
-msgstr[1] ""
-
-#: apps/io.ox/calendar/util.js module:io.ox/calendar
-=======
 #: apps/io.ox/backbone/basicModel.js
 #: module:io.ox/core
 #: apps/io.ox/backbone/extendedModel.js
@@ -2147,21 +2124,11 @@
 
 #: apps/io.ox/calendar/util.js
 #: module:io.ox/calendar
->>>>>>> 870ec1a2
 msgid "%1$d Hour"
 msgid_plural "%1$d Hours"
 msgstr[0] ""
 msgstr[1] ""
 
-<<<<<<< HEAD
-#: apps/io.ox/calendar/util.js module:io.ox/calendar
-msgid "%1$d Minute"
-msgid_plural "%1$d Minutes"
-msgstr[0] ""
-msgstr[1] ""
-
-#: apps/io.ox/calendar/util.js module:io.ox/calendar
-=======
 #: apps/io.ox/calendar/util.js
 #: module:io.ox/calendar
 msgid "%1$d Day"
@@ -2171,1196 +2138,11 @@
 
 #: apps/io.ox/calendar/util.js
 #: module:io.ox/calendar
->>>>>>> 870ec1a2
 msgid "%1$d Week"
 msgid_plural "%1$d Weeks"
 msgstr[0] ""
 msgstr[1] ""
 
-<<<<<<< HEAD
-#: apps/io.ox/core/attachments/view.js module:io.ox/core
-msgid "%1$d attachment"
-msgid_plural "%1$d attachments"
-msgstr[0] "%1$d хавсралт%1$d хавсралтууд"
-msgstr[1] ""
-
-#. %1$d and %2$d are both numbers; usually > 100; never singular
-#: apps/io.ox/contacts/addressbook/popup.js module:io.ox/contacts
-msgid "%1$d contacts found. This list is limited to %2$d items."
-msgstr ""
-
-#. estimated upload duration
-#: apps/io.ox/files/upload/main.js module:io.ox/files
-msgid "%1$d day"
-msgid_plural "%1$d days"
-msgstr[0] ""
-msgstr[1] ""
-
-#. General duration (nominative case): X days, Y hours and Z minutes
-#. %1$d is the number of days
-#. %2$s is the text for the remainder of the last day
-#: apps/io.ox/core/date.js module:io.ox/core
-#, c-format
-msgid "%1$d day, %2$s"
-msgid_plural "%1$d days, %2$s"
-msgstr[0] ""
-msgstr[1] ""
-
-#. Reminder (objective case): in X days, Y hours and Z minutes
-#. %1$d is the number of days
-#. %2$s is the text for the remainder of the last day
-#: apps/io.ox/core/date.js module:io.ox/core
-#, c-format
-msgctxt "in"
-msgid "%1$d day, %2$s"
-msgid_plural "%1$d days, %2$s"
-msgstr[0] ""
-msgstr[1] ""
-
-#: apps/plugins/portal/recentfiles/register.js module:plugins/portal
-msgid "%1$d files has been changed recently"
-msgstr ""
-
-#. estimated upload duration
-#: apps/io.ox/files/upload/main.js module:io.ox/files
-msgid "%1$d hour"
-msgid_plural "%1$d hours"
-msgstr[0] ""
-msgstr[1] ""
-
-#. General duration (nominative case): X hours and Y minutes
-#. %1$d is the number of hours
-#. %2$s is the text for the remainder of the last hour
-#: apps/io.ox/core/date.js module:io.ox/core
-#, c-format
-msgid "%1$d hour and %2$s"
-msgid_plural "%1$d hours and %2$s"
-msgstr[0] ""
-msgstr[1] ""
-
-#. Reminder (objective case): in X hours and Y minutes
-#. %1$d is the number of hours
-#. %2$s is the text for the remainder of the last hour
-#: apps/io.ox/core/date.js module:io.ox/core
-#, c-format
-msgctxt "in"
-msgid "%1$d hour and %2$s"
-msgid_plural "%1$d hours and %2$s"
-msgstr[0] ""
-msgstr[1] ""
-
-#. %1$d is the number of members
-#: apps/plugins/administration/groups/settings/pane.js module:io.ox/core
-msgid "%1$d member"
-msgid_plural "%1$d members"
-msgstr[0] ""
-msgstr[1] ""
-
-#: apps/io.ox/mail/threadview.js module:io.ox/mail
-msgid "%1$d messages in this conversation"
-msgstr ""
-
-#: apps/io.ox/mail/main.js module:io.ox/mail
-msgid "%1$d messages selected"
-msgstr ""
-
-#. estimated upload duration
-#: apps/io.ox/files/upload/main.js module:io.ox/files
-msgid "%1$d minute"
-msgid_plural "%1$d minutes"
-msgstr[0] ""
-msgstr[1] ""
-
-#. text of a viewer slide caption
-#. Example result: "1 of 10"
-#. %1$d is the slide index of the current
-#. %2$d is the total slide count
-#. text of a presentation slide caption
-#: apps/io.ox/core/viewer/views/displayerview.js module:io.ox/core
-#: apps/io.ox/presenter/views/presentationview.js module:io.ox/presenter
-msgid "%1$d of %2$d"
-msgstr ""
-
-#. estimated upload duration
-#: apps/io.ox/files/upload/main.js module:io.ox/files
-msgid "%1$d second"
-msgid_plural "%1$d seconds"
-msgstr[0] ""
-msgstr[1] ""
-
-#. This is a short version of "x messages selected", will be used in mobile mail list view
-#: apps/io.ox/mail/main.js module:io.ox/mail
-msgid "%1$d selected"
-msgstr ""
-
-#. %1$d number of notifications
-#: apps/plugins/notifications/mail/register.js module:plugins/notifications
-msgid "%1$d unread mails"
-msgstr ""
-
-#. estimated upload duration
-#: apps/io.ox/files/upload/main.js module:io.ox/files
-msgid "%1$d week"
-msgid_plural "%1$d weeks"
-msgstr[0] ""
-msgstr[1] ""
-
-#. Format of addresses
-#. %1$s is the street
-#. %2$s is the postal code
-#. %3$s is the city
-#. %4$s is the state
-#. %5$s is the country
-#: apps/io.ox/contacts/edit/view-form.js module:io.ox/contacts
-#: apps/io.ox/contacts/view-detail.js apps/plugins/halo/xing/register.js
-#: module:plugins/portal
-msgid ""
-"%1$s\n"
-"%2$s %3$s\n"
-"%4$s\n"
-"%5$s"
-msgstr ""
-
-#: apps/io.ox/settings/main.js module:io.ox/core
-msgid "%1$s %2$s"
-msgstr ""
-
-#. Name in mail addresses
-#. %1$s is the first name
-#. %2$s is the last name
-#: apps/io.ox/contacts/util.js module:io.ox/contacts
-msgctxt "mail address"
-msgid "%1$s %2$s"
-msgstr ""
-
-#. Title of the browser window
-#. %1$s is the name of the page, e.g. OX App Suite
-#. %2$s is the title of the active app, e.g. Calendar
-#: apps/io.ox/core/desktop.js module:io.ox/core
-msgctxt "window title"
-msgid "%1$s %2$s"
-msgstr ""
-
-#. %1$s Appointment title
-#. %2$s Appointment date
-#. %3$s Appointment time
-#. %4$s Appointment location
-#. %5$s Appointment Organizer
-#: apps/plugins/notifications/calendar/register.js
-#: module:plugins/notifications
-#, c-format
-msgid "%1$s %2$s %3$s %4$s %5$s."
-msgstr ""
-
-#. %1$s Appointment title
-#. %2$s Appointment date
-#. %3$s Appointment time
-#. %4$s Appointment location
-#: apps/io.ox/core/tk/reminder-util.js module:io.ox/core
-#, c-format
-msgid "%1$s %2$s %3$s %4$s."
-msgstr ""
-
-#. %1$s task title
-#. %2$s task end date
-#. %3$s task status
-#: apps/io.ox/core/tk/reminder-util.js module:io.ox/core
-#: apps/plugins/notifications/tasks/register.js module:plugins/notifications
-#, c-format
-msgid "%1$s %2$s %3$s."
-msgstr ""
-
-#. %1$s task title
-#. %2$s task end date
-#: apps/plugins/notifications/tasks/register.js module:plugins/notifications
-#, c-format
-msgid "%1$s %2$s."
-msgstr ""
-
-#. add confirmation status behind appointment title
-#. %1$s = apppintment title
-#: apps/io.ox/calendar/month/view.js module:io.ox/calendar
-#: apps/io.ox/calendar/week/view.js
-#, c-format
-msgid "%1$s (Tentative)"
-msgstr ""
-
-#. %1$s is the employee position or status, e.g. student
-#. %2$s is the employer name, e.g. University of Meinerzhagen-Valbert
-#: apps/plugins/halo/xing/register.js module:plugins/portal
-msgid "%1$s at %2$s"
-msgstr ""
-
-#. We do not know the gender of the user and therefore, it is impossible to write e.g. '%1$s changed her status'.
-#. But you could use '%1$s changes his/her status' depending on the language.
-#. %1$s the name of the user which changed his/her status
-#: apps/plugins/portal/xing/activities.js module:plugins/portal
-#, fuzzy
-#| msgid "Change status"
-msgid "%1$s changed the status:"
-msgstr "Статус өөрчлөх"
-
-#. %1$s progress of currently uploaded files in percent
-#: apps/io.ox/files/upload/main.js module:io.ox/files
-#: apps/io.ox/files/upload/view.js
-msgid "%1$s completed"
-msgstr ""
-
-#: apps/plugins/portal/xing/activities.js module:plugins/portal
-msgid "%1$s has a new contact:"
-msgstr ""
-
-#. message text of a presentation end alert
-#. %1$d is the presenter name
-#: apps/io.ox/presenter/views/notification.js module:io.ox/presenter
-msgid "%1$s has ended the presentation."
-msgstr ""
-
-#: apps/plugins/portal/xing/activities.js module:plugins/portal
-msgid "%1$s has new contacts:"
-msgstr ""
-
-#. message text of of a presentation start alert
-#. %1$d is the presenter name
-#: apps/io.ox/presenter/views/notification.js module:io.ox/presenter
-msgid "%1$s has started the presentation."
-msgstr ""
-
-#: apps/plugins/portal/linkedIn/register.js module:plugins/portal
-msgid "%1$s is a new contact"
-msgstr ""
-
-#: apps/plugins/portal/linkedIn/register.js module:plugins/portal
-msgid "%1$s is now connected with %2$s"
-msgstr ""
-
-#. number of selected item
-#. %1$s is the number surrounded by a tag
-#: apps/io.ox/core/commons.js module:io.ox/core
-msgid "%1$s item selected"
-msgid_plural "%1$s items selected"
-msgstr[0] ""
-msgstr[1] ""
-
-#. %1$s is the storagespace in use
-#. %2$s is the max storagespace
-#: apps/io.ox/backbone/mini-views/quota.js module:io.ox/core
-#, c-format
-msgid "%1$s of %2$s"
-msgstr ""
-
-#: apps/plugins/portal/xing/activities.js module:plugins/portal
-msgid "%1$s posted a link:"
-msgstr ""
-
-#: apps/plugins/portal/xing/activities.js module:plugins/portal
-msgid "%1$s posted a new activity:"
-msgstr ""
-
-#: apps/plugins/portal/xing/activities.js module:plugins/portal
-msgid "%1$s recommends this link:"
-msgstr ""
-
-#. date intervals for screenreaders
-#. please keep the 'to' do not use dashes here because this text will be spoken by the screenreaders
-#. %1$s is the start date
-#. %2$s is the end date
-#: apps/io.ox/calendar/util.js module:io.ox/calendar
-#, c-format
-msgid "%1$s to %2$s"
-msgstr ""
-
-#. We do not know the gender of the user and therefore, it is impossible to write e.g. '%1$s changed her profile:'.
-#. But you could use '%1$s changes his/her profile:' depending on the language.
-#. %1$s the name of the user which changed his/her profile
-#: apps/plugins/portal/xing/activities.js module:plugins/portal
-msgid "%1$s updated the profile:"
-msgstr ""
-
-#: apps/plugins/portal/xing/activities.js module:plugins/portal
-msgid "%1$s updated their profile:"
-msgstr ""
-
-#: apps/io.ox/mail/settings/signatures/settings/pane.js module:io.ox/mail
-msgid "%1$s, %2$s"
-msgstr ""
-
-#. %1$s is the folder owner
-#. %2$s is the folder title
-#: apps/io.ox/core/folder/api.js module:io.ox/core
-msgid "%1$s: %2$s"
-msgstr ""
-
-#. Name without title
-#. %1$s is the first name
-#. %2$s is the last name
-#: apps/io.ox/contacts/util.js module:io.ox/contacts
-msgid "%2$s, %1$s"
-msgstr ""
-
-#. Name with title
-#. %1$s is the first name
-#. %2$s is the last name
-#. %3$s is the title
-#: apps/io.ox/contacts/util.js module:io.ox/contacts
-msgid "%3$s %2$s, %1$s"
-msgstr ""
-
-#. General duration (nominative case): X days
-#. %d is the number of days
-#: apps/io.ox/calendar/util.js module:io.ox/calendar apps/io.ox/core/date.js
-#: module:io.ox/core
-#, c-format
-msgid "%d day"
-msgid_plural "%d days"
-msgstr[0] ""
-msgstr[1] ""
-
-#. Reminder (objective case): in X days
-#. %d is the number of days
-#: apps/io.ox/core/date.js module:io.ox/core
-#, c-format
-msgctxt "in"
-msgid "%d day"
-msgid_plural "%d days"
-msgstr[0] ""
-msgstr[1] ""
-
-#. General duration (nominative case): X hours
-#. %d is the number of hours
-#: apps/io.ox/core/date.js module:io.ox/core
-#, c-format
-msgid "%d hour"
-msgid_plural "%d hours"
-msgstr[0] ""
-msgstr[1] ""
-
-#. Reminder (objective case): in X hours
-#. %d is the number of hours
-#: apps/io.ox/core/date.js module:io.ox/core
-#, c-format
-msgctxt "in"
-msgid "%d hour"
-msgid_plural "%d hours"
-msgstr[0] ""
-msgstr[1] ""
-
-#. General duration (nominative case): X minutes
-#. %d is the number of minutes
-#: apps/io.ox/calendar/settings/pane.js module:io.ox/calendar
-#: apps/io.ox/core/date.js module:io.ox/core
-#, c-format
-msgid "%d minute"
-msgid_plural "%d minutes"
-msgstr[0] ""
-msgstr[1] ""
-
-#. Reminder (objective case): in X minutes
-#. %d is the number of minutes
-#: apps/io.ox/core/date.js module:io.ox/core
-#, c-format
-msgctxt "in"
-msgid "%d minute"
-msgid_plural "%d minutes"
-msgstr[0] ""
-msgstr[1] ""
-
-#. General duration (nominative case): X weeks
-#. %d is the number of weeks
-#: apps/io.ox/core/date.js module:io.ox/core
-#, c-format
-msgid "%d week"
-msgid_plural "%d weeks"
-msgstr[0] ""
-msgstr[1] ""
-
-#. Reminder (objective case): in X weeks
-#. %d is the number of weeks
-#: apps/io.ox/core/date.js module:io.ox/core
-#, c-format
-msgctxt "in"
-msgid "%d week"
-msgid_plural "%d weeks"
-msgstr[0] ""
-msgstr[1] ""
-
-#: apps/io.ox/core/settings/downloads/pane.js module:io.ox/core
-msgid "%s client for Android"
-msgstr ""
-
-#: apps/io.ox/core/settings/downloads/pane.js module:io.ox/core
-msgid "%s client for Mac OS"
-msgstr ""
-
-#: apps/io.ox/core/settings/downloads/pane.js module:io.ox/core
-msgid "%s client for Windows"
-msgstr ""
-
-#: apps/io.ox/core/settings/downloads/pane.js module:io.ox/core
-msgid "%s client for Windows (Installation via the OX Updater)"
-msgstr ""
-
-#: apps/io.ox/core/settings/downloads/pane.js module:io.ox/core
-msgid "%s client for iOS"
-msgstr ""
-
-#: apps/plugins/portal/oxdriveclients/register.js module:plugins/portal
-msgid "%s is also available for other platforms:"
-msgstr ""
-
-#: apps/io.ox/files/share/permissions.js module:io.ox/core
-msgid "(Read and write)"
-msgstr ""
-
-#: apps/io.ox/files/share/permissions.js module:io.ox/core
-msgid "(Read only)"
-msgstr ""
-
-#: apps/io.ox/files/share/permissions.js module:io.ox/core
-msgid "(Read, write, and delete)"
-msgstr ""
-
-#: apps/plugins/portal/recentfiles/register.js module:plugins/portal
-msgid "1 file has been changed recently"
-msgstr ""
-
-#: apps/io.ox/core/tk/list-dnd.js module:io.ox/core
-#: apps/io.ox/core/tk/selection.js
-msgid "1 item"
-msgid_plural "%1$d items"
-msgstr[0] ""
-msgstr[1] ""
-
-#: apps/io.ox/mail/settings/pane.js module:io.ox/mail
-msgid "1 minute"
-msgstr ""
-
-#: apps/io.ox/core/settings/pane.js module:io.ox/core
-#: apps/io.ox/mail/settings/pane.js module:io.ox/mail
-msgid "10 minutes"
-msgstr ""
-
-#. Quota maxed out; 100%
-#: apps/io.ox/backbone/mini-views/quota.js module:io.ox/core
-msgid "100%"
-msgstr ""
-
-#: apps/io.ox/core/settings/pane.js module:io.ox/core
-msgid "15 minutes"
-msgstr ""
-
-#: apps/io.ox/mail/settings/pane.js module:io.ox/mail
-msgid "3 minutes"
-msgstr ""
-
-#: apps/io.ox/core/settings/pane.js module:io.ox/core
-msgid "30 minutes"
-msgstr ""
-
-#: apps/io.ox/core/settings/pane.js module:io.ox/core
-#: apps/io.ox/mail/settings/pane.js module:io.ox/mail
-msgid "5 minutes"
-msgstr ""
-
-#: apps/io.ox/presenter/errormessages.js module:io.ox/presenter
-msgid ""
-"A general error occurred. Please try to reload the document. In case this "
-"does not help, please contact your system administrator."
-msgstr ""
-
-#: apps/io.ox/presenter/errormessages.js module:io.ox/presenter
-msgid ""
-"A general file storage error occurred. Please try to reload the document. In "
-"case this does not help, please contact your system administrator."
-msgstr ""
-
-#: apps/io.ox/presenter/errormessages.js module:io.ox/presenter
-#, fuzzy
-#| msgid "An error occurred. Please try again."
-msgid ""
-"A general network error occurred. Please contact your system administrator."
-msgstr "Алдаа. Дахин оролдоно уу"
-
-#: apps/io.ox/presenter/errormessages.js module:io.ox/presenter
-msgid ""
-"A general network error occurred. Please try to reload the document. In case "
-"this does not help, please contact your system administrator."
-msgstr ""
-
-#: apps/io.ox/core/folder/actions/add.js module:io.ox/core
-msgid ""
-"A public folder is used for content that is of common interest for all "
-"users. To allow other users to read or edit the contents, you have to set "
-"the respective permissions for the public folder."
-msgstr ""
-
-#. read receipt; German "Lesebestätigung"
-#: apps/io.ox/mail/common-extensions.js module:io.ox/mail
-msgid "A read receipt has been sent"
-msgstr ""
-
-#: apps/io.ox/core/sub/settings/pane.js module:io.ox/core/sub
-msgid ""
-"A refresh takes some time, so please be patient, while the refresh runs in "
-"the background. Only one refresh per subscription and per session is allowed."
-msgstr ""
-
-#: apps/io.ox/tasks/actions/doneUndone.js module:io.ox/tasks
-msgid "A severe error occurred!"
-msgstr ""
-
-#: apps/io.ox/core/main.js module:io.ox/core
-msgid "About"
-msgstr ""
-
-#: apps/io.ox/calendar/edit/extensions.js module:io.ox/calendar/edit/main
-#: apps/io.ox/calendar/util.js module:io.ox/calendar
-msgid "Absent"
-msgstr "Байхгүй /эзгүй/"
-
-#: apps/io.ox/calendar/actions/acceptdeny.js module:io.ox/calendar
-#: apps/io.ox/calendar/invitations/register.js module:io.ox/calendar/main
-#: apps/plugins/portal/xing/register.js module:plugins/portal
-msgid "Accept"
-msgstr "Зөвшөөрөх"
-
-#: apps/plugins/notifications/calendar/register.js
-#: module:plugins/notifications
-msgid "Accept / Decline"
-msgstr ""
-
-#: apps/io.ox/calendar/invitations/register.js module:io.ox/calendar/main
-msgid "Accept changes"
-msgstr "Өөрчлөлтийг зөвшөөрөх"
-
-#: apps/plugins/notifications/calendar/register.js
-#: module:plugins/notifications apps/plugins/notifications/tasks/register.js
-msgid "Accept invitation"
-msgstr ""
-
-#: apps/plugins/notifications/tasks/register.js module:plugins/notifications
-msgid "Accept/Decline"
-msgstr ""
-
-#: apps/io.ox/calendar/print.js module:io.ox/calendar
-#: apps/io.ox/tasks/print.js module:io.ox/tasks
-msgid "Accepted"
-msgstr ""
-
-#: apps/io.ox/files/guidance/main.js module:io.ox/files
-msgctxt "help"
-msgid "Accessing Files with WebDAV"
-msgstr ""
-
-#: apps/io.ox/core/folder/api.js module:io.ox/core
-msgid "Accessing global address book is not permitted"
-msgstr ""
-
-#: apps/io.ox/core/sub/subscriptions.js module:io.ox/core/sub
-#: apps/plugins/portal/mail/register.js module:plugins/portal
-msgid "Account"
-msgstr ""
-
-#: apps/io.ox/oauth/settings.js module:io.ox/settings
-msgid "Account Settings"
-msgstr ""
-
-#: apps/io.ox/mail/accounts/settings.js module:io.ox/mail/accounts/settings
-#: apps/io.ox/oauth/keychain.js module:io.ox/core
-msgid "Account added successfully"
-msgstr ""
-
-#: apps/io.ox/oauth/keychain.js module:io.ox/core
-msgid "Account could not be added"
-msgstr ""
-
-#: apps/io.ox/mail/accounts/view-form.js module:io.ox/settings
-msgid "Account name"
-msgstr ""
-
-#: apps/io.ox/mail/accounts/view-form.js module:io.ox/settings
-msgid "Account settings"
-msgstr ""
-
-#: apps/io.ox/mail/accounts/settings.js module:io.ox/mail/accounts/settings
-msgid ""
-"Account settings could not be saved. Please take a look at the annotations "
-"in the form. "
-msgstr ""
-
-#: apps/io.ox/mail/accounts/view-form.js module:io.ox/settings
-msgid "Account updated"
-msgstr ""
-
-#: apps/io.ox/find/extensions-api.js module:io.ox/core
-#: apps/io.ox/settings/accounts/settings/pane.js
-#: module:io.ox/settings/accounts apps/io.ox/settings/main.js
-msgid "Accounts"
-msgstr ""
-
-#: apps/io.ox/calendar/mobile-toolbar-actions.js module:io.ox/calendar
-#: apps/io.ox/contacts/mobile-toolbar-actions.js module:io.ox/mail
-#: apps/io.ox/core/extPatterns/links.js module:io.ox/core
-#: apps/io.ox/files/mobile-toolbar-actions.js
-#: apps/io.ox/files/share/permissions.js apps/io.ox/mail/detail/view.js
-#: apps/io.ox/mail/mailfilter/settings/filter/view-form.js
-#: module:io.ox/settings apps/io.ox/mail/mobile-toolbar-actions.js
-#: apps/io.ox/tasks/mobile-toolbar-actions.js module:io.ox/tasks
-msgid "Actions"
-msgstr "Үйлдлүүд"
-
-#. screenreader label for main toolbar
-#: apps/io.ox/backbone/mini-views/toolbar.js module:io.ox/core
-msgid "Actions. Use cursor keys to navigate."
-msgstr ""
-
-#: apps/io.ox/tasks/edit/view-template.js module:io.ox/tasks/edit
-#: apps/io.ox/tasks/print.js module:io.ox/tasks
-#: apps/io.ox/tasks/view-detail.js
-msgid "Actual costs"
-msgstr ""
-
-#: apps/io.ox/tasks/edit/view-template.js module:io.ox/tasks/edit
-#: apps/io.ox/tasks/print.js module:io.ox/tasks
-#: apps/io.ox/tasks/view-detail.js
-msgid "Actual duration in minutes"
-msgstr ""
-
-#: apps/io.ox/calendar/settings/timezones/favorite-view.js
-#: module:io.ox/calendar apps/io.ox/core/folder/actions/add.js
-#: module:io.ox/core apps/io.ox/mail/accounts/settings.js
-#: module:io.ox/mail/accounts/settings apps/io.ox/mail/compose/extensions.js
-#: module:io.ox/mail
-msgid "Add"
-msgstr ""
-
-#. %1$s is the account name like Dropbox, Google Drive, or OneDrive
-#: apps/io.ox/files/actions/add-storage-account.js module:io.ox/files
-msgid "Add %1$s account"
-msgstr ""
-
-#: apps/io.ox/core/viewer/views/sidebar/filedescriptionview.js
-#: module:io.ox/core/viewer
-msgid "Add a description"
-msgstr ""
-
-#: apps/io.ox/settings/accounts/settings/pane.js
-#: module:io.ox/settings/accounts
-msgid "Add account"
-msgstr ""
-
-#: apps/io.ox/mail/mailfilter/settings/filter/view-form.js
-#: module:io.ox/settings
-msgid "Add action"
-msgstr ""
-
-#: apps/io.ox/core/folder/actions/add.js module:io.ox/core
-msgid "Add as public calendar"
-msgstr ""
-
-#: apps/io.ox/core/folder/actions/add.js module:io.ox/core
-msgid "Add as public folder"
-msgstr ""
-
-#: apps/io.ox/core/tk/attachments.js module:io.ox/core
-#: apps/io.ox/mail/compose/extensions.js module:io.ox/mail
-msgid "Add attachments"
-msgstr ""
-
-#: apps/io.ox/mail/mailfilter/settings/filter/view-form.js
-#: module:io.ox/settings
-msgid "Add condition"
-msgstr ""
-
-#: apps/io.ox/contacts/actions.js module:io.ox/contacts
-#: apps/io.ox/contacts/distrib/create-dist-view.js
-msgid "Add contact"
-msgstr ""
-
-#: apps/io.ox/contacts/actions.js module:io.ox/contacts
-msgid "Add distribution list"
-msgstr ""
-
-#: apps/io.ox/files/filepicker.js module:io.ox/files
-msgid "Add files"
-msgstr ""
-
-#: apps/io.ox/core/tk/attachments.js module:io.ox/core
-#: apps/io.ox/mail/compose/extensions.js module:io.ox/mail
-msgid "Add from Drive"
-msgstr ""
-
-#: apps/io.ox/files/actions.js module:io.ox/files
-#: apps/io.ox/mail/compose/extensions.js module:io.ox/mail
-msgid "Add local file"
-msgstr ""
-
-#: apps/io.ox/core/folder/extensions.js module:io.ox/core
-#: apps/io.ox/mail/accounts/settings.js module:io.ox/mail/accounts/settings
-#: apps/io.ox/mail/folderview-extensions.js module:io.ox/mail
-msgid "Add mail account"
-msgstr ""
-
-#: apps/io.ox/core/sub/subscriptions.js module:io.ox/core/sub
-msgid "Add new account"
-msgstr ""
-
-#: apps/io.ox/core/folder/actions/add.js module:io.ox/core
-#: apps/io.ox/core/folder/extensions.js
-msgid "Add new calendar"
-msgstr ""
-
-#: apps/io.ox/core/folder/actions/add.js module:io.ox/core
-#: apps/io.ox/core/folder/contextmenu.js apps/io.ox/core/folder/extensions.js
-#: apps/io.ox/files/actions.js module:io.ox/files
-msgid "Add new folder"
-msgstr ""
-
-#: apps/io.ox/core/sub/subscriptions.js module:io.ox/core/sub
-msgid "Add new folder for this subscription"
-msgstr ""
-
-#: apps/io.ox/calendar/invitations/register.js module:io.ox/calendar/main
-msgid "Add new participant"
-msgstr "Шинэ оролцогчийг нэмэх"
-
-#: apps/io.ox/mail/mailfilter/settings/filter.js module:io.ox/mail
-msgid "Add new rule"
-msgstr ""
-
-#: apps/io.ox/mail/settings/signatures/settings/pane.js module:io.ox/mail
-msgid "Add new signature"
-msgstr ""
-
-#. Please translate like "take a note", "Notiz" in German, for example.
-#. more like "to notice" than "to notify".
-#: apps/io.ox/files/actions.js module:io.ox/files
-msgid "Add note"
-msgstr ""
-
-#: apps/plugins/xing/main.js module:plugins/portal
-msgid "Add on %s"
-msgstr ""
-
-#: apps/io.ox/participants/add.js module:io.ox/core
-msgid "Add participant/resource"
-msgstr "Оролцогч/эх үүсвэрийг нэмэх"
-
-#: apps/io.ox/files/share/permissions.js module:io.ox/core
-msgid "Add people"
-msgstr ""
-
-#: apps/io.ox/files/share/wizard.js module:io.ox/files
-msgid "Add recipients ..."
-msgstr ""
-
-#: apps/io.ox/mail/settings/signatures/settings/pane.js module:io.ox/mail
-msgid "Add signature"
-msgstr ""
-
-#: apps/io.ox/mail/settings/signatures/settings/pane.js module:io.ox/mail
-msgid "Add signature above quoted text"
-msgstr ""
-
-#: apps/io.ox/mail/settings/signatures/settings/pane.js module:io.ox/mail
-msgid "Add signature below quoted text"
-msgstr ""
-
-#: apps/io.ox/core/folder/extensions.js module:io.ox/core
-#: apps/io.ox/files/actions/add-storage-account.js module:io.ox/files
-msgid "Add storage account"
-msgstr ""
-
-#: apps/io.ox/mail/compose/actions/send.js module:io.ox/mail
-msgid "Add subject"
-msgstr ""
-
-#: apps/io.ox/calendar/settings/timezones/favorite-view.js
-#: module:io.ox/calendar
-msgid "Add timezone"
-msgstr ""
-
-#: apps/io.ox/contacts/actions.js module:io.ox/contacts
-#: apps/io.ox/mail/actions.js module:io.ox/mail
-msgid "Add to address book"
-msgstr ""
-
-#: apps/io.ox/mail/actions.js module:io.ox/mail
-msgid "Add to calendar"
-msgstr ""
-
-#: apps/io.ox/core/folder/favorites.js module:io.ox/core
-msgid "Add to favorites"
-msgstr ""
-
-#: apps/io.ox/contacts/actions.js module:io.ox/contacts
-#: apps/io.ox/contacts/toolbar.js apps/io.ox/core/viewer/views/toolbarview.js
-#: module:io.ox/core apps/io.ox/files/actions.js module:io.ox/files
-#: apps/io.ox/files/toolbar.js apps/io.ox/mail/actions.js module:io.ox/mail
-#: apps/io.ox/mail/toolbar.js
-msgid "Add to portal"
-msgstr ""
-
-#: apps/io.ox/core/permissions/permissions.js module:io.ox/core
-msgid "Add user/group"
-msgstr ""
-
-#: apps/io.ox/portal/settings/pane.js module:io.ox/portal
-msgid "Add widget"
-msgstr ""
-
-#. %1$s is social media name, e.g. Facebook
-#: apps/io.ox/portal/main.js module:io.ox/portal
-msgid "Add your %1$s account"
-msgstr ""
-
-#: apps/plugins/portal/linkedIn/register.js module:plugins/portal
-#: apps/plugins/portal/twitter/register.js
-msgid "Add your account"
-msgstr ""
-
-#: apps/io.ox/calendar/invitations/register.js module:io.ox/calendar/main
-msgid "Added the new participant"
-msgstr ""
-
-#: apps/io.ox/mail/settings/pane.js module:io.ox/mail
-msgid "Additional settings"
-msgstr ""
-
-#: apps/io.ox/contacts/settings/pane.js module:io.ox/contacts
-#: apps/io.ox/mail/detail/links.js module:io.ox/mail
-msgid "Address Book"
-msgstr "Хаягийн дэвтэр"
-
-#: apps/io.ox/core/main.js module:io.ox/core apps/io.ox/launchpad/main.js
-#: apps/io.ox/search/view-template.js
-msgctxt "app"
-msgid "Address Book"
-msgstr ""
-
-#: apps/io.ox/contacts/model.js module:io.ox/contacts
-msgid "Address Business"
-msgstr "Компанийн хаяг"
-
-#: apps/io.ox/contacts/model.js module:io.ox/contacts
-msgid "Address Home"
-msgstr "Гэрийн хаяг"
-
-#: apps/io.ox/contacts/model.js module:io.ox/contacts
-msgid "Address Other"
-msgstr "Хаяг бусад"
-
-#: apps/io.ox/files/util.js module:io.ox/files
-msgid "Adjust"
-msgstr ""
-
-#: apps/io.ox/tasks/common-extensions.js module:io.ox/tasks
-msgid "Adjust start date"
-msgstr ""
-
-#: apps/io.ox/files/share/permissions.js module:io.ox/core
-msgid "Administrative role"
-msgstr ""
-
-#. Role: all permissions
-#. object permissions - admin role
-#: apps/io.ox/core/permissions/permissions.js module:io.ox/core
-#: apps/io.ox/files/share/permissions.js
-msgid "Administrator"
-msgstr ""
-
-#: apps/io.ox/files/view-options.js module:io.ox/files
-#: apps/io.ox/find/extensions-api.js module:io.ox/core
-#: apps/io.ox/find/manager/value-model.js
-msgid "All"
-msgstr ""
-
-#. Emojis of SoftBank set.
-#. Japanese: 全絵文字
-#: apps/io.ox/emoji/categories.js module:io.ox/mail/emoji
-msgid "All Emoji"
-msgstr ""
-
-#: apps/io.ox/find/extensions-api.js module:io.ox/core
-msgid "All Folders"
-msgstr ""
-
-#: apps/io.ox/contacts/view-detail.js module:io.ox/contacts
-#: apps/io.ox/core/tk/attachments.js module:io.ox/core
-#: apps/io.ox/tasks/view-detail.js module:io.ox/tasks
-msgid "All attachments"
-msgstr "Бүх хавсралтууд"
-
-#: apps/io.ox/calendar/edit/extensions.js module:io.ox/calendar/edit/main
-#: apps/io.ox/tasks/edit/view-template.js module:io.ox/tasks/edit
-msgid "All day"
-msgstr "Бүтэн өдөр"
-
-#: apps/io.ox/files/view-options.js module:io.ox/files
-msgid "All files"
-msgstr ""
-
-#: apps/io.ox/core/folder/actions/common.js module:io.ox/core
-#, fuzzy
-#| msgid "Changes have been saved"
-msgid "All files have been deleted"
-msgstr "Өөрчлөлтүүдийг хадгалав"
-
-#: apps/io.ox/search/facets/extensions.js module:io.ox/core
-msgid "All folders"
-msgstr ""
-
-#: apps/io.ox/core/folder/actions/common.js module:io.ox/core
-#, fuzzy
-#| msgid "Changes have been saved"
-msgid "All messages have been deleted"
-msgstr "Өөрчлөлтүүдийг хадгалав"
-
-#: apps/io.ox/core/folder/actions/archive.js module:io.ox/core
-msgid "All messages older than %1$d days will be moved to the archive folder"
-msgstr ""
-
-#: apps/io.ox/core/folder/api.js module:io.ox/core
-msgid "All my appointments"
-msgstr ""
-
-#: apps/io.ox/backbone/mini-views/timezonepicker.js module:io.ox/core
-msgid "All timezones"
-msgstr ""
-
-#: apps/io.ox/mail/settings/pane.js module:io.ox/mail
-msgid "Allow html formatted emails"
-msgstr ""
-
-#: apps/io.ox/mail/settings/pane.js module:io.ox/mail
-msgid "Allow pre-loading of externally linked images"
-msgstr ""
-
-#: apps/io.ox/mail/settings/pane.js module:io.ox/mail
-msgid "Always add the following recipient to blind carbon copy (BCC)"
-msgstr ""
-
-#: apps/io.ox/core/viewer/views/types/documentview.js module:io.ox/core
-#: apps/io.ox/presenter/errormessages.js module:io.ox/presenter
-msgid "An error occurred converting the document so it cannot be displayed."
-msgstr ""
-
-#: apps/io.ox/presenter/errormessages.js module:io.ox/presenter
-msgid "An error occurred loading the document so it cannot be displayed."
-msgstr ""
-
-#: apps/io.ox/portal/main.js module:io.ox/portal
-msgid "An error occurred."
-msgstr ""
-
-#: apps/io.ox/calendar/detail/main.js module:io.ox/calendar
-#: apps/io.ox/calendar/week/perspective.js
-msgid "An error occurred. Please try again."
-msgstr "Алдаа. Дахин оролдоно уу"
-
-#: apps/io.ox/core/tk/iframe.js module:io.ox/core/tk/iframe
-#, fuzzy
-#| msgid "An error occurred. Please try again."
-msgid "An error occurred. There is no valid token available."
-msgstr "Алдаа. Дахин оролдоно уу"
-
-#: apps/plugins/portal/twitter/register.js module:plugins/portal
-#: apps/plugins/portal/twitter/util.js
-msgid "An internal error occurred"
-msgstr ""
-
-#. generic error message
-#: apps/io.ox/core/http_errors.js module:io.ox/core
-msgid "An unknown error occurred"
-msgstr ""
-
-#: apps/io.ox/contacts/model.js module:io.ox/contacts
-msgid "Anniversary"
-msgstr ""
-
-#: apps/io.ox/mail/mailfilter/settings/filter/view-form.js
-#: module:io.ox/settings
-msgid "Any recipient"
-msgstr ""
-
-#: apps/io.ox/onboarding/clients/extensions.js module:io.ox/core/onboarding
-msgid "App Store"
-msgstr ""
-
-#: apps/io.ox/mail/settings/pane.js module:io.ox/mail
-msgid "Append vCard"
-msgstr ""
-
-#: apps/io.ox/contacts/settings/pane.js module:io.ox/contacts
-#: apps/io.ox/contacts/view-detail.js
-msgid "Apple Maps"
-msgstr ""
-
-#: apps/io.ox/core/desktop.js module:io.ox/core
-msgid "Application Toolbar"
-msgstr ""
-
-#: apps/io.ox/mail/main.js module:io.ox/mail apps/io.ox/settings/main.js
-#: module:io.ox/core
-msgid "Application may not work as expected until this problem is solved."
-msgstr ""
-
-#: apps/io.ox/core/main.js module:io.ox/core
-msgid "Applications"
-msgstr ""
-
-#: apps/io.ox/core/permissions/permissions.js module:io.ox/core
-msgid "Apply role"
-msgstr ""
-
-#: apps/io.ox/mail/mailfilter/settings/filter/view-form.js
-#: module:io.ox/settings
-msgid "Apply rule if all conditions are met"
-msgstr ""
-
-#: apps/io.ox/mail/mailfilter/settings/filter/view-form.js
-#: module:io.ox/settings
-msgid "Apply rule if any condition is met."
-msgstr ""
-
-#: apps/io.ox/core/permissions/permissions.js module:io.ox/core
-#: apps/io.ox/files/share/permissions.js
-msgid "Apply to all subfolders"
-msgstr ""
-
-#: apps/io.ox/calendar/actions/acceptdeny.js module:io.ox/calendar
-#: apps/io.ox/calendar/actions/edit.js apps/io.ox/calendar/edit/main.js
-#: module:io.ox/calendar/edit/main apps/io.ox/calendar/view-detail.js
-#: apps/io.ox/calendar/week/perspective.js apps/io.ox/mail/detail/links.js
-#: module:io.ox/mail
-msgid "Appointment"
-msgstr "Уулзалт"
-
-#: apps/io.ox/calendar/detail/main.js module:io.ox/calendar
-#: apps/io.ox/calendar/list/perspective.js
-#: apps/io.ox/calendar/month/perspective.js
-#: apps/io.ox/calendar/week/perspective.js
-msgid "Appointment Details"
-msgstr "Уулзалтын дэлгэрэнгүй"
-
-#. Invitations (notifications) about appointments
-#: apps/plugins/notifications/calendar/register.js
-#: module:plugins/notifications
-msgid "Appointment invitations"
-msgstr ""
-
-#: apps/io.ox/calendar/month/perspective.js module:io.ox/calendar
-#: apps/io.ox/calendar/week/perspective.js
-msgid "Appointment list"
-msgstr ""
-
-#. Reminders (notifications) about appointments
-#: apps/plugins/notifications/calendar/register.js
-#: module:plugins/notifications
-msgid "Appointment reminders"
-msgstr ""
-
-#: apps/plugins/portal/calendar/register.js module:plugins/portal
-msgid "Appointments"
-msgstr ""
-
-#: apps/io.ox/calendar/actions/create.js module:io.ox/calendar
-msgid "Appointments in shared calendars"
-msgstr "Дундын хуанли дах болзоонууд"
-
-#: apps/io.ox/settings/apps/settings/pane.js module:io.ox/core
-msgid "Approved:"
-msgstr ""
-
-#: apps/io.ox/core/sub/subscriptions.js module:io.ox/core/sub
-msgid "Approximate Duration for Subscriptions"
-msgstr ""
-
-#: apps/io.ox/calendar/edit/recurrence-view.js module:io.ox/calendar/edit/main
-msgid "April"
-msgstr "4 сар"
-
-#. Archive folder
-#: apps/io.ox/mail/accounts/view-form.js module:io.ox/settings
-msgctxt "folder"
-msgid "Archive"
-msgstr ""
-
-#. Verb: (to) archive messages
-#: apps/io.ox/core/folder/actions/archive.js module:io.ox/core
-#: apps/io.ox/core/folder/contextmenu.js apps/io.ox/mail/actions.js
-#: module:io.ox/mail apps/io.ox/mail/mobile-toolbar-actions.js
-#: apps/io.ox/mail/toolbar.js
-msgctxt "verb"
-msgid "Archive"
-msgstr ""
-
-#: apps/io.ox/core/folder/actions/archive.js module:io.ox/core
-msgid "Archive messages"
-msgstr ""
-
-#. notification while archiving messages
-#: apps/io.ox/core/folder/actions/archive.js module:io.ox/core
-msgid "Archiving messages ..."
-msgstr ""
-
-#: apps/plugins/portal/twitter/util.js module:plugins/portal
-msgid "Are you sure you want to delete this Tweet?"
-msgstr ""
-
-#. Auth type. Short for "Use same credentials as incoming mail server"
-#: apps/io.ox/mail/accounts/view-form.js module:io.ox/settings
-msgid "As incoming mail server"
-msgstr ""
-
-#: apps/io.ox/files/share/view-options.js module:io.ox/files
-#: apps/io.ox/files/view-options.js apps/io.ox/mail/view-options.js
-#: module:io.ox/mail apps/io.ox/tasks/main.js module:io.ox/tasks
-msgid "Ascending"
-msgstr ""
-
-#: apps/io.ox/mail/settings/pane.js module:io.ox/mail
-msgid "Ask for mailto link registration"
-msgstr ""
-
-#: apps/io.ox/contacts/model.js module:io.ox/contacts
-msgid "Assistant"
-msgstr "Туслах"
-
-#: apps/io.ox/mail/compose/view.js module:io.ox/mail
-msgid "Attach Vcard"
-msgstr ""
-
-#: apps/io.ox/mail/settings/pane.js module:io.ox/mail
-msgid "Attachment"
-msgstr ""
-
-#: apps/io.ox/mail/actions/attachmentSave.js module:io.ox/mail
-msgid "Attachment has been saved"
-msgid_plural "Attachments have been saved"
-msgstr[0] ""
-msgstr[1] ""
-
-#: apps/io.ox/calendar/edit/extensions.js module:io.ox/calendar/edit/main
-#: apps/io.ox/calendar/view-detail.js module:io.ox/calendar
-#: apps/io.ox/contacts/edit/view-form.js module:io.ox/contacts
-#: apps/io.ox/mail/compose/extensions.js module:io.ox/mail
-#: apps/io.ox/tasks/edit/view-template.js module:io.ox/tasks/edit
-#: apps/io.ox/tasks/view-detail.js module:io.ox/tasks
-msgid "Attachments"
-msgstr "Хавсралтууд"
-
-#: apps/io.ox/core/pim/actions.js module:io.ox/core
-msgid "Attachments have been saved!"
-msgstr ""
-
-#: apps/io.ox/calendar/edit/recurrence-view.js module:io.ox/calendar/edit/main
-msgid "August"
-msgstr "8 сар"
-
-#: apps/io.ox/mail/accounts/view-form.js module:io.ox/settings
-msgid "Authentication"
-=======
 #. recurrence string
 #: apps/io.ox/calendar/util.js
 #: module:io.ox/calendar
@@ -4658,1590 +3440,9 @@
 #: apps/io.ox/core/boot/i18n.js
 #: module:io.ox/core/boot
 msgid "No connection to server. Please check your internet connection and retry."
->>>>>>> 870ec1a2
 msgstr ""
 "Сервертэй холболт алга. Интернетийн холболтоо шалгаад дахин оролдоно уу."
 
-<<<<<<< HEAD
-#. Role: create folder + read/write/delete all
-#: apps/io.ox/core/permissions/permissions.js module:io.ox/core
-#: apps/io.ox/files/share/permissions.js
-msgid "Author"
-msgstr ""
-
-#: apps/io.ox/mail/autoforward/settings/model.js module:io.ox/mail
-#: apps/io.ox/mail/autoforward/settings/register.js
-msgid "Auto Forward"
-msgstr ""
-
-#: apps/io.ox/mail/settings/pane.js module:io.ox/mail
-msgid "Auto-save email drafts"
-msgstr ""
-
-#: apps/io.ox/onboarding/clients/extensions.js module:io.ox/core/onboarding
-msgid "Automatic Configuration"
-msgstr ""
-
-#: apps/io.ox/onboarding/clients/extensions.js module:io.ox/core/onboarding
-msgid "Automatic Configuration (via SMS)"
-msgstr ""
-
-#: apps/io.ox/core/settings/pane.js module:io.ox/core
-msgid "Automatic opening of notification area"
-msgstr ""
-
-#: apps/io.ox/core/main.js module:io.ox/core apps/io.ox/core/settings/pane.js
-msgid "Automatic sign out"
-msgstr ""
-
-#: apps/io.ox/mail/settings/pane.js module:io.ox/mail
-msgid ""
-"Automatically collect contacts in the folder \"Collected addresses\" while "
-"reading"
-msgstr ""
-
-#: apps/io.ox/mail/settings/pane.js module:io.ox/mail
-msgid ""
-"Automatically collect contacts in the folder \"Collected addresses\" while "
-"sending"
-msgstr ""
-
-#: apps/io.ox/calendar/settings/pane.js module:io.ox/calendar
-msgid ""
-"Automatically delete the invitation email after the appointment has been "
-"accepted or declined"
-msgstr ""
-
-#: apps/io.ox/core/settings/errorlog/settings/pane.js module:io.ox/core
-msgid "Average time: %1$s ms"
-msgstr ""
-
-#. Bytes
-#: apps/io.ox/core/strings.js module:io.ox/core
-msgid "B"
-msgstr ""
-
-#: apps/io.ox/mail/compose/extensions.js module:io.ox/mail
-msgid "BCC"
-msgstr ""
-
-#. Used as button label for a navigation action, like the browser back button
-#: apps/io.ox/calendar/main.js module:io.ox/calendar
-#: apps/io.ox/contacts/main.js module:io.ox/contacts
-#: apps/io.ox/core/commons.js module:io.ox/core apps/io.ox/core/tk/wizard.js
-#: apps/io.ox/mail/main.js module:io.ox/mail apps/io.ox/mail/threadview.js
-#: apps/io.ox/tasks/main.js module:io.ox/tasks
-msgid "Back"
-msgstr ""
-
-#: apps/io.ox/calendar/freebusy/templates.js module:io.ox/calendar/freebusy
-msgid "Back to appointment"
-msgstr "Уулзалт руу буцах"
-
-#: apps/io.ox/mail/threadview.js module:io.ox/mail
-#, fuzzy
-#| msgid "Back to appointment"
-msgid "Back to list"
-msgstr "Уулзалт руу буцах"
-
-#: apps/plugins/wizards/mandatory/main.js module:io.ox/wizards/firstStart
-#, fuzzy
-#| msgid "Back to appointment"
-msgid "Back to sign in"
-msgstr "Уулзалт руу буцах"
-
-#: apps/io.ox/core/settings/pane.js module:io.ox/core
-#: apps/io.ox/settings/main.js
-msgid "Basic settings"
-msgstr ""
-
-#: apps/plugins/wizards/mandatory/main.js module:io.ox/wizards/firstStart
-msgid ""
-"Before you can continue using the product, you have to enter some basic "
-"information. It will take less than a minute."
-msgstr ""
-
-#: apps/io.ox/tasks/edit/view-template.js module:io.ox/tasks/edit
-#: apps/io.ox/tasks/print.js module:io.ox/tasks
-#: apps/io.ox/tasks/view-detail.js
-msgid "Billing information"
-msgstr ""
-
-#: apps/plugins/portal/birthdays/register.js module:plugins/portal
-msgid "Birthdays"
-msgstr ""
-
-#: apps/io.ox/portal/settings/pane.js module:io.ox/portal
-msgid "Black"
-msgstr ""
-
-#: apps/io.ox/mail/common-extensions.js module:io.ox/mail
-msgid "Blind copy"
-msgstr ""
-
-#: apps/io.ox/mail/print.js module:io.ox/mail
-msgctxt "BCC"
-msgid "Blind copy"
-msgstr ""
-
-#: apps/io.ox/core/tk/flag-picker.js module:io.ox/mail
-#: apps/io.ox/mail/mailfilter/settings/filter/view-form.js
-#: module:io.ox/settings apps/io.ox/portal/settings/pane.js
-#: module:io.ox/portal
-msgid "Blue"
-msgstr ""
-
-#: apps/io.ox/files/actions/add-storage-account.js module:io.ox/files
-msgid "Box"
-msgstr ""
-
-#: apps/io.ox/contacts/model.js module:io.ox/contacts
-msgid "Branches"
-msgstr "Салбарууд"
-
-#: apps/io.ox/presenter/actions.js module:io.ox/presenter
-msgid "Broadcast your presentation over the Web."
-msgstr ""
-
-#: apps/io.ox/core/settings/errorlog/settings/pane.js module:io.ox/core
-msgid "Browser"
-msgstr ""
-
-#: apps/io.ox/contacts/view-detail.js module:io.ox/contacts
-msgid "Business Address"
-msgstr "Бизнесийн хаяг"
-
-#: apps/io.ox/contacts/edit/view-form.js module:io.ox/contacts
-#: apps/plugins/halo/xing/register.js module:plugins/portal
-msgid "Business address"
-msgstr ""
-
-#: apps/io.ox/contacts/model.js module:io.ox/contacts
-msgid "Business category"
-msgstr "Бизнесийн төрөл"
-
-#: apps/plugins/portal/birthdays/register.js module:plugins/portal
-msgid "Buy a gift"
-msgstr ""
-
-#: apps/io.ox/wizards/upsell.js module:io.ox/wizards
-msgid "Buy now!"
-msgstr ""
-
-#: apps/io.ox/calendar/month/perspective.js module:io.ox/calendar
-#: apps/io.ox/calendar/week/perspective.js
-msgid ""
-"By changing the date of this appointment you are creating an appointment "
-"exception to the series. Do you want to continue?"
-msgstr ""
-
-#: apps/io.ox/mail/compose/extensions.js module:io.ox/mail
-#: apps/io.ox/mail/mailfilter/settings/filter/view-form.js
-#: module:io.ox/settings
-msgid "CC"
-msgstr ""
-
-#: apps/io.ox/core/import/import.js module:io.ox/core
-msgid "CSV"
-msgstr ""
-
-#. %1$d = Calendar week
-#: apps/io.ox/calendar/month/view.js module:io.ox/calendar
-#: apps/io.ox/calendar/week/view.js
-msgid "CW %1$d"
-msgstr ""
-
-#: apps/io.ox/onboarding/clients/extensions.js module:io.ox/core/onboarding
-msgid "CalDAV Login"
-msgstr ""
-
-#: apps/io.ox/core/folder/actions/properties.js module:io.ox/core
-#: apps/io.ox/onboarding/clients/extensions.js module:io.ox/core/onboarding
-msgid "CalDAV URL"
-msgstr ""
-
-#: apps/io.ox/core/folder/api.js module:io.ox/core
-#: apps/io.ox/mail/detail/links.js module:io.ox/mail
-msgid "Calendar"
-msgstr ""
-
-#: apps/io.ox/calendar/settings/pane.js module:io.ox/calendar
-#: apps/io.ox/core/main.js module:io.ox/core apps/io.ox/launchpad/main.js
-#: apps/io.ox/search/view-template.js
-msgctxt "app"
-msgid "Calendar"
-msgstr ""
-
-#: apps/io.ox/calendar/mobile-toolbar-actions.js module:io.ox/calendar
-msgid "Calendar view"
-msgstr ""
-
-#: apps/io.ox/calendar/edit/extensions.js module:io.ox/calendar/edit/main
-msgid "Calendar:"
-msgstr ""
-
-#: apps/io.ox/backbone/views/modal.js module:io.ox/core
-#: apps/io.ox/calendar/actions.js module:io.ox/calendar
-#: apps/io.ox/calendar/actions/acceptdeny.js
-#: apps/io.ox/calendar/actions/create.js apps/io.ox/calendar/actions/delete.js
-#: apps/io.ox/calendar/actions/edit.js apps/io.ox/calendar/edit/main.js
-#: module:io.ox/calendar/edit/main apps/io.ox/calendar/edit/timezone-dialog.js
-#: apps/io.ox/calendar/main.js apps/io.ox/calendar/month/perspective.js
-#: apps/io.ox/calendar/settings/timezones/favorite-view.js
-#: apps/io.ox/calendar/week/perspective.js
-#: apps/io.ox/contacts/actions/delete.js module:io.ox/contacts
-#: apps/io.ox/contacts/distrib/main.js apps/io.ox/contacts/edit/main.js
-#: apps/io.ox/contacts/main.js apps/io.ox/core/desktop.js
-#: apps/io.ox/core/export/export.js apps/io.ox/core/folder/actions/add.js
-#: apps/io.ox/core/folder/actions/archive.js
-#: apps/io.ox/core/folder/actions/common.js
-#: apps/io.ox/core/folder/actions/remove.js
-#: apps/io.ox/core/folder/actions/rename.js apps/io.ox/core/folder/picker.js
-#: apps/io.ox/core/import/import.js apps/io.ox/core/main.js
-#: apps/io.ox/core/permissions/permissions.js apps/io.ox/core/print.js
-#: apps/io.ox/core/relogin.js apps/io.ox/core/sub/subscriptions.js
-#: module:io.ox/core/sub apps/io.ox/core/tk/filestorageUtil.js
-#: apps/io.ox/core/tk/mobiscroll.js apps/io.ox/core/upsell.js
-#: apps/io.ox/core/viewer/views/sidebar/uploadnewversionview.js
-#: module:io.ox/core/viewer apps/io.ox/editor/main.js module:io.ox/editor
-#: apps/io.ox/files/actions/delete.js module:io.ox/files
-#: apps/io.ox/files/actions/edit-description.js
-#: apps/io.ox/files/actions/rename.js apps/io.ox/files/actions/share.js
-#: apps/io.ox/files/actions/upload-new-version.js
-#: apps/io.ox/files/actions/versions-delete.js apps/io.ox/files/main.js
-#: apps/io.ox/files/share/permissions.js
-#: apps/io.ox/keychain/secretRecoveryDialog.js module:io.ox/keychain
-#: apps/io.ox/mail/accounts/settings.js module:io.ox/mail/accounts/settings
-#: apps/io.ox/mail/accounts/view-form.js module:io.ox/settings
-#: apps/io.ox/mail/actions/attachmentEmpty.js module:io.ox/mail
-#: apps/io.ox/mail/actions/delete.js apps/io.ox/mail/actions/reminder.js
-#: apps/io.ox/mail/compose/extensions.js
-#: apps/io.ox/mail/compose/inline-images.js apps/io.ox/mail/compose/names.js
-#: apps/io.ox/mail/compose/view.js apps/io.ox/mail/inplace-reply.js
-#: apps/io.ox/mail/mailfilter/settings/filter.js apps/io.ox/mail/main.js
-#: apps/io.ox/mail/settings/signatures/settings/pane.js
-#: apps/io.ox/oauth/settings.js apps/io.ox/portal/main.js module:io.ox/portal
-#: apps/io.ox/portal/settings/widgetview.js
-#: apps/io.ox/settings/accounts/settings/pane.js
-#: module:io.ox/settings/accounts apps/io.ox/settings/apps/settings/pane.js
-#: apps/io.ox/tasks/actions/delete.js module:io.ox/tasks
-#: apps/io.ox/tasks/common-extensions.js apps/io.ox/tasks/edit/main.js
-#: apps/io.ox/tasks/main.js
-#: apps/plugins/administration/groups/settings/edit.js
-#: apps/plugins/administration/groups/settings/toolbar.js
-#: apps/plugins/administration/resources/settings/edit.js
-#: apps/plugins/administration/resources/settings/toolbar.js
-#: apps/plugins/core/feedback/register.js
-#: apps/plugins/notifications/calendar/register.js
-#: module:plugins/notifications apps/plugins/portal/flickr/register.js
-#: module:plugins/portal apps/plugins/portal/mail/register.js
-#: apps/plugins/portal/rss/register.js apps/plugins/portal/tumblr/register.js
-#: apps/plugins/portal/twitter/util.js
-#: apps/plugins/portal/userSettings/register.js
-#: apps/plugins/portal/xing/register.js
-msgid "Cancel"
-msgstr "Болих"
-
-#: apps/io.ox/core/desktop.js module:io.ox/core
-msgid "Cancel search"
-msgstr ""
-
-#: apps/io.ox/core/tk/filestorageUtil.js module:io.ox/core
-#: apps/io.ox/tasks/common-extensions.js module:io.ox/tasks
-msgid "Canceled"
-msgstr ""
-
-#. error message when offline
-#: apps/io.ox/core/http_errors.js module:io.ox/core
-#, fuzzy
-#| msgid ""
-#| "No connection to server. Please check your internet connection and retry."
-msgid "Cannot connect to server. Please check your connection."
-msgstr ""
-"Сервертэй холболт алга. Интернетийн холболтоо шалгаад дахин оролдоно уу."
-
-#: apps/plugins/halo/mail/register.js module:plugins/halo
-msgid "Cannot find any messages this contact sent to you."
-msgstr ""
-
-#: apps/plugins/halo/mail/register.js module:plugins/halo
-msgid "Cannot find any messages you sent to this contact."
-msgstr ""
-
-#: apps/plugins/portal/flickr/register.js module:plugins/portal
-msgid "Cannot find user with given name."
-msgstr ""
-
-#: apps/io.ox/core/print.js module:io.ox/core
-msgid "Cannot print this item"
-msgid_plural "Cannot print these items"
-msgstr[0] ""
-msgstr[1] ""
-
-#: apps/io.ox/core/viewer/views/displayerview.js module:io.ox/core
-msgid "Cannot require a view type for %1$s"
-msgstr ""
-
-#: apps/io.ox/files/guidance/statistics.js module:io.ox/files
-msgid "Capacity"
-msgstr ""
-
-#: apps/io.ox/onboarding/clients/extensions.js module:io.ox/core/onboarding
-msgid "CardDAV Login"
-msgstr ""
-
-#: apps/io.ox/onboarding/clients/extensions.js module:io.ox/core/onboarding
-msgid "CardDAV URL"
-msgstr ""
-
-#: apps/io.ox/wizards/upsell.js module:io.ox/wizards
-msgid "Cart is empty."
-msgstr ""
-
-#: apps/io.ox/contacts/model.js module:io.ox/contacts
-#: apps/io.ox/contacts/print.js apps/io.ox/onboarding/clients/extensions.js
-#: module:io.ox/core/onboarding
-msgid "Cell phone"
-msgstr "Гар утас"
-
-#: apps/io.ox/contacts/model.js module:io.ox/contacts
-msgid "Cell phone (alt)"
-msgstr "Гар утас (бусад)"
-
-#: apps/io.ox/calendar/edit/timezone-dialog.js module:io.ox/calendar/edit/main
-msgid "Change"
-msgstr ""
-
-#: apps/io.ox/mail/settings/pane.js module:io.ox/mail
-msgid "Change IMAP subscriptions"
-msgstr ""
-
-#: apps/io.ox/calendar/actions/acceptdeny.js module:io.ox/calendar
-#: apps/io.ox/tasks/actions.js module:io.ox/tasks
-#: apps/io.ox/tasks/mobile-toolbar-actions.js apps/io.ox/tasks/toolbar.js
-#: module:io.ox/mail
-msgid "Change confirmation status"
-msgstr "Баталгаажуулалтын статусаа өөрчлөх"
-
-#: apps/io.ox/tasks/actions.js module:io.ox/tasks apps/io.ox/tasks/toolbar.js
-#: module:io.ox/mail
-msgid "Change due date"
-msgstr ""
-
-#: apps/io.ox/core/main.js module:io.ox/core apps/io.ox/core/settings/pane.js
-#: apps/plugins/portal/userSettings/register.js
-msgid "Change password"
-msgstr ""
-
-#: apps/plugins/portal/userSettings/register.js module:io.ox/core
-msgid "Change password and sign out"
-msgstr ""
-
-#: apps/io.ox/calendar/actions.js module:io.ox/calendar
-#: apps/io.ox/calendar/toolbar.js
-msgid "Change status"
-msgstr "Статус өөрчлөх"
-
-#: apps/io.ox/calendar/edit/timezone-dialog.js module:io.ox/calendar/edit/main
-msgid "Change timezone"
-msgstr ""
-
-#: apps/io.ox/calendar/freebusy/templates.js module:io.ox/calendar/freebusy
-msgid "Change view"
-msgstr "Харах байдлыг өөрчлөх"
-
-#: apps/io.ox/tasks/common-extensions.js module:io.ox/tasks
-msgid "Changed due date"
-msgstr ""
-
-#: apps/io.ox/calendar/invitations/register.js module:io.ox/calendar/main
-msgid "Changes have been saved"
-msgstr "Өөрчлөлтүүдийг хадгалав"
-
-#: apps/io.ox/oauth/settings.js module:io.ox/settings
-msgid "Changes have been saved."
-msgstr ""
-
-#. Emoji category
-#. Japanese: キャラクター
-#. Contains: Cartoon characters, animals
-#: apps/io.ox/emoji/categories.js module:io.ox/mail/emoji
-msgid "Character"
-msgstr ""
-
-#: apps/io.ox/calendar/toolbar.js module:io.ox/calendar
-#: apps/io.ox/contacts/toolbar.js module:io.ox/contacts
-#: apps/io.ox/files/toolbar.js module:io.ox/files apps/io.ox/mail/toolbar.js
-#: module:io.ox/mail apps/io.ox/tasks/toolbar.js
-msgid "Checkboxes"
-msgstr ""
-
-#: apps/io.ox/core/sub/subscriptions.js module:io.ox/core/sub
-msgid "Checking credentials ..."
-msgstr ""
-
-#: apps/io.ox/contacts/model.js module:io.ox/contacts
-msgid "Children"
-msgstr ""
-
-#: apps/io.ox/contacts/print.js module:io.ox/contacts
-msgid "City"
-msgstr "Хот"
-
-#: apps/io.ox/calendar/toolbar.js module:io.ox/calendar
-msgid "Classic colors"
-msgstr ""
-
-#: apps/io.ox/core/folder/contextmenu.js module:io.ox/core
-msgid "Clean up"
-msgstr ""
-
-#: apps/io.ox/core/folder/actions/common.js module:io.ox/core
-msgid "Cleaning up ..."
-msgstr ""
-
-#: apps/io.ox/core/tk/datepicker.js module:io.ox/core
-#: apps/io.ox/core/tk/mobiscroll.js
-msgid "Clear"
-msgstr ""
-
-#: apps/io.ox/search/view-template.js module:io.ox/core
-msgid "Clear field"
-msgstr ""
-
-#: apps/io.ox/calendar/week/view.js module:io.ox/calendar
-msgid "Click for whole day appointment"
-msgstr ""
-
-#: apps/io.ox/help/center.js module:io.ox/help
-msgid "Click here to quit the help center"
-msgstr ""
-
-#: apps/plugins/portal/xing/register.js module:plugins/portal
-msgid "Click here to reconnect to your xing account to see activities."
-msgstr ""
-
-#: apps/io.ox/calendar/edit/recurrence-view.js module:io.ox/calendar/edit/main
-msgid "Click on a sentence to choose when to repeat the appointment."
-msgstr "Уулзалтыг дахин хэзээ давтахыг өгүүлбэр дээр дарж өөрчилнө үү."
-
-#: apps/io.ox/calendar/edit/recurrence-view.js module:io.ox/calendar/edit/main
-msgid "Click on the links to change the values."
-msgstr "Утгуудыг өөрчлөхийн тулд холбоосууд дээр дарна уу."
-
-#: apps/plugins/portal/linkedIn/register.js module:plugins/portal
-#: apps/plugins/portal/twitter/register.js
-msgid "Click to authorize your account again"
-msgstr ""
-
-#: apps/io.ox/calendar/edit/recurrence-view.js module:io.ox/calendar/edit/main
-msgid "Click to close the recurrence view"
-msgstr ""
-
-#: apps/io.ox/core/yell.js module:io.ox/core
-msgid "Click to close this notification"
-msgstr ""
-
-#: apps/io.ox/preview/main.js module:io.ox/core
-msgid "Click to open."
-msgstr ""
-
-#: apps/io.ox/preview/main.js module:io.ox/core
-msgid "Click to open. Drag to your desktop to download."
-msgstr ""
-
-#: apps/plugins/portal/twitter/register.js module:plugins/portal
-msgid "Click to retry"
-msgstr ""
-
-#: apps/plugins/portal/twitter/register.js module:plugins/portal
-msgid "Click to retry later."
-msgstr ""
-
-#: apps/io.ox/mail/compose/extensions.js module:io.ox/mail
-#, fuzzy
-#| msgid "Delete contact"
-msgid "Click to select contacts"
-msgstr "Контактыг устгах"
-
-#: apps/io.ox/onboarding/clients/extensions.js module:io.ox/core/onboarding
-msgid "Click to show or hide actions for advanced users."
-msgstr ""
-
-#: apps/io.ox/portal/main.js module:io.ox/portal
-msgid "Click to try again."
-msgstr ""
-
-#: apps/io.ox/contacts/widgets/pictureUpload.js module:io.ox/contacts
-msgid "Click to upload image"
-msgstr "Зураг аплод хийхийн тулд дарна уу"
-
-#: apps/io.ox/onboarding/clients/wizard.js module:io.ox/core/onboarding
-msgid "Client onboarding"
-msgstr ""
-
-#. button label for closing the Presenter app.
-#. button tooltip for closing the Presenter app.
-#: apps/io.ox/backbone/views/modal.js module:io.ox/core
-#: apps/io.ox/core/about/about.js apps/io.ox/core/folder/actions/properties.js
-#: apps/io.ox/core/folder/tree.js apps/io.ox/core/main.js
-#: apps/io.ox/core/permissions/permissions.js apps/io.ox/core/tk/wizard.js
-#: apps/io.ox/core/viewer/views/sidebar/fileinfoview.js
-#: module:io.ox/core/viewer apps/io.ox/core/viewer/views/toolbarview.js
-#: apps/io.ox/core/wizard/registry.js module:io.ox/core/wizard
-#: apps/io.ox/editor/main.js module:io.ox/editor
-#: apps/io.ox/files/actions/add-storage-account.js module:io.ox/files
-#: apps/io.ox/files/actions/showlink.js apps/io.ox/files/mediaplayer.js
-#: apps/io.ox/files/share/permissions.js apps/io.ox/files/upload/view.js
-#: apps/io.ox/mail/accounts/settings.js module:io.ox/mail/accounts/settings
-#: apps/io.ox/mail/actions/source.js module:io.ox/mail
-#: apps/io.ox/mail/statistics.js apps/io.ox/presenter/views/toolbarview.js
-#: module:io.ox/presenter apps/plugins/upsell/simple-wizard/register.js
-#: module:plugins/upsell/simple-wizard
-msgid "Close"
-msgstr "Хаах"
-
-#: apps/io.ox/core/commons.js module:io.ox/core apps/io.ox/files/main.js
-#: module:io.ox/files apps/io.ox/files/view-options.js
-#: apps/io.ox/mail/view-options.js module:io.ox/mail
-msgid "Close folder view"
-msgstr ""
-
-#: apps/io.ox/core/commons.js module:io.ox/core
-msgid "Close premium features"
-msgstr ""
-
-#: apps/io.ox/core/tk/reminder-util.js module:io.ox/core
-msgid "Close this reminder"
-msgstr ""
-
-#: apps/io.ox/calendar/edit/extensions.js module:io.ox/calendar/edit/main
-#: apps/io.ox/tasks/edit/view-template.js module:io.ox/tasks/edit
-msgid "Collapse form"
-msgstr ""
-
-#: apps/io.ox/calendar/edit/extensions.js module:io.ox/calendar/edit/main
-#: apps/io.ox/mail/view-options.js module:io.ox/mail
-#: apps/io.ox/portal/settings/pane.js module:io.ox/portal
-msgid "Color"
-msgstr "Өнгө"
-
-#: apps/io.ox/mail/settings/pane.js module:io.ox/mail
-msgid "Color quoted lines"
-msgstr ""
-
-#: apps/io.ox/calendar/toolbar.js module:io.ox/calendar
-msgid "Color scheme"
-msgstr ""
-
-#: apps/io.ox/calendar/actions/acceptdeny.js module:io.ox/calendar
-#: apps/io.ox/calendar/invitations/register.js module:io.ox/calendar/main
-#: apps/io.ox/contacts/edit/view-form.js module:io.ox/contacts
-#: apps/io.ox/contacts/model.js apps/io.ox/contacts/view-detail.js
-#: apps/plugins/portal/xing/actions.js module:plugins/portal
-msgid "Comment"
-msgstr "Коммент"
-
-#: apps/plugins/portal/xing/actions.js module:plugins/portal
-msgid "Comment has been successfully posted on XING"
-msgstr ""
-
-#: apps/plugins/portal/reddit/register.js module:io.ox/portal
-msgid "Comments"
-msgstr ""
-
-#: apps/plugins/core/feedback/register.js module:io.ox/core
-msgid "Comments and suggestions"
-msgstr ""
-
-#: apps/io.ox/contacts/model.js module:io.ox/contacts
-msgid "Commercial Register"
-msgstr ""
-
-#: apps/io.ox/mail/settings/pane.js module:io.ox/mail
-msgid "Common"
-msgstr ""
-
-#. Emojis that work across all Japanese carriers.
-#. Japanese: 他社共通絵文字
-#: apps/io.ox/emoji/categories.js module:io.ox/mail/emoji
-msgid "Common Emoji"
-msgstr ""
-
-#. answer Button to 'Do you want the appointments printed in detail or as a compact list?'
-#: apps/io.ox/calendar/actions.js module:io.ox/calendar
-#: apps/io.ox/mail/toolbar.js module:io.ox/mail
-msgid "Compact"
-msgstr ""
-
-#: apps/io.ox/tasks/edit/view-template.js module:io.ox/tasks/edit
-#: apps/io.ox/tasks/print.js module:io.ox/tasks
-#: apps/io.ox/tasks/view-detail.js
-msgid "Companies"
-msgstr ""
-
-#: apps/io.ox/contacts/model.js module:io.ox/contacts
-msgid "Company"
-msgstr "Компани"
-
-#: apps/io.ox/mail/compose/main.js module:io.ox/mail
-#: apps/io.ox/mail/compose/view.js apps/io.ox/mail/mobile-toolbar-actions.js
-#: apps/io.ox/mail/settings/pane.js apps/io.ox/mail/toolbar.js
-msgid "Compose"
-msgstr ""
-
-#: apps/io.ox/mail/toolbar.js module:io.ox/mail
-msgid "Compose new email"
-msgstr ""
-
-#: apps/io.ox/mail/compose/extensions.js module:io.ox/mail
-msgid "Compose new mail"
-msgstr ""
-
-#: apps/io.ox/mail/mailfilter/settings/filter/view-form.js
-#: module:io.ox/settings
-msgid "Conditions"
-msgstr ""
-
-#: apps/io.ox/onboarding/clients/extensions.js module:io.ox/core/onboarding
-msgid "Configuration Email"
-msgstr ""
-
-#: apps/io.ox/onboarding/clients/extensions.js module:io.ox/core/onboarding
-msgid "Configure now"
-msgstr ""
-
-#: apps/io.ox/files/util.js module:io.ox/files
-msgid "Confirmation"
-msgstr ""
-
-#: apps/io.ox/core/tk/filestorageUtil.js module:io.ox/core
-#, fuzzy
-#| msgid "Conflicts detected"
-msgid "Conflicts"
-msgstr "Зөрчилдөөнүүд илэрлээ"
-
-#: apps/io.ox/calendar/conflicts/conflictList.js
-#: module:io.ox/calendar/conflicts/conflicts
-msgid "Conflicts detected"
-msgstr "Зөрчилдөөнүүд илэрлээ"
-
-#: apps/io.ox/calendar/edit/main.js module:io.ox/calendar/edit/main
-msgid "Conflicts with resources cannot be ignored"
-msgstr "Эх үүсвэртэй үүссэн зөрчлүүдийг эс тоох боломжгүй"
-
-#: apps/io.ox/calendar/view-grid-template.js module:io.ox/calendar
-msgid "Conflicts:"
-msgstr ""
-
-#: apps/plugins/portal/client-onboarding/register.js module:plugins/portal
-msgid "Connect"
-msgstr ""
-
-#: apps/io.ox/core/main.js module:io.ox/core
-#: apps/plugins/portal/client-onboarding/register.js module:plugins/portal
-msgid "Connect your Device"
-msgstr ""
-
-#: apps/io.ox/core/settings/downloads/pane.js module:io.ox/core
-msgid "Connector for Microsoft Outlook®"
-msgstr ""
-
-#: apps/io.ox/contacts/edit/main.js module:io.ox/contacts
-#: apps/io.ox/mail/detail/links.js module:io.ox/mail
-msgid "Contact"
-msgstr ""
-
-#: apps/io.ox/contacts/detail/main.js module:io.ox/contacts
-#: apps/io.ox/contacts/main.js apps/io.ox/contacts/view-detail.js
-msgid "Contact Details"
-msgstr ""
-
-#: apps/io.ox/contacts/actions.js module:io.ox/contacts
-msgid "Contact has been copied"
-msgstr ""
-
-#: apps/io.ox/contacts/actions.js module:io.ox/contacts
-msgid "Contact has been moved"
-msgstr ""
-
-#: apps/io.ox/mail/toolbar.js module:io.ox/mail
-msgid "Contact pictures"
-msgstr ""
-
-#: apps/plugins/xing/main.js module:plugins/portal
-msgid "Contact request sent"
-msgstr ""
-
-#: apps/io.ox/contacts/actions.js module:io.ox/contacts
-msgid "Contacts have been copied"
-msgstr ""
-
-#: apps/io.ox/contacts/actions.js module:io.ox/contacts
-msgid "Contacts have been moved"
-msgstr ""
-
-#: apps/io.ox/mail/mailfilter/settings/filter/view-form.js
-#: module:io.ox/settings
-msgid "Contains"
-msgstr ""
-
-#: apps/io.ox/mail/mailfilter/settings/filter/view-form.js
-#: module:io.ox/settings
-msgid "Content"
-msgstr ""
-
-#: apps/io.ox/core/main.js module:io.ox/core
-msgid "Continue"
-msgstr ""
-
-#. button label for continuing the presentation
-#. tooltip for the continue presentation button
-#: apps/io.ox/presenter/views/navigationview.js module:io.ox/presenter
-#: apps/io.ox/presenter/views/presentationview.js
-#: apps/io.ox/presenter/views/toolbarview.js
-msgid "Continue presentation"
-msgstr ""
-
-#. button tooltip for continuing the presentation
-#: apps/io.ox/presenter/views/navigationview.js module:io.ox/presenter
-#: apps/io.ox/presenter/views/toolbarview.js
-msgid "Continue the presentation"
-msgstr ""
-
-#: apps/io.ox/mail/view-options.js module:io.ox/mail
-msgid "Conversations"
-msgstr ""
-
-#: apps/io.ox/core/main.js module:io.ox/core apps/io.ox/launchpad/main.js
-#: apps/io.ox/search/view-template.js
-msgctxt "app"
-msgid "Conversations"
-msgstr ""
-
-#: apps/io.ox/calendar/edit/timezone-dialog.js module:io.ox/calendar/edit/main
-msgid "Convert the entered start and end dates to match the modified timezones"
-msgstr ""
-
-#: apps/io.ox/contacts/actions.js module:io.ox/contacts
-#: apps/io.ox/contacts/mobile-toolbar-actions.js module:io.ox/mail
-#: apps/io.ox/contacts/toolbar.js apps/io.ox/files/actions.js
-#: module:io.ox/files apps/io.ox/files/toolbar.js apps/io.ox/mail/actions.js
-#: apps/io.ox/mail/mobile-toolbar-actions.js apps/io.ox/mail/toolbar.js
-msgid "Copy"
-msgstr ""
-
-#: apps/io.ox/mail/common-extensions.js module:io.ox/mail
-#: apps/io.ox/mail/print.js
-msgctxt "CC"
-msgid "Copy"
-msgstr ""
-
-#: apps/io.ox/contacts/view-detail.js module:io.ox/contacts
-msgid "Copy to description"
-msgstr "Тайлбар руу хуулах"
-
-#: apps/io.ox/tasks/model.js module:io.ox/tasks
-msgid "Costs must be between -%1$d and %1$d."
-msgstr ""
-
-#: apps/io.ox/tasks/model.js module:io.ox/tasks
-msgid "Costs must only have two decimal places."
-msgstr ""
-
-#: apps/io.ox/core/desktop.js module:io.ox/core
-msgid "Could not get a default folder for this application."
-msgstr ""
-
-#: apps/io.ox/contacts/view-detail.js module:io.ox/contacts
-msgid "Could not load attachments for this contact."
-msgstr ""
-
-#: apps/io.ox/tasks/view-detail.js module:io.ox/tasks
-msgid "Could not load attachments for this task."
-msgstr ""
-
-#: apps/plugins/portal/flickr/register.js module:plugins/portal
-msgid "Could not load data"
-msgstr ""
-
-#: apps/plugins/portal/twitter/register.js module:plugins/portal
-msgid "Could not load new Tweets."
-msgstr ""
-
-#: apps/io.ox/core/tk/vgrid.js module:io.ox/core
-msgid "Could not load this list"
-msgstr ""
-
-#: apps/io.ox/mail/settings/pane.js module:io.ox/mail
-#: apps/io.ox/mail/settings/signatures/settings/pane.js
-msgid "Could not save settings"
-msgstr ""
-
-#: apps/io.ox/portal/widgets.js module:io.ox/portal
-msgid "Could not save settings."
-msgstr ""
-
-#: apps/io.ox/core/folder/api.js module:io.ox/core
-msgid ""
-"Could not save settings. There have to be at least one user with "
-"administration rights."
-msgstr ""
-
-#: apps/io.ox/calendar/list/perspective.js module:io.ox/calendar
-msgid "Couldn't load appointment data."
-msgstr ""
-
-#: apps/io.ox/contacts/main.js module:io.ox/contacts
-msgid "Couldn't load contact data."
-msgstr ""
-
-#: apps/io.ox/tasks/main.js module:io.ox/tasks
-msgid "Couldn't load that task."
-msgstr ""
-
-#: apps/io.ox/mail/autoforward/settings/register.js module:io.ox/mail
-msgid "Couldn't load your auto forward."
-msgstr ""
-
-#: apps/io.ox/core/settings/user.js module:io.ox/contacts
-msgid "Couldn't load your contact data."
-msgstr ""
-
-#: apps/io.ox/mail/mailfilter/settings/register.js module:io.ox/mail
-msgid "Couldn't load your mail filter rules."
-msgstr ""
-
-#: apps/io.ox/mail/vacationnotice/settings/register.js module:io.ox/mail
-msgid "Couldn't load your vacation notice."
-msgstr ""
-
-#: apps/io.ox/contacts/model.js module:io.ox/contacts
-msgid "Country"
-msgstr ""
-
-#: apps/io.ox/calendar/edit/extensions.js module:io.ox/calendar/edit/main
-#: apps/io.ox/calendar/mobile-toolbar-actions.js module:io.ox/calendar
-#: apps/io.ox/tasks/edit/view-template.js module:io.ox/tasks/edit
-#: apps/plugins/administration/groups/settings/edit.js module:io.ox/core
-#: apps/plugins/administration/resources/settings/edit.js
-msgid "Create"
-msgstr "Үүсгэх"
-
-#: apps/io.ox/calendar/edit/extensions.js module:io.ox/calendar/edit/main
-#: apps/io.ox/calendar/edit/main.js
-msgid "Create appointment"
-msgstr "Ууулзалт үүсгэх"
-
-#: apps/io.ox/contacts/edit/main.js module:io.ox/contacts
-msgid "Create contact"
-msgstr ""
-
-#: apps/io.ox/contacts/distrib/create-dist-view.js module:io.ox/contacts
-#: apps/io.ox/contacts/distrib/main.js
-msgid "Create distribution list"
-msgstr ""
-
-#: apps/io.ox/mail/actions.js module:io.ox/mail
-msgid "Create filter rule"
-msgstr ""
-
-#: apps/io.ox/contacts/distrib/create-dist-view.js module:io.ox/contacts
-msgid "Create list"
-msgstr ""
-
-#. %1$s is social media name, e.g. Facebook
-#: apps/plugins/portal/xing/register.js module:plugins/portal
-msgid "Create new %1$s account"
-msgstr ""
-
-#: apps/plugins/administration/groups/settings/edit.js module:io.ox/core
-#: apps/plugins/administration/groups/settings/toolbar.js
-msgid "Create new group"
-msgstr ""
-
-#: apps/plugins/administration/resources/settings/edit.js module:io.ox/core
-#: apps/plugins/administration/resources/settings/toolbar.js
-msgid "Create new resource"
-msgstr ""
-
-#: apps/io.ox/mail/mailfilter/settings/filter.js module:io.ox/mail
-msgid "Create new rule"
-msgstr ""
-
-#. folder permissions
-#: apps/io.ox/files/share/permissions.js module:io.ox/core
-#, fuzzy
-#| msgid "Create appointment"
-msgid "Create objects"
-msgstr "Ууулзалт үүсгэх"
-
-#. folder permissions
-#: apps/io.ox/files/share/permissions.js module:io.ox/core
-msgid "Create objects and subfolders"
-msgstr ""
-
-#: apps/io.ox/mail/actions/reminder.js module:io.ox/mail
-msgid "Create reminder"
-msgstr ""
-
-#: apps/io.ox/tasks/edit/main.js module:io.ox/tasks
-#: apps/io.ox/tasks/edit/view-template.js module:io.ox/tasks/edit
-#: apps/io.ox/tasks/edit/view.js
-msgid "Create task"
-msgstr ""
-
-#: apps/io.ox/calendar/view-detail.js module:io.ox/calendar
-msgid "Created"
-msgstr ""
-
-#: apps/io.ox/files/guidance/main.js module:io.ox/files
-msgctxt "help"
-msgid "Creating Files"
-msgstr ""
-
-#: apps/io.ox/tasks/edit/view-template.js module:io.ox/tasks/edit
-msgid "Currency"
-msgstr ""
-
-#: apps/io.ox/mail/mailfilter/settings/filter/view-form.js
-#: module:io.ox/settings
-msgid "Current Date"
-msgstr ""
-
-#: apps/io.ox/files/share/permissions.js module:io.ox/core
-msgid "Current role"
-msgstr ""
-
-#: apps/io.ox/core/main.js module:io.ox/core
-msgid "Currently refreshing"
-msgstr ""
-
-#: apps/io.ox/calendar/toolbar.js module:io.ox/calendar
-msgid "Custom colors"
-msgstr ""
-
-#: apps/io.ox/mail/compose/names.js module:io.ox/mail
-msgid "Custom name"
-msgstr ""
-
-#: apps/io.ox/portal/main.js module:io.ox/portal
-msgid "Customize this page"
-msgstr ""
-
-#: apps/io.ox/calendar/toolbar.js module:io.ox/calendar
-msgid "Dark colors"
-msgstr ""
-
-#: apps/io.ox/core/import/import.js module:io.ox/core
-msgid "Data imported successfully"
-msgstr ""
-
-#: apps/io.ox/core/import/import.js module:io.ox/core
-msgid "Data only partially imported (%1$s of %2$s records)"
-msgstr ""
-
-#: apps/io.ox/backbone/mini-views/datepicker.js module:io.ox/core
-#: apps/io.ox/core/settings/errorlog/settings/pane.js
-#: apps/io.ox/files/share/view-options.js module:io.ox/files
-#: apps/io.ox/files/view-options.js apps/io.ox/mail/view-options.js
-#: module:io.ox/mail
-msgid "Date"
-msgstr "Огноо"
-
-#: apps/io.ox/tasks/print.js module:io.ox/tasks
-#: apps/io.ox/tasks/view-detail.js
-msgid "Date completed"
-msgstr ""
-
-#: apps/io.ox/contacts/model.js module:io.ox/contacts
-#: apps/plugins/halo/xing/register.js module:plugins/portal
-msgid "Date of birth"
-msgstr ""
-
-#: apps/io.ox/backbone/mini-views/date.js module:io.ox/core
-#: apps/io.ox/calendar/freebusy/templates.js module:io.ox/calendar/freebusy
-#: apps/io.ox/calendar/toolbar.js module:io.ox/calendar
-msgid "Day"
-msgstr "Өдөр"
-
-#: apps/io.ox/calendar/week/perspective.js module:io.ox/calendar
-msgid "Day View"
-msgstr ""
-
-#: apps/io.ox/core/tk/mobiscroll.js module:io.ox/core
-msgid "Days"
-msgstr ""
-
-#: apps/io.ox/calendar/edit/recurrence-view.js module:io.ox/calendar/edit/main
-msgid "December"
-msgstr "12 сар"
-
-#. Opens popup to decide if desktop notifications should be shown
-#: apps/io.ox/core/notifications.js module:io.ox/core
-msgid "Decide now"
-msgstr ""
-
-#: apps/io.ox/calendar/actions/acceptdeny.js module:io.ox/calendar
-#: apps/io.ox/calendar/invitations/register.js module:io.ox/calendar/main
-msgid "Decline"
-msgstr "Татгалзах"
-
-#: apps/io.ox/calendar/print.js module:io.ox/calendar
-#: apps/io.ox/tasks/print.js module:io.ox/tasks
-msgid "Declined"
-msgstr ""
-
-#: apps/io.ox/core/settings/pane.js module:io.ox/core
-msgid "Default Theme"
-msgstr ""
-
-#: apps/io.ox/contacts/model.js module:io.ox/contacts
-msgid "Default address"
-msgstr "Үндсэн хаяг"
-
-#: apps/io.ox/core/settings/pane.js module:io.ox/core
-msgid "Default app after sign in"
-msgstr ""
-
-#: apps/io.ox/core/folder/api.js module:io.ox/core
-#, fuzzy
-#| msgid "Default address"
-msgid "Default calendar"
-msgstr "Үндсэн хаяг"
-
-#: apps/io.ox/calendar/settings/pane.js module:io.ox/calendar
-msgid "Default reminder"
-msgstr ""
-
-#: apps/io.ox/mail/settings/pane.js module:io.ox/mail
-msgid "Default sender address"
-msgstr ""
-
-#: apps/io.ox/mail/vacationnotice/settings/model.js module:io.ox/mail
-msgid "Default sender for vacation notice"
-msgstr ""
-
-#: apps/io.ox/mail/settings/signatures/settings/pane.js module:io.ox/mail
-msgid "Default signature for new messages"
-msgstr ""
-
-#: apps/io.ox/mail/settings/signatures/settings/pane.js module:io.ox/mail
-msgid "Default signature for replies or forwardings"
-msgstr ""
-
-#: apps/io.ox/tasks/edit/view-template.js module:io.ox/tasks/edit
-#: apps/io.ox/tasks/print.js module:io.ox/tasks apps/io.ox/tasks/util.js
-msgid "Deferred"
-msgstr ""
-
-#. Really delete portal widget - in contrast to "just disable"
-#: apps/io.ox/calendar/actions.js module:io.ox/calendar
-#: apps/io.ox/calendar/actions/delete.js
-#: apps/io.ox/calendar/invitations/register.js module:io.ox/calendar/main
-#: apps/io.ox/calendar/mobile-toolbar-actions.js
-#: apps/io.ox/calendar/toolbar.js apps/io.ox/contacts/actions.js
-#: module:io.ox/contacts apps/io.ox/contacts/actions/delete.js
-#: apps/io.ox/contacts/mobile-toolbar-actions.js module:io.ox/mail
-#: apps/io.ox/contacts/toolbar.js apps/io.ox/core/folder/actions/remove.js
-#: module:io.ox/core apps/io.ox/core/folder/contextmenu.js
-#: apps/io.ox/core/sub/settings/pane.js module:io.ox/core/sub
-#: apps/io.ox/core/viewer/views/toolbarview.js apps/io.ox/files/actions.js
-#: module:io.ox/files apps/io.ox/files/actions/delete.js
-#: apps/io.ox/files/actions/versions-delete.js apps/io.ox/files/toolbar.js
-#: apps/io.ox/mail/actions.js apps/io.ox/mail/actions/delete.js
-#: apps/io.ox/mail/mailfilter/settings/filter.js
-#: apps/io.ox/mail/mobile-toolbar-actions.js
-#: apps/io.ox/mail/settings/signatures/settings/pane.js
-#: apps/io.ox/mail/toolbar.js apps/io.ox/portal/main.js module:io.ox/portal
-#: apps/io.ox/portal/settings/widgetview.js
-#: apps/io.ox/settings/accounts/settings/pane.js
-#: module:io.ox/settings/accounts apps/io.ox/settings/apps/settings/pane.js
-#: apps/io.ox/tasks/actions.js module:io.ox/tasks
-#: apps/io.ox/tasks/actions/delete.js
-#: apps/io.ox/tasks/mobile-toolbar-actions.js apps/io.ox/tasks/toolbar.js
-#: apps/plugins/administration/groups/settings/toolbar.js
-#: apps/plugins/administration/resources/settings/toolbar.js
-#: apps/plugins/portal/twitter/util.js module:plugins/portal
-#: apps/plugins/portal/xing/actions.js
-msgid "Delete"
-msgstr "Устгах"
-
-#: apps/io.ox/settings/accounts/settings/pane.js
-#: module:io.ox/settings/accounts
-msgid "Delete account"
-msgstr ""
-
-#: apps/io.ox/mail/main.js module:io.ox/mail
-msgid "Delete all messages in this folder"
-msgstr ""
-
-#. object permissions - delete
-#: apps/io.ox/files/share/permissions.js module:io.ox/core
-#, fuzzy
-#| msgid "Delete contact"
-msgid "Delete all objects"
-msgstr "Контактыг устгах"
-
-#: apps/io.ox/calendar/actions/delete.js module:io.ox/calendar
-#: apps/io.ox/calendar/toolbar.js
-msgid "Delete appointment"
-msgstr "Уулзалтыг устгах"
-
-#: apps/io.ox/contacts/toolbar.js module:io.ox/contacts
-msgid "Delete contact"
-msgstr "Контактыг устгах"
-
-#: apps/plugins/administration/groups/settings/toolbar.js module:io.ox/core
-msgid "Delete group"
-msgstr ""
-
-#: apps/io.ox/mail/settings/signatures/settings/pane.js module:io.ox/mail
-msgid "Delete old signatures after import"
-msgstr ""
-
-#. object permissions - delete
-#: apps/io.ox/files/share/permissions.js module:io.ox/core
-#, fuzzy
-#| msgid "Delete contact"
-msgid "Delete own objects"
-msgstr "Контактыг устгах"
-
-#: apps/io.ox/files/share/permissions.js module:io.ox/core
-msgid "Delete permissions"
-msgstr ""
-
-#: apps/plugins/administration/resources/settings/toolbar.js module:io.ox/core
-msgid "Delete resource"
-msgstr ""
-
-#: apps/io.ox/tasks/toolbar.js module:io.ox/mail
-msgid "Delete task"
-msgstr ""
-
-#: apps/io.ox/files/actions.js module:io.ox/files
-msgid "Delete version"
-msgstr ""
-
-#: apps/io.ox/calendar/actions/delete.js module:io.ox/calendar
-msgid "Delete whole series"
-msgstr ""
-
-#: apps/io.ox/portal/main.js module:io.ox/portal
-#: apps/io.ox/portal/settings/widgetview.js
-msgid "Delete widget"
-msgstr ""
-
-#. Trash folder
-#: apps/io.ox/mail/accounts/view-form.js module:io.ox/settings
-msgctxt "folder"
-msgid "Deleted messages"
-msgstr ""
-
-#: apps/io.ox/mail/accounts/view-form.js module:io.ox/settings
-msgid "Deleting messages on local storage also deletes them on server"
-msgstr ""
-
-#: apps/io.ox/contacts/model.js module:io.ox/contacts
-#: apps/io.ox/contacts/print.js
-msgid "Department"
-msgstr ""
-
-#: apps/io.ox/files/share/view-options.js module:io.ox/files
-#: apps/io.ox/files/view-options.js apps/io.ox/mail/view-options.js
-#: module:io.ox/mail apps/io.ox/tasks/main.js module:io.ox/tasks
-msgid "Descending"
-msgstr ""
-
-#: apps/io.ox/calendar/edit/extensions.js module:io.ox/calendar/edit/main
-#: apps/io.ox/calendar/util.js module:io.ox/calendar
-#: apps/io.ox/core/viewer/views/sidebar/filedescriptionview.js
-#: module:io.ox/core/viewer apps/io.ox/files/actions/edit-description.js
-#: module:io.ox/files apps/io.ox/tasks/edit/view-template.js
-#: module:io.ox/tasks/edit
-#: apps/plugins/administration/resources/settings/edit.js module:io.ox/core
-#: apps/plugins/portal/flickr/register.js module:plugins/portal
-#: apps/plugins/portal/mail/register.js apps/plugins/portal/rss/register.js
-#: module:io.ox/portal apps/plugins/portal/tumblr/register.js
-msgid "Description"
-msgstr "Тайлбар"
-
-#: apps/io.ox/calendar/edit/main.js module:io.ox/calendar/edit/main
-msgid "Description has been copied"
-msgstr "Тайлбаруудыг хуулбарлалаа"
-
-#: apps/io.ox/core/viewer/views/sidebar/filedescriptionview.js
-#: module:io.ox/core/viewer
-msgid "Description text"
-msgstr ""
-
-#. answer Button to 'Do you want the appointments printed in detail or as a compact list?'
-#: apps/io.ox/calendar/actions.js module:io.ox/calendar
-msgid "Detailed"
-msgstr ""
-
-#: apps/io.ox/files/share/permissions.js module:io.ox/core
-msgid "Detailed access rights"
-msgstr ""
-
-#. File and folder details
-#: apps/io.ox/calendar/view-detail.js module:io.ox/calendar
-#: apps/io.ox/core/viewer/views/sidebar/fileinfoview.js
-#: module:io.ox/core/viewer apps/io.ox/core/viewer/views/sidebarview.js
-#: apps/io.ox/files/share/permissions.js module:io.ox/core
-#: apps/io.ox/files/upload/main.js module:io.ox/files
-msgid "Details"
-msgstr ""
-
-#: apps/io.ox/calendar/view-detail.js module:io.ox/calendar
-#: apps/io.ox/files/actions/showlink.js module:io.ox/files
-msgid "Direct link"
-msgstr ""
-
-#: apps/io.ox/files/actions/sendlink.js module:io.ox/files
-msgid "Direct link: %1$s"
-msgstr ""
-
-#: apps/io.ox/core/sub/settings/pane.js module:io.ox/core/sub
-#: apps/io.ox/mail/mailfilter/settings/filter.js module:io.ox/mail
-#: apps/io.ox/portal/settings/pane.js module:io.ox/portal
-msgid "Disable"
-msgstr ""
-
-#: apps/io.ox/portal/main.js module:io.ox/portal
-msgid "Disable widget"
-msgstr ""
-
-#: apps/io.ox/calendar/edit/extensions.js module:io.ox/calendar/edit/main
-#: apps/io.ox/contacts/distrib/create-dist-view.js module:io.ox/contacts
-#: apps/io.ox/contacts/edit/view-form.js apps/io.ox/core/settings/user.js
-#: apps/io.ox/mail/compose/extensions.js module:io.ox/mail
-#: apps/io.ox/mail/mailfilter/settings/filter/view-form.js
-#: module:io.ox/settings apps/io.ox/tasks/edit/view-template.js
-#: module:io.ox/tasks/edit
-msgid "Discard"
-msgstr "Хүчингүй болгох"
-
-#. "Discard changes" appears in combination with "Cancel" (this action)
-#. Translation should be distinguishable for the user
-#: apps/io.ox/calendar/edit/main.js module:io.ox/calendar/edit/main
-#: apps/io.ox/contacts/distrib/main.js module:io.ox/contacts
-#: apps/io.ox/contacts/edit/main.js apps/io.ox/editor/main.js
-#: module:io.ox/editor apps/io.ox/tasks/edit/main.js module:io.ox/tasks
-msgctxt "dialog"
-msgid "Discard changes"
-msgstr "Өөрчлөлтүүдийг хүчингүй болгох"
-
-#. "Discard message" appears in combination with "Cancel" (this action)
-#. Translation should be distinguishable for the user
-#: apps/io.ox/mail/compose/view.js module:io.ox/mail
-msgctxt "dialog"
-msgid "Discard message"
-msgstr ""
-
-#: apps/io.ox/mail/settings/pane.js module:io.ox/mail
-msgid "Display"
-msgstr ""
-
-#: apps/io.ox/oauth/settings.js module:io.ox/settings
-msgid "Display Name"
-msgstr ""
-
-#: apps/io.ox/mail/settings/pane.js module:io.ox/mail
-msgid "Display emoticons as graphics in text emails"
-msgstr ""
-
-#: apps/io.ox/contacts/model.js module:io.ox/contacts
-msgid "Display name"
-msgstr ""
-
-#: apps/io.ox/contacts/settings/pane.js module:io.ox/contacts
-msgid "Display of names"
-msgstr ""
-
-#: apps/io.ox/tasks/edit/view-template.js module:io.ox/tasks/edit
-#: apps/io.ox/tasks/print.js module:io.ox/tasks
-#: apps/io.ox/tasks/view-detail.js
-msgid "Distance"
-msgstr ""
-
-#: apps/io.ox/contacts/distrib/main.js module:io.ox/contacts
-msgid "Distribution List"
-msgstr ""
-
-#: apps/io.ox/contacts/detail/main.js module:io.ox/contacts
-msgid "Distribution List Details"
-msgstr ""
-
-#: apps/io.ox/contacts/addressbook/popup.js module:io.ox/contacts
-#: apps/io.ox/contacts/common-extensions.js apps/io.ox/contacts/main.js
-#: apps/io.ox/contacts/model.js apps/io.ox/contacts/view-detail.js
-#: apps/io.ox/participants/model.js module:io.ox/core
-msgid "Distribution list"
-msgstr ""
-
-#: apps/io.ox/contacts/distrib/main.js module:io.ox/contacts
-msgid "Distribution list has been saved"
-msgstr ""
-
-#: apps/io.ox/files/util.js module:io.ox/files
-msgid ""
-"Do you really want to change the file extension from  \".%1$s\" to \".%2$s"
-"\" ?"
-msgstr ""
-
-#: apps/io.ox/calendar/actions/create.js module:io.ox/calendar
-msgid ""
-"Do you really want to create an appointment <b>on behalf of the folder "
-"owner</b> or do you want to create an appointment <b>with the folder owner</"
-"b> in your own calendar?"
-msgstr ""
-
-#: apps/io.ox/core/folder/actions/remove.js module:io.ox/core
-msgid "Do you really want to delete folder \"%s\"?"
-msgstr ""
-
-#. %1$s is the group name
-#: apps/plugins/administration/groups/settings/toolbar.js module:io.ox/core
-msgid ""
-"Do you really want to delete the group \"%1$s\"? This action cannot be "
-"undone!"
-msgstr ""
-
-#. %1$s is the resource name
-#: apps/plugins/administration/resources/settings/toolbar.js module:io.ox/core
-msgid ""
-"Do you really want to delete the resource \"%1$s\"? This action cannot be "
-"undone!"
-msgstr ""
-
-#: apps/io.ox/contacts/actions/delete.js module:io.ox/contacts
-msgid "Do you really want to delete these items?"
-msgstr ""
-
-#: apps/io.ox/settings/accounts/settings/pane.js
-#: module:io.ox/settings/accounts
-msgid "Do you really want to delete this account?"
-msgstr ""
-
-#: apps/io.ox/contacts/actions/delete.js module:io.ox/contacts
-msgid "Do you really want to delete this contact?"
-msgstr ""
-
-#: apps/io.ox/contacts/actions/delete.js module:io.ox/contacts
-msgid "Do you really want to delete this distribution list?"
-msgstr ""
-
-#: apps/io.ox/files/actions/versions-delete.js module:io.ox/files
-msgctxt "One file only"
-msgid "Do you really want to delete this file?"
-msgstr ""
-
-#: apps/io.ox/mail/mailfilter/settings/filter.js module:io.ox/mail
-#, fuzzy
-#| msgid "Do you want to delete this appointment?"
-msgid "Do you really want to delete this filter rule?"
-msgstr "Энэхүү уулзалтыг устгах уу?"
-
-#: apps/io.ox/files/actions/delete.js module:io.ox/files
-msgid "Do you really want to delete this item?"
-msgid_plural "Do you really want to delete these items?"
-msgstr[0] ""
-msgstr[1] ""
-
-#: apps/io.ox/tasks/actions/delete.js module:io.ox/tasks
-msgid "Do you really want to delete this task?"
-msgid_plural "Do you really want to delete these tasks?"
-msgstr[0] ""
-msgstr[1] ""
-
-#: apps/io.ox/portal/main.js module:io.ox/portal
-#: apps/io.ox/portal/settings/widgetview.js
-msgid "Do you really want to delete this widget?"
-msgstr ""
-
-#: apps/io.ox/calendar/edit/main.js module:io.ox/calendar/edit/main
-#: apps/io.ox/contacts/distrib/main.js module:io.ox/contacts
-#: apps/io.ox/contacts/edit/main.js apps/io.ox/editor/main.js
-#: module:io.ox/editor apps/io.ox/tasks/edit/main.js module:io.ox/tasks
-msgid "Do you really want to discard your changes?"
-msgstr "Хийсэн өөрчлөлтүүдээ хүчингүй болгох уу?"
-
-#: apps/io.ox/mail/compose/view.js module:io.ox/mail
-msgid "Do you really want to discard your message?"
-msgstr ""
-
-#: apps/io.ox/core/folder/actions/common.js module:io.ox/core
-msgid "Do you really want to empty folder \"%s\"?"
-msgstr ""
-
-#: apps/io.ox/files/util.js module:io.ox/files
-msgid ""
-"Do you really want to remove the extension \".%1$s\" from your filename?"
-msgstr ""
-
-#: apps/io.ox/calendar/actions.js module:io.ox/calendar
-msgid "Do you want the appointments printed in detail or as a compact list?"
-msgstr ""
-
-#: apps/io.ox/calendar/actions/acceptdeny.js module:io.ox/calendar
-msgid ""
-"Do you want to confirm the whole series or just one appointment within the "
-"series?"
-msgstr ""
-
-#: apps/io.ox/calendar/actions/delete.js module:io.ox/calendar
-msgid ""
-"Do you want to delete the whole series or just one appointment within the "
-"series?"
-msgstr ""
-
-#: apps/io.ox/calendar/actions/delete.js module:io.ox/calendar
-msgid "Do you want to delete this appointment?"
-msgstr "Энэхүү уулзалтыг устгах уу?"
-
-#: apps/io.ox/calendar/actions/edit.js module:io.ox/calendar
-#: apps/io.ox/calendar/week/perspective.js
-msgid ""
-"Do you want to edit the whole series or just one appointment within the "
-"series?"
-msgstr ""
-
-#: apps/io.ox/mail/actions/delete.js module:io.ox/mail
-msgid "Do you want to permanently delete this mail?"
-msgid_plural "Do you want to permanently delete these mails?"
-msgstr[0] ""
-msgstr[1] ""
-
-#: apps/io.ox/settings/apps/settings/pane.js module:io.ox/core
-#, fuzzy
-#| msgid "Do you want to delete this appointment?"
-msgid "Do you want to revoke the access of this application?"
-msgstr "Энэхүү уулзалтыг устгах уу?"
-
-#: apps/io.ox/mail/detail/links.js module:io.ox/mail
-#, fuzzy
-#| msgid "Comment"
-msgid "Document"
-msgstr "Коммент"
-
-#: apps/io.ox/files/view-options.js module:io.ox/files
-msgid "Documents"
-msgstr ""
-
-#: apps/io.ox/launchpad/main.js module:io.ox/core
-#: apps/io.ox/search/view-template.js
-msgctxt "app"
-msgid "Documents"
-msgstr ""
-
-#. Task: Done like in "Mark as done"
-#: apps/io.ox/core/wizard/registry.js module:io.ox/core/wizard
-#: apps/io.ox/core/yell.js module:io.ox/core apps/io.ox/files/actions/share.js
-#: module:io.ox/files apps/io.ox/tasks/edit/view-template.js
-#: module:io.ox/tasks/edit apps/io.ox/tasks/print.js module:io.ox/tasks
-#: apps/io.ox/tasks/toolbar.js module:io.ox/mail apps/io.ox/tasks/util.js
-#: apps/plugins/notifications/tasks/register.js module:plugins/notifications
-msgid "Done"
-msgstr ""
-
-#: apps/io.ox/calendar/week/view.js module:io.ox/calendar
-msgid "Doubleclick in this row for whole day appointment"
-msgstr ""
-
-#: apps/io.ox/core/pim/actions.js module:io.ox/core
-#: apps/io.ox/core/viewer/views/toolbarview.js apps/io.ox/files/actions.js
-#: module:io.ox/files apps/io.ox/files/toolbar.js apps/io.ox/mail/actions.js
-#: module:io.ox/mail apps/io.ox/onboarding/clients/extensions.js
-#: module:io.ox/core/onboarding apps/plugins/portal/updater/register.js
-#: module:plugins/portal
-msgid "Download"
-msgstr ""
-
-#: apps/plugins/portal/oxdriveclients/register.js module:plugins/portal
-msgid "Download %s"
-msgstr ""
-
-#: apps/plugins/portal/oxdriveclients/register.js module:plugins/portal
-msgid "Download %s for %s now"
-msgstr ""
-
-#: apps/plugins/portal/oxdriveclients/register.js module:plugins/portal
-msgid "Download %s via the OX Updater"
-msgstr ""
-
-#: apps/io.ox/core/folder/contextmenu.js module:io.ox/core
-msgid "Download entire folder"
-msgstr ""
-
-#: apps/io.ox/core/settings/downloads/pane.js module:io.ox/core
-msgid "Download installation file"
-msgstr ""
-
-#: apps/io.ox/core/settings/downloads/pane.js module:io.ox/core
-msgid "Download installation file (for Windows)"
-msgstr ""
-
-#: apps/io.ox/core/settings/downloads/pane.js module:io.ox/core
-#: apps/plugins/portal/oxdriveclients/register.js module:plugins/portal
-msgid "Download the %s client for %s"
-msgstr ""
-
-#. %1$s: app store name
-#: apps/io.ox/onboarding/clients/extensions.js module:io.ox/core/onboarding
-msgid "Download the application."
-msgstr ""
-
-#: apps/io.ox/core/settings/downloads/pane.js module:io.ox/core
-msgid "Downloads"
-msgstr ""
-
-#. Drafts folder
-#: apps/io.ox/mail/accounts/view-form.js module:io.ox/settings
-msgctxt "folder"
-msgid "Drafts"
-msgstr ""
-
-#: apps/io.ox/portal/settings/pane.js module:io.ox/portal
-msgid "Drag to reorder widget"
-msgstr ""
-
-#. %1$s is usually "Drive" (product name; might be customized)
-#: apps/io.ox/core/main.js module:io.ox/core apps/io.ox/core/pim/actions.js
-#: apps/io.ox/core/viewer/views/toolbarview.js
-#: apps/io.ox/files/settings/pane.js module:io.ox/files
-#: apps/io.ox/launchpad/main.js apps/io.ox/mail/actions.js module:io.ox/mail
-#: apps/io.ox/search/view-template.js
-msgctxt "app"
-msgid "Drive"
-msgstr ""
-
-#: apps/io.ox/files/guidance/main.js module:io.ox/files
-msgctxt "help"
-msgid "Drive Settings"
-msgstr ""
-
-#: apps/io.ox/mail/import.js module:io.ox/mail
-msgid "Drop EML file here for import"
-msgstr ""
-
-#: apps/io.ox/mail/compose/extensions.js module:io.ox/mail
-msgid "Drop attachments here"
-msgstr ""
-
-#: apps/io.ox/files/upload/dropzone.js module:io.ox/files
-msgid "Drop files here to upload"
-msgstr ""
-
-#: apps/io.ox/mail/actions.js module:io.ox/mail
-msgid "Drop here to import this mail"
-msgstr ""
-
-#: apps/io.ox/calendar/edit/extensions.js module:io.ox/calendar/edit/main
-#: apps/io.ox/contacts/edit/view-form.js module:io.ox/contacts
-#: apps/io.ox/tasks/edit/view-template.js module:io.ox/tasks/edit
-msgid "Drop here to upload a <b class=\"dndignore\">new attachment</b>"
-=======
 #: apps/io.ox/core/boot/i18n.js
 #: module:io.ox/core/boot
 msgid "Please enter your credentials."
@@ -7742,2306 +4943,8 @@
 #: apps/io.ox/core/settings/downloads/pane.js
 #: module:io.ox/core
 msgid "%s client for iOS"
->>>>>>> 870ec1a2
-msgstr ""
-
-<<<<<<< HEAD
-#: apps/io.ox/files/actions.js module:io.ox/files
-msgid "Drop here to upload a <b class=\"dndignore\">new file</b>"
-msgstr ""
-
-#: apps/io.ox/files/actions.js module:io.ox/files
-msgid "Drop here to upload a <b class=\"dndignore\">new version</b>"
-msgstr ""
-
-#: apps/io.ox/files/actions.js module:io.ox/files
-msgid ""
-"Drop here to upload a <b class=\"dndignore\">new version</b> of \"%1$s\""
-msgstr ""
-
-#. %1$s is the filename of the current file
-#: apps/io.ox/core/viewer/views/sidebarview.js module:io.ox/core/viewer
-msgid "Drop new version of \"%1$s\" here"
-msgstr ""
-
-#: apps/io.ox/core/viewer/views/sidebarview.js module:io.ox/core/viewer
-msgid "Drop only a single file as new version."
-msgstr ""
-
-#: apps/io.ox/files/actions/add-storage-account.js module:io.ox/files
-msgid "Dropbox"
-msgstr ""
-
-#. Task: "Due" like in "Change due date"
-#: apps/io.ox/tasks/print.js module:io.ox/tasks apps/io.ox/tasks/toolbar.js
-#: module:io.ox/mail
-msgid "Due"
-msgstr ""
-
-#. %1$s due date of a task
-#: apps/io.ox/tasks/view-detail.js module:io.ox/tasks
-#, c-format
-msgid "Due %1$s"
-msgstr ""
-
-#: apps/io.ox/tasks/edit/view-template.js module:io.ox/tasks/edit
-#: apps/io.ox/tasks/main.js module:io.ox/tasks
-msgid "Due date"
-msgstr ""
-
-#. Due on date
-#: apps/plugins/portal/tasks/register.js module:plugins/portal
-msgid "Due on %1$s"
-msgstr ""
-
-#: apps/io.ox/onboarding/clients/extensions.js module:io.ox/core/onboarding
-msgid "EAS Login"
-msgstr ""
-
-#: apps/io.ox/onboarding/clients/extensions.js module:io.ox/core/onboarding
-msgid "EAS URL"
-msgstr ""
-
-#. Exabytes
-#: apps/io.ox/core/strings.js module:io.ox/core
-msgid "EB"
-msgstr ""
-
-#. Used as a button label to enter the "edit mode"
-#: apps/io.ox/calendar/actions.js module:io.ox/calendar
-#: apps/io.ox/calendar/main.js apps/io.ox/calendar/toolbar.js
-#: apps/io.ox/contacts/actions.js module:io.ox/contacts
-#: apps/io.ox/contacts/main.js apps/io.ox/contacts/mobile-toolbar-actions.js
-#: module:io.ox/mail apps/io.ox/contacts/toolbar.js
-#: apps/io.ox/files/actions.js module:io.ox/files apps/io.ox/files/main.js
-#: apps/io.ox/files/share/permissions.js module:io.ox/core
-#: apps/io.ox/files/toolbar.js apps/io.ox/mail/actions.js
-#: apps/io.ox/mail/mailfilter/settings/filter.js apps/io.ox/mail/main.js
-#: apps/io.ox/mail/settings/signatures/settings/pane.js
-#: apps/io.ox/portal/settings/pane.js module:io.ox/portal
-#: apps/io.ox/settings/accounts/settings/pane.js
-#: module:io.ox/settings/accounts apps/io.ox/tasks/actions.js
-#: module:io.ox/tasks apps/io.ox/tasks/main.js
-#: apps/io.ox/tasks/mobile-toolbar-actions.js apps/io.ox/tasks/toolbar.js
-#: apps/plugins/administration/groups/settings/toolbar.js
-#: apps/plugins/administration/resources/settings/toolbar.js
-msgid "Edit"
-msgstr "Засварлах"
-
-#: apps/io.ox/contacts/edit/main.js module:io.ox/contacts
-msgid "Edit Contact"
-msgstr ""
-
-#: apps/plugins/portal/flickr/register.js module:plugins/portal
-msgid "Edit Flickr photo stream"
-msgstr ""
-
-#: apps/plugins/portal/tumblr/register.js module:io.ox/portal
-msgid "Edit Tumblr feed"
-msgstr ""
-
-#. object permissions - edit/modify
-#: apps/io.ox/files/share/permissions.js module:io.ox/core
-msgid "Edit all objects"
-msgstr ""
-
-#: apps/io.ox/calendar/edit/extensions.js module:io.ox/calendar/edit/main
-#: apps/io.ox/calendar/edit/main.js apps/io.ox/calendar/toolbar.js
-#: module:io.ox/calendar
-msgid "Edit appointment"
-msgstr "Уулзалтыг засварлах"
-
-#: apps/io.ox/contacts/edit/main.js module:io.ox/contacts
-#: apps/io.ox/contacts/toolbar.js
-msgid "Edit contact"
-msgstr ""
-
-#: apps/io.ox/core/viewer/views/toolbarview.js module:io.ox/core
-#: apps/io.ox/files/actions.js module:io.ox/files apps/io.ox/files/toolbar.js
-msgid "Edit description"
-msgstr ""
-
-#: apps/io.ox/contacts/distrib/create-dist-view.js module:io.ox/contacts
-#: apps/io.ox/contacts/distrib/main.js
-msgid "Edit distribution list"
-msgstr ""
-
-#: apps/io.ox/mail/mobile-toolbar-actions.js module:io.ox/mail
-#: apps/io.ox/mail/toolbar.js
-msgid "Edit draft"
-msgstr ""
-
-#: apps/plugins/administration/groups/settings/edit.js module:io.ox/core
-msgid "Edit group"
-msgstr ""
-
-#: apps/io.ox/mail/compose/extensions.js module:io.ox/mail
-msgid "Edit names"
-msgstr ""
-
-#. object permissions - edit/modify
-#: apps/io.ox/files/share/permissions.js module:io.ox/core
-msgid "Edit own objects"
-msgstr ""
-
-#: apps/io.ox/mail/compose/names.js module:io.ox/mail
-msgid "Edit real names"
-msgstr ""
-
-#: apps/plugins/administration/resources/settings/edit.js module:io.ox/core
-msgid "Edit resource"
-msgstr ""
-
-#: apps/io.ox/mail/mailfilter/settings/filter.js module:io.ox/mail
-msgid "Edit rule"
-msgstr ""
-
-#: apps/io.ox/files/share/toolbar.js module:io.ox/files
-msgid "Edit share"
-msgstr ""
-
-#: apps/io.ox/mail/settings/signatures/settings/pane.js module:io.ox/mail
-msgid "Edit signature"
-msgstr ""
-
-#: apps/io.ox/tasks/edit/main.js module:io.ox/tasks
-#: apps/io.ox/tasks/edit/view-template.js module:io.ox/tasks/edit
-#: apps/io.ox/tasks/edit/view.js apps/io.ox/tasks/toolbar.js module:io.ox/mail
-msgid "Edit task"
-msgstr ""
-
-#: apps/io.ox/contacts/main.js module:io.ox/contacts
-msgid "Edit to set a name."
-msgstr ""
-
-#: apps/io.ox/editor/main.js module:io.ox/editor
-#: apps/io.ox/mail/compose/view.js module:io.ox/mail
-msgid "Editor"
-msgstr ""
-
-#: apps/io.ox/contacts/print.js module:io.ox/contacts
-msgid "Email"
-msgstr "И-майл"
-
-#: apps/io.ox/contacts/model.js module:io.ox/contacts
-msgid "Email 1"
-msgstr "И-майл 1"
-
-#: apps/io.ox/contacts/model.js module:io.ox/contacts
-msgid "Email 1 / Phone number"
-msgstr "И-майл 1/ Утасны дугаар"
-
-#: apps/io.ox/contacts/model.js module:io.ox/contacts
-msgid "Email 2"
-msgstr "И-майл 2"
-
-#: apps/io.ox/contacts/model.js module:io.ox/contacts
-msgid "Email 3"
-msgstr "И-майл 3"
-
-#: apps/io.ox/mail/accounts/view-form.js module:io.ox/settings
-msgid "Email address"
-msgstr ""
-
-#: apps/io.ox/mail/vacationnotice/settings/model.js module:io.ox/mail
-msgid "Email addresses"
-msgstr ""
-
-#. %1$s: Mail sender
-#. %2$s: Mail subject
-#: apps/io.ox/mail/detail/mobileView.js module:io.ox/mail
-#: apps/io.ox/mail/detail/view.js
-msgid "Email from %1$s: %2$s"
-msgstr ""
-
-#: apps/io.ox/calendar/settings/pane.js module:io.ox/calendar
-#: apps/io.ox/tasks/settings/pane.js module:io.ox/tasks
-msgid "Email notifications"
-msgstr ""
-
-#: apps/io.ox/mail/actions/delete.js module:io.ox/mail
-msgid ""
-"Emails cannot be put into trash folder while your mail quota is exceeded."
-msgstr ""
-
-#: apps/plugins/halo/xing/register.js module:plugins/portal
-msgid "Employee"
-msgstr ""
-
-#: apps/io.ox/contacts/model.js module:io.ox/contacts
-msgid "Employee ID"
-msgstr ""
-
-#: apps/io.ox/contacts/model.js module:io.ox/contacts
-msgid "Employee type"
-msgstr ""
-
-#: apps/plugins/halo/xing/register.js module:plugins/portal
-msgid "Employment"
-msgstr ""
-
-#. when items list is empty (e.g. search result)
-#: apps/io.ox/mail/main.js module:io.ox/mail
-msgid "Empty"
-msgstr ""
-
-#. list is empty / no items
-#: apps/io.ox/core/tk/vgrid.js module:io.ox/core
-msgctxt "vgrid"
-msgid "Empty"
-msgstr ""
-
-#: apps/io.ox/core/folder/actions/common.js module:io.ox/core
-#: apps/io.ox/core/folder/contextmenu.js
-msgid "Empty folder"
-msgstr ""
-
-#: apps/io.ox/contacts/main.js module:io.ox/contacts
-msgid "Empty name and description found."
-msgstr ""
-
-#: apps/io.ox/core/folder/contextmenu.js module:io.ox/core
-msgid "Empty trash"
-msgstr ""
-
-#: apps/io.ox/core/sub/settings/pane.js module:io.ox/core/sub
-#: apps/io.ox/mail/autoforward/settings/model.js module:io.ox/mail
-#: apps/io.ox/mail/mailfilter/settings/filter.js
-#: apps/io.ox/portal/settings/pane.js module:io.ox/portal
-msgid "Enable"
-msgstr ""
-
-#: apps/io.ox/mail/vacationnotice/settings/model.js module:io.ox/mail
-msgid "Enable for the following addresses"
-msgstr ""
-
-#: apps/io.ox/mail/vacationnotice/settings/model.js module:io.ox/mail
-msgid "End"
-msgstr ""
-
-#: apps/io.ox/calendar/edit/timezone-dialog.js module:io.ox/calendar/edit/main
-msgid "End date timezone"
-msgstr ""
-
-#. info text on the next slide preview, which means the presenting user reached the last slide.
-#: apps/io.ox/presenter/views/sidebar/slidepeekview.js module:io.ox/presenter
-msgid "End of Slides"
-msgstr ""
-
-#: apps/io.ox/calendar/settings/pane.js module:io.ox/calendar
-msgid "End of working time"
-msgstr ""
-
-#. button label for ending the presentation
-#: apps/io.ox/presenter/views/toolbarview.js module:io.ox/presenter
-msgid "End presentation"
-msgstr ""
-
-#. button tooltip for ending the presentation
-#: apps/io.ox/presenter/views/toolbarview.js module:io.ox/presenter
-msgid "End the presentation"
-msgstr ""
-
-#: apps/io.ox/calendar/edit/extensions.js module:io.ox/calendar/edit/main
-msgid "Ends on"
-msgstr "Дуусах хугацаа"
-
-#: apps/io.ox/files/share/wizard.js module:io.ox/files
-msgid "Enter Password"
-msgstr ""
-
-#: apps/io.ox/files/share/permissions.js module:io.ox/core
-msgid "Enter a Message to inform users"
-msgstr ""
-
-#: apps/io.ox/editor/main.js module:io.ox/editor
-msgid "Enter document title here"
-msgstr ""
-
-#. what follows is a set of job/status descriptions used by XING
-#: apps/plugins/halo/xing/register.js module:plugins/portal
-msgid "Entrepreneur"
-msgstr ""
-
-#: apps/io.ox/mail/mailfilter/settings/filter/view-form.js
-#: module:io.ox/settings
-msgid "Envelope - To"
-msgstr ""
-
-#: apps/io.ox/core/print.js module:io.ox/core
-#: apps/io.ox/core/sub/subscriptions.js module:io.ox/core/sub
-#: apps/io.ox/core/yell.js
-msgid "Error"
-msgstr ""
-
-#: apps/io.ox/core/settings/errorlog/settings/pane.js module:io.ox/core
-msgid "Error log"
-msgstr ""
-
-#: apps/io.ox/mail/detail/view.js module:io.ox/mail
-msgid "Error while loading message content"
-msgstr ""
-
-#: apps/io.ox/mail/actions/invite.js module:io.ox/core
-msgid "Error while resolving mail addresses. Please try again."
-msgstr ""
-
-#: apps/io.ox/core/sub/subscriptions.js module:io.ox/core/sub
-msgid "Error:"
-msgstr ""
-
-#: apps/io.ox/core/settings/errorlog/settings/pane.js module:io.ox/core
-msgid "Errors"
-msgstr ""
-
-#: apps/io.ox/tasks/edit/view-template.js module:io.ox/tasks/edit
-#: apps/io.ox/tasks/print.js module:io.ox/tasks
-#: apps/io.ox/tasks/view-detail.js
-msgid "Estimated costs"
-msgstr ""
-
-#: apps/io.ox/tasks/edit/view-template.js module:io.ox/tasks/edit
-#: apps/io.ox/tasks/print.js module:io.ox/tasks
-#: apps/io.ox/tasks/view-detail.js
-msgid "Estimated duration in minutes"
-msgstr ""
-
-#. recurrence string
-#. %1$d: numeric
-#: apps/io.ox/calendar/util.js module:io.ox/calendar
-msgid "Every %1$d days"
-msgstr ""
-
-#. recurrence string
-#. %1$d: numeric, interval
-#. %1$d: numeric, day in month
-#: apps/io.ox/calendar/util.js module:io.ox/calendar
-msgid "Every %1$d months on day %2$d"
-msgstr ""
-
-#. recurrence string
-#. %1$d: numeric, interval
-#. %2$s: count string, e.g. first, second, or last
-#. %3$s: day string, e.g. Monday
-#: apps/io.ox/calendar/util.js module:io.ox/calendar
-msgid "Every %1$d months on the %2$s %3$s"
-msgstr ""
-
-#. recurrence string
-#. %1$d: numeric
-#. %2$s: day string, e.g. "Friday" or "Monday, Tuesday, Wednesday"
-#: apps/io.ox/calendar/util.js module:io.ox/calendar
-msgid "Every %1$d weeks on %2$s"
-msgstr ""
-
-#. recurrence string
-#. %1$d: numeric
-#: apps/io.ox/calendar/util.js module:io.ox/calendar
-msgid "Every %1$d weeks on all days"
-msgstr ""
-
-#. recurrence string
-#. %1$d: numeric
-#: apps/io.ox/calendar/util.js module:io.ox/calendar
-msgid "Every %1$d weeks on work days"
-msgstr ""
-
-#. recurrence string
-#. %1$d: interval, numeric
-#. %2$s: Month nane, e.g. January
-#. %3$d: Date, numeric, e.g. 29
-#: apps/io.ox/calendar/util.js module:io.ox/calendar
-msgid "Every %1$d years on %2$s %3$d"
-msgstr ""
-
-#. recurrence string
-#. %1$d: interval, numeric
-#. %2$s: count string, e.g. first, second, or last
-#. %3$s: day string, e.g. Monday
-#. %4$s: month nane, e.g. January
-#: apps/io.ox/calendar/util.js module:io.ox/calendar
-msgid "Every %1$d years on the %2$s %3$s of %4$d"
-msgstr ""
-
-#: apps/io.ox/calendar/util.js module:io.ox/calendar
-msgid "Every day"
-msgstr ""
-
-#. sharing: a guest user will be created for the owner of that email address
-#: apps/io.ox/files/actions.js module:io.ox/files
-msgid ""
-"Every recipient gets an individual link. Guests can also create and change "
-"files."
-msgstr ""
-
-#. sharing: a link will be created
-#: apps/io.ox/files/actions.js module:io.ox/files
-msgid ""
-"Everybody gets the same link. The link just allows to view the file or "
-"folder."
-msgstr ""
-
-#: apps/io.ox/mail/toolbar.js module:io.ox/mail
-msgid "Exact dates"
-msgstr ""
-
-#: apps/plugins/halo/xing/register.js module:plugins/portal
-msgid "Executive"
-msgstr ""
-
-#: apps/io.ox/calendar/edit/extensions.js module:io.ox/calendar/edit/main
-#: apps/io.ox/tasks/edit/view-template.js module:io.ox/tasks/edit
-msgid "Expand form"
-msgstr ""
-
-#. Label for a button which shows more upcoming
-#. appointments in a listview by extending the search
-#. by one month in the future
-#: apps/io.ox/calendar/main.js module:io.ox/calendar
-msgid "Expand timeframe by one month"
-msgstr ""
-
-#: apps/io.ox/onboarding/clients/extensions.js module:io.ox/core/onboarding
-msgid "Expert user?"
-msgstr ""
-
-#: apps/io.ox/files/share/wizard.js module:io.ox/files
-msgid "Expires in"
-msgstr ""
-
-#: apps/io.ox/files/share/wizard.js module:io.ox/files
-msgid "Expires on"
-msgstr ""
-
-#: apps/io.ox/core/export/export.js module:io.ox/core
-#: apps/io.ox/core/folder/contextmenu.js
-msgid "Export"
-msgstr ""
-
-#: apps/io.ox/core/export/export.js module:io.ox/core
-msgid "Export folder"
-msgstr ""
-
-#: apps/io.ox/settings/apps/settings/pane.js module:io.ox/core
-msgid "External Apps"
-msgstr ""
-
-#: apps/io.ox/participants/model.js module:io.ox/core
-msgid "External contact"
-msgstr ""
-
-#: apps/io.ox/files/share/listview.js module:io.ox/files
-msgid "External guests"
-msgstr ""
-
-#: apps/io.ox/mail/common-extensions.js module:io.ox/mail
-msgid ""
-"External images have been blocked to protect you against potential spam!"
-msgstr ""
-
-#: apps/plugins/portal/birthdays/register.js module:plugins/portal
-msgid "External link"
-msgstr ""
-
-#: apps/io.ox/participants/detail.js module:io.ox/core
-msgid "External participants"
-msgstr ""
-
-#. Emoji category
-#. Japanese: 顔
-#. Contains: All kinds of smilies
-#: apps/io.ox/emoji/categories.js module:io.ox/mail/emoji
-msgid "Face"
-msgstr ""
-
-#: apps/io.ox/mail/actions/vcard.js module:io.ox/mail
-msgid "Failed to add. Maybe the vCard attachment is invalid."
-msgstr ""
-
-#: apps/io.ox/core/desktop.js module:io.ox/core
-msgid ""
-"Failed to automatically save current stage of work. Please save your work to "
-"avoid data loss in case the browser closes unexpectedly."
-msgstr ""
-
-#: apps/io.ox/mail/accounts/settings.js module:io.ox/mail/accounts/settings
-msgid "Failed to connect."
-msgstr ""
-
-#. Failure message if no data (e.g. appointments) could be imported
-#: apps/io.ox/core/import/import.js module:io.ox/core
-msgid "Failed to import any data"
-msgstr ""
-
-#: apps/io.ox/keychain/secretRecoveryDialog.js module:io.ox/keychain
-msgid "Failed to recover accounts"
-msgstr ""
-
-#: apps/io.ox/contacts/distrib/main.js module:io.ox/contacts
-msgid "Failed to save distribution list."
-msgstr ""
-
-#: apps/io.ox/core/relogin.js module:io.ox/core
-msgid "Failed to sign in"
-msgstr ""
-
-#: apps/io.ox/core/desktop.js module:io.ox/core
-msgid ""
-"Failed to start application. Maybe you have connection problems. Please try "
-"again."
-msgstr ""
-
-#: apps/io.ox/calendar/invitations/register.js module:io.ox/calendar/main
-msgid ""
-"Failed to update confirmation status; most probably the appointment has been "
-"deleted."
-msgstr ""
-
-#: apps/io.ox/calendar/invitations/register.js module:io.ox/calendar/main
-msgid ""
-"Failed to update confirmation status; most probably the task has been "
-"deleted."
-msgstr ""
-
-#: apps/plugins/portal/twitter/util.js module:plugins/portal
-msgid "Favorite"
-msgstr ""
-
-#: apps/io.ox/calendar/settings/timezones/pane.js module:io.ox/calendar
-msgid "Favorite timezones"
-msgstr ""
-
-#: apps/io.ox/calendar/settings/timezones/pane.js module:io.ox/calendar
-msgctxt "app"
-msgid "Favorite timezones"
-msgstr ""
-
-#: apps/plugins/portal/twitter/util.js module:plugins/portal
-msgid "Favorited"
-msgstr ""
-
-#: apps/io.ox/backbone/mini-views/timezonepicker.js module:io.ox/core
-#: apps/io.ox/calendar/week/view.js module:io.ox/calendar
-#: apps/io.ox/core/folder/favorites.js
-msgid "Favorites"
-msgstr ""
-
-#: apps/io.ox/contacts/model.js module:io.ox/contacts
-msgid "Fax"
-msgstr "Факс"
-
-#: apps/io.ox/contacts/model.js module:io.ox/contacts
-msgid "Fax (Home)"
-msgstr "Факс (гэрийн)"
-
-#: apps/io.ox/contacts/model.js module:io.ox/contacts
-msgid "Fax (alt)"
-msgstr "Факс (бусад)"
-
-#: apps/io.ox/calendar/edit/recurrence-view.js module:io.ox/calendar/edit/main
-msgid "February"
-msgstr "2 сар"
-
-#: apps/plugins/portal/tumblr/register.js module:io.ox/portal
-msgid "Feed URL"
-msgstr ""
-
-#: apps/plugins/core/feedback/register.js module:io.ox/core
-msgid "Feedback"
-msgstr ""
-
-#. Emoji category
-#. Japanese should include "Katakana Middle Dot". Unicode: 30FB
-#. Japanese: 気持ち・装飾
-#. Other languages can use simple bullet. Unicode: 2022
-#. Contains: Hearts, Gestures like thumbs up
-#: apps/io.ox/emoji/categories.js module:io.ox/mail/emoji
-msgid "Feeling • Decoration"
-msgstr ""
-
-#: apps/io.ox/core/viewer/views/sidebar/fileversionsview.js
-#: module:io.ox/core/viewer apps/io.ox/editor/main.js module:io.ox/editor
-#: apps/io.ox/mail/detail/links.js module:io.ox/mail
-msgid "File"
-msgstr ""
-
-#: apps/io.ox/files/detail/main.js module:io.ox/files
-msgid "File Details"
-msgstr ""
-
-#: apps/io.ox/files/toolbar.js module:io.ox/files
-msgid "File details"
-msgstr ""
-
-#: apps/io.ox/files/actions.js module:io.ox/files
-msgid "File has been copied"
-msgstr ""
-
-#: apps/io.ox/files/actions.js module:io.ox/files
-msgid "File has been moved"
-msgstr ""
-
-#: apps/io.ox/core/viewer/views/toolbarview.js module:io.ox/core
-msgid "File name"
-msgstr ""
-
-#: apps/io.ox/core/viewer/views/toolbarview.js module:io.ox/core
-#, fuzzy
-#| msgid "First name Last name"
-msgid "File name, click to rename"
-msgstr "Нэр Овог"
-
-#: apps/plugins/portal/quota/register.js module:plugins/portal
-msgid "File quota"
-msgstr ""
-
-#: apps/io.ox/core/viewer/views/sidebar/fileversionsview.js
-#: module:io.ox/core/viewer
-msgid "File version table, the first row represents the current version."
-msgstr ""
-
-#: apps/io.ox/files/actions/sendlink.js module:io.ox/files
-msgid "File: %1$s"
-msgstr ""
-
-#: apps/io.ox/files/filepicker.js module:io.ox/files
-msgid "Files"
-msgstr ""
-
-#: apps/io.ox/contacts/model.js module:io.ox/contacts
-msgid "Files can not be uploaded, because quota exceeded."
-msgstr ""
-
-#. %1$s is an upload limit like for example 10mb
-#: apps/io.ox/calendar/model.js module:io.ox/calendar
-#: apps/io.ox/tasks/model.js module:io.ox/tasks
-msgid "Files can not be uploaded, because upload limit of %1$s is exceeded."
-msgstr ""
-
-#: apps/io.ox/files/actions.js module:io.ox/files
-msgid "Files have been copied"
-msgstr ""
-
-#: apps/io.ox/files/actions.js module:io.ox/files
-msgid "Files have been moved"
-msgstr ""
-
-#. Verb: (to) filter documents by file type
-#: apps/io.ox/files/view-options.js module:io.ox/files
-msgctxt "verb"
-msgid "Filter"
-msgstr ""
-
-#: apps/io.ox/mail/mailfilter/settings/register.js module:io.ox/mail
-msgid "Filter Rules"
-msgstr ""
-
-#: apps/io.ox/calendar/edit/extensions.js module:io.ox/calendar/edit/main
-#: apps/io.ox/calendar/freebusy/templates.js module:io.ox/calendar/freebusy
-#: apps/io.ox/calendar/toolbar.js module:io.ox/calendar
-msgid "Find a free time"
-msgstr ""
-
-#. finish the tour
-#: apps/io.ox/core/tk/wizard.js module:io.ox/core
-msgctxt "tour"
-msgid "Finish"
-msgstr ""
-
-#: apps/io.ox/contacts/model.js module:io.ox/contacts
-#: apps/plugins/portal/xing/register.js module:plugins/portal
-#: apps/plugins/wizards/mandatory/main.js module:io.ox/wizards/firstStart
-msgid "First name"
-msgstr ""
-
-#: apps/io.ox/contacts/settings/pane.js module:io.ox/contacts
-msgid "First name Last name"
-msgstr "Нэр Овог"
-
-#: apps/io.ox/core/viewer/views/toolbarview.js module:io.ox/core
-msgid "Fit to screen size"
-msgstr ""
-
-#: apps/io.ox/core/viewer/views/toolbarview.js module:io.ox/core
-msgid "Fit to screen width"
-msgstr ""
-
-#: apps/io.ox/mail/mailfilter/settings/filter/view-form.js
-#: module:io.ox/settings
-msgid "Flag mail with"
-msgstr ""
-
-#: apps/plugins/portal/flickr/register.js module:plugins/portal
-msgid "Flickr"
-msgstr ""
-
-#: apps/io.ox/calendar/view-detail.js module:io.ox/calendar
-#: apps/io.ox/core/viewer/views/sidebar/fileinfoview.js
-#: module:io.ox/core/viewer apps/io.ox/files/common-extensions.js
-#: module:io.ox/files apps/io.ox/files/share/permissions.js module:io.ox/core
-#: apps/io.ox/files/share/toolbar.js apps/io.ox/find/extensions-api.js
-#: apps/io.ox/mail/detail/links.js module:io.ox/mail apps/io.ox/search/main.js
-#: module:io.ox/search
-msgid "Folder"
-msgstr ""
-
-#: apps/io.ox/core/folder/actions/add.js module:io.ox/core
-#: apps/io.ox/core/folder/actions/rename.js
-msgid "Folder name"
-msgstr ""
-
-#: apps/io.ox/core/permissions/permissions.js module:io.ox/core
-msgid "Folder permissions"
-msgstr ""
-
-#: apps/io.ox/core/folder/actions/properties.js module:io.ox/core
-msgid "Folder type"
-msgstr ""
-
-#: apps/io.ox/calendar/toolbar.js module:io.ox/calendar
-#: apps/io.ox/contacts/toolbar.js module:io.ox/contacts
-#: apps/io.ox/files/toolbar.js module:io.ox/files apps/io.ox/mail/toolbar.js
-#: module:io.ox/mail apps/io.ox/tasks/toolbar.js
-msgid "Folder view"
-msgstr ""
-
-#. %1$s is the filename
-#: apps/io.ox/core/main.js module:io.ox/core
-msgid ""
-"Folder with name \"%1$s\" will be hidden. Enable setting \"Show hidden files "
-"and folders\" to access this folder again."
-msgstr ""
-
-#: apps/io.ox/core/folder/node.js module:io.ox/core
-msgid "Folder-specific actions"
-msgstr ""
-
-#: apps/io.ox/calendar/main.js module:io.ox/calendar
-#: apps/io.ox/contacts/main.js module:io.ox/contacts
-#: apps/io.ox/core/folder/view.js module:io.ox/core
-#: apps/io.ox/files/filepicker.js module:io.ox/files apps/io.ox/files/main.js
-#: apps/io.ox/mail/main.js module:io.ox/mail apps/io.ox/tasks/main.js
-#: module:io.ox/tasks
-msgid "Folders"
-msgstr ""
-
-#. twitter: Follow this person
-#: apps/plugins/portal/twitter/util.js module:plugins/portal
-msgid "Follow"
-msgstr ""
-
-#. Calendar: Create follow-up appointment. Maybe "Folgetermin" in German.
-#: apps/io.ox/calendar/actions.js module:io.ox/calendar
-msgid "Follow-up"
-msgstr ""
-
-#. twitter: already following this person
-#: apps/plugins/portal/twitter/util.js module:plugins/portal
-msgid "Following"
-msgstr ""
-
-#. Emoji category
-#. Japanese: 食べ物
-#. Contains: Cup of coffee, cake, fruits
-#: apps/io.ox/emoji/categories.js module:io.ox/mail/emoji
-msgid "Food"
-msgstr ""
-
-#. browser recommendation: sentence ends with 'Google Chrome' (wrappend in a clickable link)
-#: apps/io.ox/core/boot/i18n.js module:io.ox/core/boot
-msgid "For best results, please use "
-msgstr ""
-
-#: apps/io.ox/settings/accounts/settings/pane.js
-#: module:io.ox/settings/accounts
-msgid ""
-"For security reasons, all credentials are encrypted with your primary "
-"account password. If you change your primary password, your external "
-"accounts might stop working. In this case, you can use your old password to "
-"recover all account passwords:"
-msgstr ""
-
-#: apps/io.ox/core/boot/i18n.js module:io.ox/core/boot
-msgid "Forgot your password?"
-msgstr "Нууц үгээ мартсан"
-
-#: apps/io.ox/core/export/export.js module:io.ox/core
-#: apps/io.ox/core/import/import.js
-msgid "Format"
-msgstr ""
-
-#: apps/io.ox/mail/settings/pane.js module:io.ox/mail
-msgid "Format emails as"
-msgstr ""
-
-#: apps/io.ox/mail/actions.js module:io.ox/mail
-#: apps/io.ox/mail/mobile-toolbar-actions.js apps/io.ox/mail/toolbar.js
-msgid "Forward"
-msgstr ""
-
-#: apps/io.ox/mail/autoforward/settings/model.js module:io.ox/mail
-msgid "Forward all incoming emails to this address"
-msgstr ""
-
-#: apps/io.ox/mail/settings/pane.js module:io.ox/mail
-msgid "Forward emails as"
-msgstr ""
-
-#: apps/io.ox/calendar/edit/extensions.js module:io.ox/calendar/edit/main
-#: apps/io.ox/calendar/util.js module:io.ox/calendar
-msgid "Free"
-msgstr "Чөлөөтэй"
-
-#: apps/plugins/halo/xing/register.js module:plugins/portal
-msgid "Freelancer"
-msgstr ""
-
-#: apps/io.ox/mail/actions/reminder.js module:io.ox/mail
-#: apps/io.ox/mail/compose/extensions.js apps/io.ox/mail/main.js
-#: apps/io.ox/mail/view-options.js
-msgid "From"
-msgstr ""
-
-#. Placeholder in furigana field
-#: apps/l10n/ja_JP/io.ox/register.js module:l10n/ja_JP
-msgid "Furigana for company"
-msgstr ""
-
-#. Placeholder in furigana field
-#: apps/l10n/ja_JP/io.ox/register.js module:l10n/ja_JP
-msgid "Furigana for first name"
-msgstr ""
-
-#. Placeholder in furigana field
-#: apps/l10n/ja_JP/io.ox/register.js module:l10n/ja_JP
-msgid "Furigana for last name"
-msgstr ""
-
-#. Gigabytes
-#: apps/io.ox/core/strings.js module:io.ox/core
-msgid "GB"
-msgstr ""
-
-#: apps/plugins/portal/oxdriveclients/register.js module:plugins/portal
-msgid "Get %s"
-msgstr ""
-
-#: apps/io.ox/core/upsell.js module:io.ox/core
-msgid "Get free upgrade"
-msgstr ""
-
-#: apps/io.ox/core/folder/contextmenu.js module:io.ox/core
-#: apps/io.ox/files/actions.js module:io.ox/files
-msgid "Get link"
-msgstr ""
-
-#: apps/plugins/portal/xing/register.js module:plugins/portal
-msgid ""
-"Get news from your XING network delivered to you. Stay in touch and find out "
-"about new business opportunities."
-msgstr ""
-
-#: apps/io.ox/portal/main.js module:io.ox/portal
-msgid "Get started here"
-msgstr ""
-
-#. %1$s: app store name
-#: apps/io.ox/onboarding/clients/extensions.js module:io.ox/core/onboarding
-msgid "Get the App from %1$s"
-msgstr ""
-
-#: apps/io.ox/onboarding/clients/extensions.js module:io.ox/core/onboarding
-msgid "Get your device configured by email."
-msgstr ""
-
-#: apps/plugins/core/feedback/register.js module:io.ox/core
-msgid "Give feedback"
-msgstr ""
-
-#: apps/io.ox/portal/main.js module:io.ox/portal
-msgid "Good evening, %s"
-msgstr ""
-
-#: apps/io.ox/portal/main.js module:io.ox/portal
-msgid "Good morning, %s"
-msgstr ""
-
-#: apps/io.ox/files/actions/add-storage-account.js module:io.ox/files
-msgid "Google Drive"
-msgstr ""
-
-#: apps/io.ox/contacts/settings/pane.js module:io.ox/contacts
-#: apps/io.ox/contacts/view-detail.js
-msgid "Google Maps"
-msgstr ""
-
-#: apps/io.ox/onboarding/clients/extensions.js module:io.ox/core/onboarding
-msgid "Google Play"
-msgstr ""
-
-#: apps/io.ox/core/tk/flag-picker.js module:io.ox/mail
-#: apps/io.ox/mail/mailfilter/settings/filter/view-form.js
-#: module:io.ox/settings apps/io.ox/portal/settings/pane.js
-#: module:io.ox/portal
-msgid "Gray"
-msgstr ""
-
-#: apps/io.ox/core/tk/flag-picker.js module:io.ox/mail
-#: apps/io.ox/mail/mailfilter/settings/filter/view-form.js
-#: module:io.ox/settings apps/io.ox/portal/settings/pane.js
-#: module:io.ox/portal
-msgid "Green"
-msgstr ""
-
-#: apps/io.ox/files/share/permissions.js module:io.ox/core
-#: apps/io.ox/participants/model.js
-msgid "Group"
-msgstr ""
-
-#: apps/plugins/administration/groups/settings/edit.js module:io.ox/core
-msgid "Group name"
-msgstr ""
-
-#: apps/plugins/administration/groups/register.js module:io.ox/core
-#: apps/plugins/administration/groups/settings/pane.js
-msgid "Groups"
-msgstr ""
-
-#: apps/io.ox/core/permissions/permissions.js module:io.ox/core
-#: apps/io.ox/files/share/permissions.js
-msgid "Guest"
-msgstr ""
-
-#: apps/io.ox/tours/get-started.js module:io.ox/core
-msgid "Guided tour for this app"
-msgstr ""
-
-#: apps/io.ox/mail/compose/view.js module:io.ox/mail
-#: apps/io.ox/mail/settings/pane.js
-msgid "HTML"
-msgstr ""
-
-#: apps/io.ox/mail/settings/pane.js module:io.ox/mail
-msgid "HTML and plain text"
-msgstr ""
-
-#: apps/io.ox/mail/mailfilter/settings/filter/view-form.js
-#: module:io.ox/settings
-msgid "Header"
-msgstr ""
-
-#: apps/io.ox/portal/main.js module:io.ox/portal
-msgid "Hello %s"
-msgstr ""
-
-#: apps/plugins/portal/helloworld/register.js module:plugins/portal
-msgid "Hello World"
-msgstr ""
-
-#: apps/io.ox/calendar/freebusy/templates.js module:io.ox/calendar/freebusy
-#: apps/io.ox/core/main.js module:io.ox/core apps/io.ox/help/center.js
-#: module:io.ox/help
-msgid "Help"
-msgstr "Тусламж"
-
-#: apps/io.ox/core/folder/extensions.js module:io.ox/core
-msgid "Hidden address books"
-msgstr ""
-
-#: apps/io.ox/core/folder/extensions.js module:io.ox/core
-msgid "Hidden calendars"
-msgstr ""
-
-#: apps/io.ox/core/folder/extensions.js module:io.ox/core
-msgid "Hidden tasks"
-msgstr ""
-
-#: apps/io.ox/core/folder/contextmenu.js module:io.ox/core
-msgid "Hide"
-msgstr ""
-
-#. Invitations (notifications) about appointments
-#: apps/plugins/notifications/calendar/register.js
-#: module:plugins/notifications
-msgid "Hide all appointment invitations."
-msgstr ""
-
-#. Reminders (notifications) about appointments
-#: apps/plugins/notifications/calendar/register.js
-#: module:plugins/notifications
-msgid "Hide all appointment reminders."
-msgstr ""
-
-#: apps/io.ox/core/notifications.js module:io.ox/core
-msgid "Hide all notifications"
-msgstr ""
-
-#: apps/plugins/notifications/tasks/register.js module:plugins/notifications
-msgid "Hide all notifications for overdue tasks."
-msgstr ""
-
-#. Inviations (notifications) to tasks
-#: apps/plugins/notifications/tasks/register.js module:plugins/notifications
-msgid "Hide all task invitations."
-msgstr ""
-
-#. Reminders (notifications) about tasks
-#: apps/plugins/notifications/tasks/register.js module:plugins/notifications
-msgid "Hide all task reminders."
-msgstr ""
-
-#: apps/io.ox/tasks/edit/view-template.js module:io.ox/tasks/edit
-msgid "Hide details"
-msgstr ""
-
-#: apps/io.ox/mail/compose/extensions.js module:io.ox/mail
-msgid "Hide names"
-msgstr ""
-
-#: apps/io.ox/onboarding/clients/extensions.js module:io.ox/core/onboarding
-msgid "Hide options for expert users."
-msgstr ""
-
-#: apps/io.ox/core/settings/errorlog/settings/pane.js module:io.ox/core
-msgid "Hide request body"
-msgstr ""
-
-#: apps/io.ox/core/settings/errorlog/settings/pane.js module:io.ox/core
-msgid "Hide stack trace"
-msgstr ""
-
-#: apps/io.ox/core/notifications/subview.js module:io.ox/core
-msgid "Hide this notification"
-msgstr ""
-
-#. E-Mail priority
-#: apps/io.ox/mail/compose/view.js module:io.ox/mail
-#: apps/io.ox/tasks/edit/view-template.js module:io.ox/tasks/edit
-#: apps/io.ox/tasks/print.js module:io.ox/tasks
-msgid "High"
-msgstr ""
-
-#: apps/io.ox/core/settings/pane.js module:io.ox/core
-msgid "High contrast theme"
-msgstr ""
-
-#: apps/io.ox/mail/util.js module:io.ox/core apps/io.ox/tasks/util.js
-#: module:io.ox/tasks
-msgid "High priority"
-msgstr ""
-
-#. Emoji category
-#. Japanese: 趣味
-#. Contains: Tennis, golf, football, pool
-#: apps/io.ox/emoji/categories.js module:io.ox/mail/emoji
-msgid "Hobby"
-msgstr ""
-
-#: apps/io.ox/contacts/view-detail.js module:io.ox/contacts
-msgid "Home Address"
-msgstr "Гэрийн хаяг"
-
-#: apps/io.ox/contacts/edit/view-form.js module:io.ox/contacts
-msgid "Home address"
-msgstr ""
-
-#: apps/io.ox/mail/toolbar.js module:io.ox/mail
-msgid "Horizontal"
-msgstr ""
-
-#: apps/io.ox/core/settings/errorlog/settings/pane.js module:io.ox/core
-msgid "Host"
-msgstr ""
-
-#: apps/io.ox/core/tk/mobiscroll.js module:io.ox/core
-msgid "Hours"
-msgstr ""
-
-#: apps/io.ox/calendar/freebusy/templates.js module:io.ox/calendar/freebusy
-msgid "How does this work?"
-msgstr "Энэ хэрхэн ажилладаг вэ?"
-
-#: apps/io.ox/onboarding/clients/extensions.js module:io.ox/core/onboarding
-msgid "IMAP Login"
-msgstr ""
-
-#: apps/io.ox/onboarding/clients/extensions.js module:io.ox/core/onboarding
-msgid "IMAP Port"
-msgstr ""
-
-#: apps/io.ox/onboarding/clients/extensions.js module:io.ox/core/onboarding
-msgid "IMAP Secure"
-msgstr ""
-
-#: apps/io.ox/onboarding/clients/extensions.js module:io.ox/core/onboarding
-msgid "IMAP Server"
-msgstr ""
-
-#: apps/io.ox/contacts/model.js module:io.ox/contacts
-msgid "IP phone"
-msgstr "IP утас"
-
-#: apps/io.ox/files/toolbar.js module:io.ox/files
-msgid "Icons"
-msgstr ""
-
-#: apps/plugins/portal/userSettings/register.js module:io.ox/core
-msgid ""
-"If you change the password, you will be signed out. Please ensure that "
-"everything is closed and saved."
-msgstr ""
-
-#: apps/io.ox/onboarding/clients/extensions.js module:io.ox/core/onboarding
-msgid "If you know what you are doing...just setup your account manually!"
-msgstr ""
-
-#: apps/io.ox/calendar/edit/timezone-dialog.js module:io.ox/calendar/edit/main
-msgid ""
-"If you select different timezones, the appointment's start and end dates are "
-"saved in the timezone of the appointment's start date. A different end date "
-"timezone only allows a convenient conversion."
-msgstr ""
-
-#: apps/io.ox/calendar/freebusy/templates.js module:io.ox/calendar/freebusy
-msgid ""
-"If you spot a free time, just select this area. To do this, move the cursor "
-"to the start time, hold the mouse button, and <b>drag the mouse</b> to the "
-"end time."
-msgstr ""
-
-#: apps/io.ox/calendar/invitations/register.js module:io.ox/calendar/main
-msgid "Ignore"
-msgstr "Эс тоох"
-
-#: apps/io.ox/mail/accounts/view-form.js module:io.ox/settings
-msgid "Ignore Warnings"
-msgstr ""
-
-#: apps/io.ox/calendar/actions/acceptdeny.js module:io.ox/calendar
-#: apps/io.ox/calendar/edit/main.js module:io.ox/calendar/edit/main
-#: apps/io.ox/calendar/month/perspective.js
-#: apps/io.ox/calendar/week/perspective.js
-#: apps/plugins/notifications/calendar/register.js
-#: module:plugins/notifications
-msgid "Ignore conflicts"
-msgstr "Зөрчилдөөнийг эс тоох"
-
-#: apps/io.ox/core/import/import.js module:io.ox/core
-msgid "Ignore existing events"
-msgstr ""
-
-#: apps/io.ox/core/import/import.js module:io.ox/core
-msgid ""
-"Ignore existing events. Helpful to import public holiday calendars, for "
-"example."
-msgstr ""
-
-#: apps/io.ox/core/tk/filestorageUtil.js module:io.ox/core
-#, fuzzy
-#| msgid "Ignore conflicts"
-msgid "Ignore warnings"
-msgstr "Зөрчилдөөнийг эс тоох"
-
-#: apps/io.ox/contacts/model.js module:io.ox/contacts
-msgid "Image 1"
-msgstr "Зураг 1"
-
-#: apps/io.ox/files/view-options.js module:io.ox/files
-msgid "Images"
-msgstr ""
-
-#: apps/io.ox/core/folder/contextmenu.js module:io.ox/core
-#: apps/io.ox/core/import/import.js
-#: apps/io.ox/mail/settings/signatures/settings/pane.js module:io.ox/mail
-msgid "Import"
-msgstr ""
-
-#: apps/io.ox/core/import/import.js module:io.ox/core
-msgid "Import from file"
-msgstr ""
-
-#: apps/io.ox/mail/settings/signatures/settings/pane.js module:io.ox/mail
-msgid "Import signatures"
-msgstr ""
-
-#: apps/plugins/portal/birthdays/register.js module:plugins/portal
-msgid "In %1$d days"
-msgstr ""
-
-#: apps/io.ox/tasks/edit/view-template.js module:io.ox/tasks/edit
-#: apps/io.ox/tasks/print.js module:io.ox/tasks apps/io.ox/tasks/util.js
-msgid "In progress"
-msgstr ""
-
-#: apps/io.ox/portal/widgets.js module:io.ox/portal
-#: apps/plugins/portal/mail/register.js module:plugins/portal
-msgid "Inbox"
-msgstr ""
-
-#: apps/io.ox/core/export/export.js module:io.ox/core
-msgid "Include distribution lists"
-msgstr ""
-
-#: apps/io.ox/mail/accounts/view-form.js module:io.ox/settings
-msgid "Incoming server"
-msgstr ""
-
-#. error message when server returns incomplete
-#. configuration for client onboarding
-#: apps/io.ox/onboarding/clients/wizard.js module:io.ox/core/onboarding
-msgid "Incomplete configuration."
-msgstr ""
-
-#: apps/io.ox/tasks/common-extensions.js module:io.ox/tasks
-msgid "Inconsistent dates"
-msgstr ""
-
-#: apps/io.ox/contacts/model.js module:io.ox/contacts apps/io.ox/core/yell.js
-#: module:io.ox/core
-msgid "Info"
-msgstr "Мэдээлэл"
-
-#: apps/io.ox/core/settings/downloads/pane.js module:io.ox/core
-msgid ""
-"Informs about the current status of Emails and appointments without having "
-"to display the user interface or another Windows® client."
-msgstr ""
-
-#: apps/io.ox/contacts/settings/pane.js module:io.ox/contacts
-msgid "Initial folder"
-msgstr ""
-
-#: apps/io.ox/mail/settings/pane.js module:io.ox/mail
-msgid "Inline"
-msgstr ""
-
-#. %1$s inline menu title for better accessibility
-#: apps/io.ox/backbone/mini-views/toolbar.js module:io.ox/core
-#: apps/io.ox/core/extPatterns/links.js
-msgid "Inline menu %1$s"
-msgstr ""
-
-#: apps/io.ox/mail/compose/inline-images.js module:io.ox/mail
-msgid "Insert"
-msgstr ""
-
-#: apps/io.ox/mail/compose/inline-images.js module:io.ox/mail
-msgid "Insert inline image"
-msgstr ""
-
-#: apps/io.ox/mail/settings/pane.js module:io.ox/mail
-msgid "Insert the original email text to a reply"
-msgstr ""
-
-#. %1$s is the name of the platform
-#. %2$s is an the "add to home" icon
-#. %3$s and %4$s are markers for bold text.
-#. The words "Home Screen" may not be translated or should match the
-#. string used on an iPhone using the "add to homescreen" function for weblinks
-#: apps/plugins/mobile/addToHomescreen/register.js
-#: module:plugins/mobile/addToHomescreen/i18n
-msgid ""
-"Install this web app on your %1$s: Tap %2$s and then %3$s'Add to Home "
-"Screen'%4$s"
-msgstr ""
-
-#: apps/io.ox/onboarding/clients/extensions.js module:io.ox/core/onboarding
-msgid "Installation"
-msgstr ""
-
-#: apps/io.ox/contacts/model.js module:io.ox/contacts
-msgid "Instant Messenger 1"
-msgstr "Мессенжер 1"
-
-#: apps/io.ox/contacts/model.js module:io.ox/contacts
-msgid "Instant Messenger 2"
-msgstr "Мессенжер 2"
-
-#: apps/io.ox/files/share/permissions.js module:io.ox/core
-msgid "Internal user"
-msgstr ""
-
-#: apps/io.ox/files/share/listview.js module:io.ox/files
-msgid "Internal users"
-msgstr ""
-
-#: apps/plugins/xing/main.js module:plugins/portal
-msgid "Invitation sent"
-msgstr ""
-
-#: apps/io.ox/contacts/toolbar.js module:io.ox/contacts
-#: apps/io.ox/files/actions/share.js module:io.ox/files
-msgid "Invite"
-msgstr "Урих"
-
-#: apps/io.ox/calendar/actions/create.js module:io.ox/calendar
-msgid "Invite owner"
-msgstr ""
-
-#: apps/io.ox/core/folder/contextmenu.js module:io.ox/core
-#: apps/io.ox/files/actions.js module:io.ox/files
-msgid "Invite people"
-msgstr ""
-
-#: apps/io.ox/files/share/wizard.js module:io.ox/files
-msgid ""
-"Invite people via email. Every recipient will get an individual link to "
-"access the shared files."
-msgstr ""
-
-#: apps/plugins/xing/main.js module:plugins/portal
-msgid "Invite to %s"
-msgstr ""
-
-#: apps/io.ox/contacts/actions.js module:io.ox/contacts
-#: apps/io.ox/contacts/mobile-toolbar-actions.js module:io.ox/mail
-#: apps/io.ox/contacts/toolbar.js apps/io.ox/mail/actions.js
-msgid "Invite to appointment"
-msgstr ""
-
-#: apps/io.ox/calendar/actions.js module:io.ox/calendar
-msgid "Invite to new appointment"
-msgstr "Шинэ уулзалтанд урих"
-
-#: apps/io.ox/mail/mailfilter/settings/filter/view-form.js
-#: module:io.ox/settings
-msgid "Is bigger than"
-msgstr ""
-
-#: apps/io.ox/mail/mailfilter/settings/filter/view-form.js
-#: module:io.ox/settings
-msgid "Is exactly"
-msgstr ""
-
-#: apps/io.ox/mail/mailfilter/settings/filter/view-form.js
-#: module:io.ox/settings
-msgid "Is smaller than"
-msgstr ""
-
-#: apps/io.ox/contacts/main.js module:io.ox/contacts
-msgid "Item List"
-msgstr ""
-
-#. items list (e.g. mails)
-#: apps/io.ox/core/commons.js module:io.ox/core apps/io.ox/files/main.js
-#: module:io.ox/files apps/io.ox/mail/main.js module:io.ox/mail
-msgid "Item list"
-msgstr ""
-
-#. toolbar with 'select all' and 'sort by'
-#: apps/io.ox/core/tk/vgrid.js module:io.ox/core apps/io.ox/files/main.js
-#: module:io.ox/files apps/io.ox/mail/main.js module:io.ox/mail
-msgid "Item list options"
-msgstr ""
-
-#: apps/io.ox/files/actions/download.js module:io.ox/files
-msgid "Items without a file can not be downloaded."
-msgstr ""
-
-#: apps/io.ox/calendar/edit/recurrence-view.js module:io.ox/calendar/edit/main
-msgid "January"
-msgstr "1 сар"
-
-#. Emoji collection. Emoji icons that work across Japanese (telecom) carriers.
-#: apps/io.ox/emoji/categories.js module:io.ox/mail/emoji
-msgid "Japanese Carrier"
-msgstr ""
-
-#: apps/io.ox/contacts/view-detail.js module:io.ox/contacts
-msgid "Job"
-msgstr "Ажил"
-
-#: apps/io.ox/contacts/edit/view-form.js module:io.ox/contacts
-msgid "Job description"
-msgstr ""
-
-#. link button to join the currently running presentation
-#: apps/io.ox/presenter/views/notification.js module:io.ox/presenter
-msgid "Join Presentation"
-msgstr ""
-
-#. button label for joining the presentation
-#: apps/io.ox/presenter/views/toolbarview.js module:io.ox/presenter
-msgid "Join presentation"
-msgstr ""
-
-#. button tooltip for joining the presentation
-#: apps/io.ox/presenter/views/toolbarview.js module:io.ox/presenter
-msgid "Join the presentation"
-msgstr ""
-
-#. message text of a presentation join alert
-#. %1$d is the presenter name
-#: apps/io.ox/presenter/views/notification.js module:io.ox/presenter
-msgid "Joining the presentation of %1$s."
-msgstr ""
-
-#: apps/io.ox/calendar/edit/recurrence-view.js module:io.ox/calendar/edit/main
-msgid "July"
-msgstr "7 сар"
-
-#. button tooltip for 'jump to presentation slide' action
-#: apps/io.ox/presenter/views/navigationview.js module:io.ox/presenter
-msgid "Jump to slide"
-msgstr ""
-
-#: apps/io.ox/calendar/edit/recurrence-view.js module:io.ox/calendar/edit/main
-msgid "June"
-msgstr "6 сар"
-
-#. Just disable portal widget - in contrast to delete
-#: apps/io.ox/portal/main.js module:io.ox/portal
-#: apps/io.ox/portal/settings/widgetview.js
-msgid "Just disable widget"
-msgstr ""
-
-#. Kilobytes
-#: apps/io.ox/core/strings.js module:io.ox/core
-msgid "KB"
-msgstr ""
-
-#: apps/io.ox/mail/mailfilter/settings/filter/view-form.js
-#: module:io.ox/settings
-msgid "Keep"
-msgstr ""
-
-#: apps/io.ox/mail/autoforward/settings/model.js module:io.ox/mail
-msgid "Keep a copy of the message"
-msgstr ""
-
-#: apps/io.ox/core/settings/pane.js module:io.ox/core
-#: apps/plugins/portal/xing/register.js module:plugins/portal
-msgid "Language"
-msgstr ""
-
-#: apps/io.ox/contacts/settings/pane.js module:io.ox/contacts
-msgid "Language-specific default"
-msgstr ""
-
-#: apps/io.ox/core/boot/i18n.js module:io.ox/core/boot
-msgid "Languages"
-msgstr "Хэл"
-
-#: apps/io.ox/find/date/patterns.js module:io.ox/core
-msgid "Last 30 days"
-msgstr ""
-
-#: apps/io.ox/find/date/patterns.js module:io.ox/core
-msgid "Last 365 days"
-msgstr ""
-
-#: apps/io.ox/find/date/patterns.js module:io.ox/core
-msgid "Last 7 days"
-msgstr ""
-
-#: apps/io.ox/find/date/patterns.js module:io.ox/core
-msgid "Last day"
-msgstr ""
-
-#: apps/io.ox/find/date/patterns.js module:io.ox/core
-msgid "Last month"
-msgstr ""
-
-#: apps/io.ox/contacts/model.js module:io.ox/contacts
-#: apps/plugins/portal/xing/register.js module:plugins/portal
-#: apps/plugins/wizards/mandatory/main.js module:io.ox/wizards/firstStart
-msgid "Last name"
-msgstr ""
-
-#: apps/io.ox/contacts/settings/pane.js module:io.ox/contacts
-msgid "Last name, First name"
-msgstr "Овог, Нэр"
-
-#: apps/io.ox/find/date/patterns.js module:io.ox/core
-msgid "Last week"
-msgstr ""
-
-#: apps/io.ox/find/date/patterns.js module:io.ox/core
-msgid "Last year"
-msgstr ""
-
-#: apps/io.ox/core/notifications.js module:io.ox/core
-msgid "Later"
-msgstr ""
-
-#: apps/io.ox/core/main.js module:io.ox/core
-msgid "Launcher dropdown. Press [enter] to jump to the dropdown."
-msgstr ""
-
-#: apps/io.ox/calendar/toolbar.js module:io.ox/calendar
-#: apps/io.ox/files/toolbar.js module:io.ox/files apps/io.ox/mail/toolbar.js
-#: module:io.ox/mail
-msgid "Layout"
-msgstr ""
-
-#: apps/io.ox/core/import/import.js module:io.ox/core
-msgid "Learn more"
-msgstr ""
-
-#. label for the leave presentation button
-#: apps/io.ox/presenter/views/presentationview.js module:io.ox/presenter
-msgid "Leave"
-msgstr ""
-
-#. tooltip for the leave presentation button
-#. button label for leaving the presentation
-#: apps/io.ox/presenter/views/presentationview.js module:io.ox/presenter
-#: apps/io.ox/presenter/views/toolbarview.js
-msgid "Leave presentation"
-msgstr ""
-
-#. button tooltip for leaving the presentation
-#: apps/io.ox/presenter/views/toolbarview.js module:io.ox/presenter
-msgid "Leave the presentation"
-msgstr ""
-
-#. Emoji category
-#. Japanese should include "Katakana Middle Dot". Unicode: 30FB
-#. Japanese: 文字・記号
-#. Other languages can use simple bullet. Unicode: 2022
-#. Contains: Arrows, numbers, symbols like play and fast-forward, copyright symbol
-#: apps/io.ox/emoji/categories.js module:io.ox/mail/emoji
-msgid "Letters • Symbols"
-msgstr ""
-
-#: apps/io.ox/onboarding/clients/extensions.js module:io.ox/core/onboarding
-msgid ""
-"Let´s automatically configure your device, by clicking the button below. It"
-"´s that simple!"
-msgstr ""
-
-#. Emoji category
-#. Japanese: 日常
-#. Rather "everyday life". Contains: Cars, trucks, plane, buildings, flags
-#: apps/io.ox/emoji/categories.js module:io.ox/mail/emoji
-msgid "Life"
-msgstr ""
-
-#: apps/io.ox/core/tk/flag-picker.js module:io.ox/mail
-#: apps/io.ox/mail/mailfilter/settings/filter/view-form.js
-#: module:io.ox/settings apps/io.ox/portal/settings/pane.js
-#: module:io.ox/portal
-msgid "Light blue"
-msgstr ""
-
-#: apps/io.ox/core/tk/flag-picker.js module:io.ox/mail
-#: apps/io.ox/mail/mailfilter/settings/filter/view-form.js
-#: module:io.ox/settings apps/io.ox/portal/settings/pane.js
-#: module:io.ox/portal
-msgid "Light green"
-msgstr ""
-
-#: apps/plugins/portal/xing/actions.js module:plugins/portal
-msgid "Like"
-msgstr ""
-
-#. As on Facebook, XING allows a user to point out that they like a comment
-#: apps/plugins/portal/xing/actions.js module:plugins/portal
-msgid "Liked comment"
-msgstr ""
-
-#: apps/io.ox/core/viewer/views/sidebar/fileinfoview.js
-#: module:io.ox/core/viewer apps/io.ox/mail/detail/links.js module:io.ox/mail
-#, fuzzy
-#| msgid "Links"
-msgid "Link"
-msgstr "Холбоосууд"
-
-#: apps/io.ox/contacts/settings/pane.js module:io.ox/contacts
-msgid "Link postal addresses with map service"
-msgstr ""
-
-#: apps/plugins/portal/linkedIn/register.js module:plugins/portal
-msgid "LinkedIn"
-msgstr ""
-
-#: apps/plugins/portal/linkedIn/register.js module:plugins/portal
-msgid "LinkedIn Network Updates"
-msgstr ""
-
-#: apps/plugins/portal/linkedIn/register.js module:plugins/portal
-msgid "LinkedIn reported an error:"
-msgstr ""
-
-#: apps/io.ox/contacts/model.js module:io.ox/contacts
-msgid "Links"
-msgstr "Холбоосууд"
-
-#: apps/io.ox/calendar/toolbar.js module:io.ox/calendar
-#: apps/io.ox/files/toolbar.js module:io.ox/files apps/io.ox/mail/toolbar.js
-#: module:io.ox/mail
-msgid "List"
-msgstr ""
-
-#: apps/io.ox/calendar/mobile-toolbar-actions.js module:io.ox/calendar
-msgid "Listview"
-msgstr ""
-
-#: apps/io.ox/calendar/edit/extensions.js module:io.ox/calendar/edit/main
-#: apps/io.ox/calendar/print-compact.js module:io.ox/calendar
-#: apps/io.ox/calendar/util.js
-msgid "Location"
-msgstr "Байршил"
-
-#: apps/io.ox/files/actions.js module:io.ox/files apps/io.ox/files/toolbar.js
-msgid "Lock"
-msgstr ""
-
-#: apps/io.ox/files/common-extensions.js module:io.ox/files
-msgid "Locked"
-msgstr ""
-
-#: apps/io.ox/core/settings/errorlog/settings/pane.js module:io.ox/core
-msgid "Loss"
-msgstr ""
-
-#: apps/io.ox/core/settings/errorlog/settings/pane.js module:io.ox/core
-msgid "Loss: %1$s %"
-msgstr ""
-
-#. E-Mail priority
-#: apps/io.ox/mail/compose/view.js module:io.ox/mail
-#: apps/io.ox/tasks/edit/view-template.js module:io.ox/tasks/edit
-#: apps/io.ox/tasks/print.js module:io.ox/tasks
-msgid "Low"
-msgstr ""
-
-#: apps/io.ox/mail/util.js module:io.ox/core apps/io.ox/tasks/util.js
-#: module:io.ox/tasks
-msgid "Low priority"
-msgstr ""
-
-#. Megabytes
-#: apps/io.ox/core/strings.js module:io.ox/core
-msgid "MB"
-msgstr ""
-
-#: apps/io.ox/core/date.js module:io.ox/core
-msgid "MM"
-msgstr ""
-
-#: apps/io.ox/onboarding/clients/extensions.js module:io.ox/core/onboarding
-msgid "Mac App Store"
-msgstr ""
-
-#: apps/io.ox/mail/compose/model.js module:io.ox/mail
-msgid "Mail"
-msgstr ""
-
-#: apps/io.ox/core/main.js module:io.ox/core apps/io.ox/launchpad/main.js
-#: apps/io.ox/mail/settings/pane.js module:io.ox/mail
-#: apps/io.ox/search/view-template.js
-msgctxt "app"
-msgid "Mail"
-msgstr ""
-
-#: apps/io.ox/mail/main.js module:io.ox/mail
-msgid "Mail Details"
-msgstr ""
-
-#: apps/io.ox/mail/mailfilter/settings/filter.js module:io.ox/mail
-msgid "Mail Filter Rules"
-msgstr ""
-
-#: apps/io.ox/mail/accounts/keychain.js module:io.ox/keychain
-msgid "Mail account"
-msgstr ""
-
-#: apps/plugins/portal/xing/register.js module:plugins/portal
-msgid "Mail address"
-msgstr ""
-
-#: apps/plugins/administration/resources/settings/edit.js module:io.ox/core
-msgid "Mail address (mandatory)"
-msgstr ""
-
-#: apps/io.ox/contacts/view-detail.js module:io.ox/contacts
-msgid "Mail and Messaging"
-msgstr "И-майл болон Мессенжер"
-
-#: apps/plugins/portal/quota/register.js module:plugins/portal
-msgid "Mail count quota"
-msgstr ""
-
-#. %1$s mail sender
-#. %2$s mail subject
-#: apps/plugins/notifications/mail/register.js module:plugins/notifications
-#, c-format
-msgid "Mail from %1$s, %2$s"
-msgstr ""
-
-#: apps/io.ox/mail/actions.js module:io.ox/mail
-msgid "Mail has been copied"
-msgstr ""
-
-#: apps/io.ox/mail/import.js module:io.ox/mail
-msgid "Mail has been imported"
-msgstr ""
-
-#: apps/io.ox/mail/actions.js module:io.ox/mail
-msgid "Mail has been moved"
-msgstr ""
-
-#: apps/io.ox/mail/compose/actions/send.js module:io.ox/mail
-msgid "Mail has empty subject. Send it anyway?"
-msgstr ""
-
-#: apps/io.ox/mail/compose/actions/send.js module:io.ox/mail
-msgid "Mail has no recipient."
-msgstr ""
-
-#: apps/io.ox/mail/main.js module:io.ox/mail
-#: apps/plugins/portal/quota/register.js module:plugins/portal
-msgid "Mail quota"
-msgstr ""
-
-#: apps/io.ox/mail/actions/delete.js module:io.ox/mail
-msgid "Mail quota exceeded"
-msgstr ""
-
-#: apps/io.ox/mail/actions/reminder.js module:io.ox/mail
-msgid "Mail reminder"
-msgstr ""
-
-#: apps/io.ox/mail/actions/reminder.js module:io.ox/mail
-msgid "Mail reminder for"
-msgstr ""
-
-#: apps/io.ox/mail/compose/view.js module:io.ox/mail
-msgid "Mail saved as draft"
-msgstr ""
-
-#: apps/io.ox/mail/actions/source.js module:io.ox/mail
-msgid "Mail source"
-msgstr ""
-
-#: apps/io.ox/core/tk/upload.js module:io.ox/core apps/io.ox/mail/import.js
-#: module:io.ox/mail
-msgid "Mail was not imported. Only .eml files are supported."
-msgstr ""
-
-#: apps/io.ox/mail/mailfilter/settings/filter/view-form.js
-#: module:io.ox/settings
-msgid "Mailing list"
-msgstr ""
-
-#: apps/io.ox/mail/actions.js module:io.ox/mail
-msgid "Mails have been copied"
-msgstr ""
-
-#: apps/io.ox/mail/actions.js module:io.ox/mail
-msgid "Mails have been moved"
-msgstr ""
-
-#: apps/io.ox/mail/statistics.js module:io.ox/mail
-msgid "Mails per hour (%)"
-msgstr ""
-
-#: apps/io.ox/mail/statistics.js module:io.ox/mail
-msgid "Mails per week-day (%)"
-msgstr ""
-
-#: apps/io.ox/core/desktop.js module:io.ox/core
-msgid "Main window"
-msgstr ""
-
-#: apps/io.ox/files/actions.js module:io.ox/files
-msgid "Make this the current version"
-msgstr ""
-
-#: apps/io.ox/launchpad/main.js module:io.ox/core
-msgid "Manage applications"
-msgstr ""
-
-#: apps/io.ox/calendar/week/view.js module:io.ox/calendar
-#, fuzzy
-#| msgid "Manager"
-msgid "Manage favorites"
-msgstr "Менежер"
-
-#. Opens popup to decide if desktop notifications should be shown
-#: apps/io.ox/core/settings/pane.js module:io.ox/core
-msgid "Manage permission now"
-msgstr ""
-
-#: apps/io.ox/mail/compose/extensions.js module:io.ox/mail
-#, fuzzy
-#| msgid "Change status"
-msgid "Manage signatures"
-msgstr "Статус өөрчлөх"
-
-#: apps/io.ox/contacts/model.js module:io.ox/contacts
-msgid "Manager"
-msgstr "Менежер"
-
-#: apps/io.ox/files/guidance/main.js module:io.ox/files
-msgctxt "help"
-msgid "Managing Files"
-msgstr ""
-
-#: apps/io.ox/mail/accounts/settings.js module:io.ox/mail/accounts/settings
-msgid "Manual"
-msgstr ""
-
-#. Text that is displayed in a select box for task reminders, when the user does not use a predefined time, like in 15minutes
-#: apps/io.ox/tasks/edit/view-template.js module:io.ox/tasks/edit
-msgid "Manual input"
-msgstr ""
-
-#: apps/io.ox/calendar/edit/recurrence-view.js module:io.ox/calendar/edit/main
-msgid "March"
-msgstr "3 сар"
-
-#: apps/io.ox/contacts/model.js module:io.ox/contacts
-msgid "Marital status"
-msgstr ""
-
-#: apps/io.ox/calendar/settings/pane.js module:io.ox/calendar
-msgid "Mark all day appointments as free"
-msgstr ""
-
-#: apps/io.ox/core/folder/contextmenu.js module:io.ox/core
-msgid "Mark all messages as read"
-msgstr ""
-
-#: apps/io.ox/contacts/model.js module:io.ox/contacts
-msgid "Mark as distributionlist"
-msgstr ""
-
-#: apps/io.ox/tasks/actions.js module:io.ox/tasks
-#: apps/io.ox/tasks/mobile-toolbar-actions.js apps/io.ox/tasks/toolbar.js
-#: module:io.ox/mail
-msgid "Mark as done"
-msgstr ""
-
-#: apps/io.ox/mail/mobile-toolbar-actions.js module:io.ox/mail
-#: apps/io.ox/mail/toolbar.js
-msgid "Mark as read"
-msgstr ""
-
-#: apps/io.ox/mail/actions.js module:io.ox/mail apps/io.ox/mail/toolbar.js
-msgid "Mark as spam"
-msgstr ""
-
-#: apps/io.ox/tasks/actions.js module:io.ox/tasks
-#: apps/io.ox/tasks/mobile-toolbar-actions.js apps/io.ox/tasks/toolbar.js
-#: module:io.ox/mail
-msgid "Mark as undone"
-msgstr ""
-
-#: apps/io.ox/mail/mobile-toolbar-actions.js module:io.ox/mail
-#: apps/io.ox/mail/toolbar.js
-msgid "Mark as unread"
-msgstr ""
-
-#: apps/io.ox/mail/mailfilter/settings/filter/view-form.js
-#: module:io.ox/settings
-msgid "Mark mail as"
-msgstr ""
-
-#. Translation should be as short a possible
-#. Instead of "Mark as read" it's just "Mark read"
-#. German, for example, should be just "Gelesen"
-#: apps/io.ox/mail/actions.js module:io.ox/mail
-msgid "Mark read"
-msgstr ""
-
-#. Translation should be as short a possible
-#. Instead of "Mark as unread" it's just "Mark unread"
-#. German, for example, should be just "Ungelesen"
-#: apps/io.ox/mail/actions.js module:io.ox/mail
-msgid "Mark unread"
-msgstr ""
-
-#: apps/io.ox/mail/mailfilter/settings/filter/view-form.js
-#: module:io.ox/settings
-msgid "Matches"
-msgstr ""
-
-#: apps/io.ox/calendar/edit/recurrence-view.js module:io.ox/calendar/edit/main
-msgid "May"
-msgstr "5 сар"
-
-#: apps/io.ox/tasks/edit/view-template.js module:io.ox/tasks/edit
-#: apps/io.ox/tasks/print.js module:io.ox/tasks
-msgid "Medium"
-msgstr ""
-
-#: apps/io.ox/tasks/util.js module:io.ox/tasks
-msgid "Medium priority"
-msgstr ""
-
-#: apps/plugins/administration/groups/settings/edit.js module:io.ox/core
-msgid "Members"
-msgstr ""
-
-#. placeholder text in share dialog
-#: apps/io.ox/files/share/wizard.js module:io.ox/files
-msgid "Message (optional)"
-msgstr ""
-
-#: apps/io.ox/contacts/edit/view-form.js module:io.ox/contacts
-msgid "Messaging"
-msgstr ""
-
-#: apps/io.ox/contacts/view-detail.js module:io.ox/contacts
-msgid "Messenger"
-msgstr "Мессенжер"
-
-#: apps/io.ox/contacts/model.js module:io.ox/contacts
-msgid "Middle name"
-msgstr ""
-
-#: apps/io.ox/files/mediaplayer.js module:io.ox/files
-msgid "Minimize"
-msgstr ""
-
-#. %1$s is the minimum password length
-#: apps/plugins/portal/userSettings/register.js module:io.ox/core
-#, c-format
-msgid "Minimum password length is %1$d."
-msgstr ""
-
-#: apps/io.ox/tasks/edit/util.js module:io.ox/tasks
-msgid "Minus"
-msgstr ""
-
-#: apps/io.ox/core/tk/mobiscroll.js module:io.ox/core
-msgid "Minutes"
-msgstr ""
-
-#. section name for contact fields in detail view
-#: apps/io.ox/contacts/view-detail.js module:io.ox/contacts
-msgid "Miscellaneous"
-msgstr "Бусад"
-
-#: apps/io.ox/core/sub/model.js module:io.ox/core/sub
-msgid "Model is incomplete."
-msgstr ""
-
-#: apps/io.ox/calendar/view-detail.js module:io.ox/calendar
-#: apps/io.ox/core/viewer/views/sidebar/fileinfoview.js
-#: module:io.ox/core/viewer
-msgid "Modified"
-msgstr ""
-
-#: apps/io.ox/backbone/mini-views/date.js module:io.ox/core
-#: apps/io.ox/calendar/toolbar.js module:io.ox/calendar
-msgid "Month"
-msgstr "Сар"
-
-#. recurrence string
-#. %1$d: numeric, day in month
-#: apps/io.ox/calendar/util.js module:io.ox/calendar
-msgid "Monthly on day %1$d"
-msgstr ""
-
-#. recurrence string
-#. %1$s: count string, e.g. first, second, or last
-#. %2$s: day string, e.g. Monday
-#: apps/io.ox/calendar/util.js module:io.ox/calendar
-msgid "Monthly on the %1$s %2$s"
-msgstr ""
-
-#: apps/io.ox/core/tk/mobiscroll.js module:io.ox/core
-msgid "Months"
-msgstr ""
-
-#: apps/io.ox/core/extPatterns/links.js module:io.ox/core
-#: apps/io.ox/find/extensions-api.js apps/io.ox/search/facets/extensions.js
-msgid "More"
-msgstr ""
-
-#: apps/io.ox/core/extPatterns/links.js module:io.ox/core
-#, fuzzy
-#| msgid "Actions"
-msgid "More actions"
-msgstr "Үйлдлүүд"
-
-#: apps/io.ox/search/view-template.js module:io.ox/core
-msgid "More than the currently displayed %1$s items were found"
-msgstr ""
-
-#: apps/io.ox/calendar/actions.js module:io.ox/calendar
-#: apps/io.ox/calendar/mobile-toolbar-actions.js
-#: apps/io.ox/calendar/toolbar.js apps/io.ox/contacts/actions.js
-#: module:io.ox/contacts apps/io.ox/contacts/mobile-toolbar-actions.js
-#: module:io.ox/mail apps/io.ox/contacts/toolbar.js
-#: apps/io.ox/core/folder/contextmenu.js module:io.ox/core
-#: apps/io.ox/files/actions.js module:io.ox/files apps/io.ox/files/toolbar.js
-#: apps/io.ox/mail/actions.js apps/io.ox/mail/mobile-toolbar-actions.js
-#: apps/io.ox/mail/toolbar.js apps/io.ox/tasks/actions.js module:io.ox/tasks
-#: apps/io.ox/tasks/actions/move.js apps/io.ox/tasks/mobile-toolbar-actions.js
-#: apps/io.ox/tasks/toolbar.js
-msgid "Move"
-msgstr "Шилжүүлэх"
-
-#: apps/io.ox/core/folder/actions/common.js module:io.ox/core
-#, fuzzy
-#| msgid "Move"
-msgid "Move all"
-msgstr "Шилжүүлэх"
-
-#: apps/io.ox/core/folder/contextmenu.js module:io.ox/core
-msgid "Move all messages"
-msgstr ""
-
-#: apps/io.ox/mail/main.js module:io.ox/mail
-msgid "Move all messages to another folder"
-msgstr ""
-
-#: apps/io.ox/core/folder/actions/move.js module:io.ox/core
-msgid "Move folder"
-msgstr ""
-
-#: apps/io.ox/mail/mailfilter/settings/filter/view-form.js
-#: module:io.ox/settings
-msgid "Move to folder"
-msgstr ""
-
-#: apps/io.ox/core/tk/vgrid.js module:io.ox/core
-msgid "Multiselect"
-msgstr ""
-
-#: apps/io.ox/files/view-options.js module:io.ox/files
-msgid "Music"
-msgstr ""
-
-#: apps/io.ox/contacts/addressbook/popup.js module:io.ox/contacts
-#: apps/io.ox/core/folder/extensions.js module:io.ox/core
-msgid "My address books"
-msgstr ""
-
-#: apps/io.ox/core/folder/extensions.js module:io.ox/core
-msgid "My calendars"
-msgstr ""
-
-#: apps/io.ox/core/main.js module:io.ox/core apps/io.ox/core/settings/pane.js
-#: apps/plugins/portal/userSettings/register.js
-msgid "My contact data"
-msgstr ""
-
-#: apps/io.ox/core/folder/extensions.js module:io.ox/core
-msgid "My folders"
-msgstr ""
-
-#: apps/plugins/portal/recentfiles/register.js module:plugins/portal
-msgid "My latest files"
-msgstr ""
-
-#: apps/plugins/portal/userSettings/register.js module:io.ox/core
-msgid "My password"
-msgstr ""
-
-#: apps/io.ox/core/folder/extensions.js module:io.ox/core
-#: apps/io.ox/files/share/view-options.js module:io.ox/files
-msgid "My shares"
-msgstr ""
-
-#: apps/io.ox/core/folder/extensions.js module:io.ox/core
-#: apps/plugins/portal/tasks/register.js module:plugins/portal
-msgid "My tasks"
-msgstr ""
-
-#. Name of distribution list
-#: apps/io.ox/contacts/distrib/create-dist-view.js module:io.ox/contacts
-#: apps/io.ox/contacts/print.js apps/io.ox/contacts/view-detail.js
-#: apps/io.ox/core/viewer/views/sidebar/fileinfoview.js
-#: module:io.ox/core/viewer apps/io.ox/files/share/view-options.js
-#: module:io.ox/files apps/io.ox/files/view-options.js
-#: apps/io.ox/mail/mailfilter/settings/filter/view-form.js
-#: module:io.ox/settings
-msgid "Name"
-msgstr ""
-
-#. Emoji category
-#: apps/io.ox/emoji/categories.js module:io.ox/mail/emoji
-msgid "Nature"
-msgstr ""
-
-#: apps/io.ox/mail/main.js module:io.ox/mail
-msgid "Need more space?"
-msgstr ""
-
-#. declines the use of desktop notifications
-#: apps/io.ox/core/notifications.js module:io.ox/core
-msgid "Never"
-msgstr ""
-
-#: apps/io.ox/calendar/toolbar.js module:io.ox/calendar
-#: apps/io.ox/contacts/mobile-toolbar-actions.js module:io.ox/mail
-#: apps/io.ox/contacts/toolbar.js module:io.ox/contacts
-#: apps/io.ox/files/toolbar.js module:io.ox/files
-#: apps/io.ox/tasks/mobile-toolbar-actions.js module:io.ox/tasks
-#: apps/io.ox/tasks/toolbar.js
-msgid "New"
-msgstr ""
-
-#: apps/io.ox/core/folder/api.js module:io.ox/core
-#: apps/io.ox/core/sub/subscriptions.js module:io.ox/core/sub
-msgid "New Folder"
-msgstr ""
-
-#: apps/io.ox/mail/api.js module:io.ox/mail
-msgid "New Mail"
-msgstr ""
-
-#: apps/io.ox/calendar/settings/pane.js module:io.ox/calendar
-#: apps/io.ox/calendar/toolbar.js
-msgid "New appointment"
-msgstr ""
-
-#. Title of generic desktop notification about new invitations to appointments
-#. Title of the desktop notification about new invitation to a specific appointment
-#: apps/plugins/notifications/calendar/register.js
-#: module:plugins/notifications
-msgid "New appointment invitation"
-msgstr ""
-
-#. Title of the desktop notification about new reminder for a specific appointment
-#: apps/plugins/notifications/calendar/register.js
-#: module:plugins/notifications
-msgid "New appointment reminder"
-msgstr ""
-
-#. Title of generic desktop notification about new reminders for appointments
-#: apps/plugins/notifications/calendar/register.js
-#: module:plugins/notifications
-msgid "New appointment reminders"
-msgstr ""
-
-#: apps/io.ox/core/folder/actions/add.js module:io.ox/core
-msgid "New calendar"
-msgstr ""
-
-#: apps/io.ox/contacts/edit/main.js module:io.ox/contacts
-msgid "New contact"
-msgstr ""
-
-#: apps/io.ox/files/toolbar.js module:io.ox/files
-msgid "New file"
-msgstr ""
-
-#: apps/io.ox/core/folder/actions/add.js module:io.ox/core
-msgid "New folder"
-msgstr ""
-
-#: apps/plugins/notifications/mail/register.js module:plugins/notifications
-msgid "New mail"
-msgstr ""
-
-#: apps/plugins/notifications/mail/register.js module:plugins/notifications
-msgid "New mails"
-msgstr ""
-
-#: apps/io.ox/core/notifications/subview.js module:io.ox/core
-msgid "New notifications"
-msgstr ""
-
-#: apps/plugins/notifications/tasks/register.js module:plugins/notifications
-msgid "New overdue task"
-msgstr ""
-
-#: apps/plugins/notifications/tasks/register.js module:plugins/notifications
-msgid "New overdue tasks"
-msgstr ""
-
-#: apps/plugins/portal/userSettings/register.js module:io.ox/core
-msgid "New password"
-msgstr ""
-
-#: apps/io.ox/mail/mailfilter/settings/model.js module:io.ox/mail
-msgid "New rule"
-msgstr ""
-
-#: apps/io.ox/core/folder/contextmenu.js module:io.ox/core
-msgid "New subscription"
-msgstr ""
-
-#: apps/io.ox/tasks/toolbar.js module:io.ox/mail
-msgid "New task"
-msgstr ""
-
-#. Title for a desktop notification about a new invitation to a specific task
-#: apps/plugins/notifications/tasks/register.js module:plugins/notifications
-msgid "New task invitation"
-msgstr ""
-
-#. Title for a generic desktop notification about new invitations to tasks
-#: apps/plugins/notifications/tasks/register.js module:plugins/notifications
-msgid "New task invitations"
-msgstr ""
-
-#. Title for a desktop notification about a new reminder for a specific task
-#: apps/plugins/notifications/tasks/register.js module:plugins/notifications
-msgid "New task reminder"
-msgstr ""
-
-#. Title for a generic desktop notification about new reminders for tasks
-#: apps/plugins/notifications/tasks/register.js module:plugins/notifications
-msgid "New task reminders"
-msgstr ""
-
-#: apps/io.ox/core/tk/wizard.js module:io.ox/core
-#: apps/io.ox/core/viewer/views/displayerview.js
-#: apps/io.ox/core/wizard/registry.js module:io.ox/core/wizard
-#: apps/io.ox/wizards/upsell.js module:io.ox/wizards
-msgid "Next"
-msgstr ""
-
-#: apps/io.ox/calendar/week/view.js module:io.ox/calendar
-msgid "Next Day"
-msgstr ""
-
-#: apps/io.ox/calendar/week/view.js module:io.ox/calendar
-msgid "Next Week"
-msgstr ""
-
-#: apps/io.ox/mail/threadview.js module:io.ox/mail
-msgid "Next message"
-msgstr ""
-
-#: apps/io.ox/core/viewer/views/toolbarview.js module:io.ox/core
-msgid "Next page"
-msgstr ""
-
-#. button tooltip for 'go to next presentation slide' action
-#: apps/io.ox/presenter/views/navigationview.js module:io.ox/presenter
-#: apps/io.ox/presenter/views/presentationview.js
-msgid "Next slide"
-msgstr ""
-
-#: apps/io.ox/contacts/model.js module:io.ox/contacts
-msgid "Nickname"
-msgstr ""
-
-#. folder permissions - Is Admin? NO
-#: apps/io.ox/calendar/month/perspective.js module:io.ox/calendar
-#: apps/io.ox/calendar/week/perspective.js apps/io.ox/core/main.js
-#: module:io.ox/core apps/io.ox/core/permissions/permissions.js
-msgid "No"
-msgstr ""
-
-#: apps/plugins/portal/rss/register.js module:io.ox/portal
-msgid "No RSS feeds found."
-msgstr ""
-
-#: apps/plugins/portal/twitter/register.js module:plugins/portal
-msgid "No Tweets yet."
-msgstr ""
-
-#: apps/io.ox/calendar/list/perspective.js module:io.ox/calendar
-msgid "No appointments found until %s"
-msgstr ""
-
-#: apps/plugins/portal/birthdays/register.js module:plugins/portal
-msgid "No birthdays within the next %1$d weeks"
-msgstr ""
-
-#: apps/io.ox/core/boot/i18n.js module:io.ox/core/boot
-msgid ""
-"No connection to server. Please check your internet connection and retry."
-=======
+msgstr ""
+
 #: apps/io.ox/core/settings/downloads/pane.js
 #: module:io.ox/core
 msgid "%s client for Android"
@@ -12343,1257 +7246,8 @@
 #: apps/io.ox/find/date/patterns.js
 #: module:io.ox/core
 msgid "Previous week"
->>>>>>> 870ec1a2
-msgstr ""
-
-<<<<<<< HEAD
-#: apps/io.ox/core/commons.js module:io.ox/core apps/io.ox/files/main.js
-#: module:io.ox/files
-msgid "No elements selected"
-msgstr ""
-
-#: apps/io.ox/core/settings/errorlog/settings/pane.js module:io.ox/core
-msgid "No errors"
-msgstr ""
-
-#: apps/plugins/portal/recentfiles/register.js module:plugins/portal
-msgid "No files have been changed recently"
-msgstr ""
-
-#: apps/io.ox/search/items/view-template.js module:io.ox/core
-msgid "No items found"
-msgstr ""
-
-#: apps/io.ox/contacts/settings/pane.js module:io.ox/contacts
-msgid "No link"
-msgstr ""
-
-#: apps/io.ox/core/settings/errorlog/settings/pane.js module:io.ox/core
-msgid "No lost requests"
-msgstr ""
-
-#: apps/plugins/portal/mail/register.js module:plugins/portal
-msgid "No mails in your inbox"
-msgstr ""
-
-#: apps/io.ox/find/main.js module:io.ox/core
-msgid "No matching items found."
-msgstr ""
-
-#: apps/io.ox/mail/main.js module:io.ox/mail
-msgid "No message selected"
-msgstr ""
-
-#: apps/io.ox/core/notifications.js module:io.ox/core
-msgid "No notifications"
-msgstr ""
-
-#: apps/io.ox/tasks/util.js module:io.ox/tasks
-msgid "No priority"
-msgstr ""
-
-#: apps/io.ox/mail/util.js module:io.ox/core
-msgid "No recipients"
-msgstr ""
-
-#: apps/io.ox/calendar/settings/pane.js module:io.ox/calendar
-#: apps/io.ox/calendar/util.js
-msgid "No reminder"
-msgstr ""
-
-#: apps/io.ox/mail/compose/extensions.js module:io.ox/mail
-#: apps/io.ox/mail/settings/signatures/settings/pane.js
-msgid "No signature"
-msgstr ""
-
-#: apps/io.ox/core/settings/errorlog/settings/pane.js module:io.ox/core
-msgid "No slow requests"
-msgstr ""
-
-#. %1$s mail sender
-#. %2$s mail subject
-#: apps/io.ox/mail/compose/model.js module:io.ox/mail apps/io.ox/mail/util.js
-#: module:io.ox/core apps/plugins/notifications/mail/register.js
-#: module:plugins/notifications
-#, c-format
-msgid "No subject"
-msgstr ""
-
-#: apps/io.ox/core/sub/subscriptions.js module:io.ox/core/sub
-msgid "No subscription services available for this module"
-msgstr ""
-
-#: apps/plugins/portal/reddit/register.js module:io.ox/portal
-msgid "No title."
-msgstr ""
-
-#. object permissions - read
-#. object permissions - edit/modify
-#. object permissions - delete
-#. Auth type. None. No authentication
-#: apps/io.ox/core/settings/pane.js module:io.ox/core
-#: apps/io.ox/core/tk/attachments.js apps/io.ox/core/tk/flag-picker.js
-#: module:io.ox/mail apps/io.ox/files/share/permissions.js
-#: apps/io.ox/files/view-options.js module:io.ox/files
-#: apps/io.ox/mail/accounts/view-form.js module:io.ox/settings
-#: apps/io.ox/mail/mailfilter/settings/filter/view-form.js
-#: apps/io.ox/tasks/edit/view-template.js module:io.ox/tasks/edit
-msgid "None"
-msgstr ""
-
-#. E-Mail priority
-#: apps/io.ox/mail/compose/view.js module:io.ox/mail
-msgid "Normal"
-msgstr ""
-
-#: apps/io.ox/mail/actions.js module:io.ox/mail apps/io.ox/mail/toolbar.js
-msgid "Not spam"
-msgstr ""
-
-#: apps/io.ox/tasks/edit/view-template.js module:io.ox/tasks/edit
-#: apps/io.ox/tasks/print.js module:io.ox/tasks apps/io.ox/tasks/util.js
-msgid "Not started"
-msgstr ""
-
-#: apps/io.ox/calendar/freebusy/templates.js module:io.ox/calendar/freebusy
-#: apps/io.ox/mail/actions/reminder.js module:io.ox/mail
-msgid "Note"
-msgstr "Тэмдэглэл"
-
-#: apps/io.ox/core/import/import.js module:io.ox/core
-msgid "Note on CSV files:"
-msgstr ""
-
-#: apps/io.ox/contacts/print.js module:io.ox/contacts
-msgid "Note: One contact is not shown due to missing phone numbers"
-msgid_plural "Note: %1$d contacts are not shown due to missing phone numbers"
-msgstr[0] ""
-msgstr[1] ""
-
-#: apps/io.ox/core/sub/settings/pane.js module:io.ox/core/sub
-msgid ""
-"Note: Refreshing this subscription will replace the calendar content with "
-"the external content. Changes you have made inside appsuite will be "
-"overwritten"
-msgstr ""
-
-#: apps/io.ox/core/export/export.js module:io.ox/core
-msgid "Note: The vCard format cannot contain distribution lists"
-msgstr ""
-
-#: apps/io.ox/core/sub/subscriptions.js module:io.ox/core/sub
-msgid ""
-"Note: This subscription will replace the calendar content with the external "
-"content. Therefore you must create a new folder for this subscription."
-msgstr ""
-
-#: apps/io.ox/core/notifications.js module:io.ox/core
-msgid "Notifications"
-msgstr ""
-
-#: apps/io.ox/core/settings/downloads/pane.js module:io.ox/core
-msgid "Notifier"
-msgstr ""
-
-#: apps/io.ox/calendar/edit/extensions.js module:io.ox/calendar/edit/main
-msgid "Notify all participants by email."
-msgstr "Бүх оролцогч нарт и-майлаар мэдэгдэх"
-
-#: apps/io.ox/calendar/edit/recurrence-view.js module:io.ox/calendar/edit/main
-msgid "November"
-msgstr "11 сар"
-
-#: apps/io.ox/mail/vacationnotice/settings/model.js module:io.ox/mail
-msgid "Number of days between vacation notices to the same sender"
-msgstr ""
-
-#. number of items in a folder
-#: apps/io.ox/core/folder/actions/properties.js module:io.ox/core
-msgid "Number of items"
-msgstr ""
-
-#. number of messages in a folder (mail only)
-#: apps/io.ox/core/folder/actions/properties.js module:io.ox/core
-msgid "Number of messages"
-msgstr ""
-
-#: apps/io.ox/core/tk/reminder-util.js module:io.ox/core
-msgid "OK"
-msgstr ""
-
-#: apps/io.ox/core/permissions/permissions.js module:io.ox/core
-msgid "Object permissions"
-msgstr ""
-
-#. Emoji category
-#: apps/io.ox/emoji/categories.js module:io.ox/mail/emoji
-msgid "Objects"
-msgstr ""
-
-#: apps/io.ox/calendar/edit/recurrence-view.js module:io.ox/calendar/edit/main
-msgid "October"
-msgstr "10 сар"
-
-#: apps/io.ox/core/main.js module:io.ox/core
-msgid "Offline"
-msgstr ""
-
-#: apps/io.ox/core/boot/i18n.js module:io.ox/core/boot
-msgid "Offline mode"
-msgstr "Оффлайн горим"
-
-#: apps/io.ox/core/folder/picker.js module:io.ox/core
-#: apps/io.ox/core/relogin.js apps/io.ox/core/tk/filestorageUtil.js
-#: apps/io.ox/core/tk/mobiscroll.js
-msgid "Ok"
-msgstr ""
-
-#: apps/io.ox/calendar/actions/create.js module:io.ox/calendar
-msgid "On behalf of the owner"
-msgstr "Эзэмшигчийн нэрийн өмнөөс"
-
-#. recurrence string
-#: apps/io.ox/calendar/util.js module:io.ox/calendar
-msgid "On work days"
-msgstr ""
-
-#: apps/io.ox/mail/actions/attachmentQuota.js module:io.ox/mail
-msgid ""
-"One or more attached files exceed the size limit per email. Therefore, the "
-"files are not sent as attachments but kept on the server. The email you have "
-"sent just contains links to download these files."
-msgstr ""
-
-#: apps/io.ox/files/actions/add-storage-account.js module:io.ox/files
-msgid "OneDrive"
-msgstr ""
-
-#: apps/io.ox/backbone/mini-views/help.js module:io.ox/core
-#, fuzzy
-#| msgid "Offline mode"
-msgid "Online help"
-msgstr "Оффлайн горим"
-
-#: apps/io.ox/core/sub/settings/pane.js module:io.ox/core/sub
-msgid "Only showing items related to folder \"%1$s\""
-msgstr ""
-
-#: apps/io.ox/files/actions.js module:io.ox/files
-msgid "Open"
-msgstr ""
-
-#: apps/io.ox/contacts/settings/pane.js module:io.ox/contacts
-#: apps/io.ox/contacts/view-detail.js
-msgid "Open Street Map"
-msgstr ""
-
-#: apps/plugins/portal/tumblr/register.js module:io.ox/portal
-msgid "Open external link"
-msgstr ""
-
-#: apps/io.ox/core/commons.js module:io.ox/core
-#: apps/io.ox/files/share/view-options.js module:io.ox/files
-#: apps/io.ox/files/view-options.js apps/io.ox/mail/view-options.js
-#: module:io.ox/mail
-msgid "Open folder view"
-msgstr ""
-
-#. %1$s is a map service, like "Google Maps"
-#: apps/io.ox/contacts/view-detail.js module:io.ox/contacts
-msgid "Open in %1$s"
-msgstr ""
-
-#: apps/io.ox/core/pim/actions.js module:io.ox/core apps/io.ox/mail/actions.js
-#: module:io.ox/mail
-msgid "Open in browser"
-msgstr ""
-
-#: apps/io.ox/core/viewer/views/toolbarview.js module:io.ox/core
-msgid "Open in browser tab"
-msgstr ""
-
-#: apps/io.ox/linkedIn/view-detail.js module:io.ox/portal
-msgid "Open on LinkedIn"
-msgstr ""
-
-#: apps/io.ox/mail/threadview.js module:io.ox/mail
-msgid "Open/close all messages"
-msgstr ""
-
-#: apps/io.ox/contacts/model.js module:io.ox/contacts
-msgid "Optional 01"
-msgstr "Нэмэлт 1"
-
-#: apps/io.ox/contacts/model.js module:io.ox/contacts
-msgid "Optional 02"
-msgstr "Нэмэлт 02"
-
-#: apps/io.ox/contacts/model.js module:io.ox/contacts
-msgid "Optional 03"
-msgstr "Нэмэлт 03"
-
-#: apps/io.ox/contacts/model.js module:io.ox/contacts
-msgid "Optional 04"
-msgstr "Нэмэлт 04"
-
-#: apps/io.ox/contacts/model.js module:io.ox/contacts
-msgid "Optional 05"
-msgstr "Нэмэлт 05"
-
-#: apps/io.ox/contacts/model.js module:io.ox/contacts
-msgid "Optional 06"
-msgstr "Нэмэлт 06"
-
-#: apps/io.ox/contacts/model.js module:io.ox/contacts
-msgid "Optional 07"
-msgstr "Нэмэлт 07"
-
-#: apps/io.ox/contacts/model.js module:io.ox/contacts
-msgid "Optional 08"
-msgstr "Нэмэлт 08"
-
-#: apps/io.ox/contacts/model.js module:io.ox/contacts
-msgid "Optional 09"
-msgstr "Нэмэлт 09"
-
-#: apps/io.ox/contacts/model.js module:io.ox/contacts
-msgid "Optional 10"
-msgstr "Нэмэлт 10"
-
-#: apps/io.ox/contacts/model.js module:io.ox/contacts
-msgid "Optional 11"
-msgstr "Нэмэлт 11"
-
-#: apps/io.ox/contacts/model.js module:io.ox/contacts
-msgid "Optional 12"
-msgstr "Нэмэлт 12"
-
-#: apps/io.ox/contacts/model.js module:io.ox/contacts
-msgid "Optional 13"
-msgstr "Нэмэлт 13"
-
-#: apps/io.ox/contacts/model.js module:io.ox/contacts
-msgid "Optional 14"
-msgstr "Нэмэлт 14"
-
-#: apps/io.ox/contacts/model.js module:io.ox/contacts
-msgid "Optional 15"
-msgstr "Нэмэлт 15"
-
-#: apps/io.ox/contacts/model.js module:io.ox/contacts
-msgid "Optional 16"
-msgstr "Нэмэлт 16"
-
-#: apps/io.ox/contacts/model.js module:io.ox/contacts
-msgid "Optional 17"
-msgstr "Нэмэлт 17"
-
-#: apps/io.ox/contacts/model.js module:io.ox/contacts
-msgid "Optional 18"
-msgstr "Нэмэлт 18"
-
-#: apps/io.ox/contacts/model.js module:io.ox/contacts
-msgid "Optional 19"
-msgstr "Нэмэлт 19"
-
-#: apps/io.ox/contacts/model.js module:io.ox/contacts
-msgid "Optional 20"
-msgstr "Нэмэлт 20"
-
-#: apps/io.ox/calendar/toolbar.js module:io.ox/calendar
-#: apps/io.ox/contacts/toolbar.js module:io.ox/contacts
-#: apps/io.ox/core/emoji/view.js module:io.ox/mail/emoji
-#: apps/io.ox/files/toolbar.js module:io.ox/files
-#: apps/io.ox/find/extensions-facets.js module:io.ox/core
-#: apps/io.ox/mail/compose/extensions.js module:io.ox/mail
-#: apps/io.ox/mail/compose/view.js apps/io.ox/mail/toolbar.js
-#: apps/io.ox/tasks/toolbar.js
-msgid "Options"
-msgstr ""
-
-#: apps/io.ox/core/tk/flag-picker.js module:io.ox/mail
-#: apps/io.ox/mail/mailfilter/settings/filter/view-form.js
-#: module:io.ox/settings apps/io.ox/portal/settings/pane.js
-#: module:io.ox/portal
-msgid "Orange"
-msgstr ""
-
-#: apps/io.ox/tasks/main.js module:io.ox/tasks
-msgid "Order"
-msgstr ""
-
-#: apps/io.ox/calendar/view-detail.js module:io.ox/calendar
-#: apps/io.ox/participants/views.js module:io.ox/core
-msgid "Organizer"
-msgstr ""
-
-#: apps/io.ox/tasks/util.js module:io.ox/tasks
-msgid "Original mail"
-msgstr ""
-
-#: apps/io.ox/contacts/view-detail.js module:io.ox/contacts
-msgid "Other Address"
-msgstr "Бусад хаяг"
-
-#: apps/io.ox/contacts/edit/view-form.js module:io.ox/contacts
-msgid "Other address"
-msgstr ""
-
-#: apps/io.ox/mail/accounts/view-form.js module:io.ox/settings
-msgid "Outgoing server (SMTP)"
-msgstr ""
-
-#: apps/io.ox/tasks/util.js module:io.ox/tasks
-msgid "Overdue"
-msgstr ""
-
-#: apps/plugins/notifications/tasks/register.js module:plugins/notifications
-msgid "Overdue Tasks"
-msgstr ""
-
-#. Role: Owner (same as admin)
-#: apps/io.ox/core/permissions/permissions.js module:io.ox/core
-#: apps/io.ox/files/share/permissions.js
-msgid "Owner"
-msgstr ""
-
-#. Petabytes
-#: apps/io.ox/core/strings.js module:io.ox/core
-msgid "PB"
-msgstr ""
-
-#: apps/io.ox/files/view-options.js module:io.ox/files
-msgid "PDFs"
-msgstr ""
-
-#. text of a viewer document page caption
-#. Example result: "Page 5 of 10"
-#. %1$d is the current page index
-#. %2$d is the total number of pages
-#: apps/io.ox/core/viewer/views/types/documentview.js module:io.ox/core
-msgid "Page %1$d of %2$d"
-msgstr ""
-
-#: apps/io.ox/contacts/model.js module:io.ox/contacts
-msgid "Pager"
-msgstr "Пейжер"
-
-#. text of a user list that shows the names of presenting user and participants.
-#. the dropdown button label for the participants dropdown.
-#. the participants section label.
-#: apps/io.ox/calendar/print-compact.js module:io.ox/calendar
-#: apps/io.ox/participants/detail.js module:io.ox/core
-#: apps/io.ox/participants/views.js
-#: apps/io.ox/presenter/views/navigationview.js module:io.ox/presenter
-msgid "Participants"
-msgstr "Оролцогчид"
-
-#: apps/io.ox/core/boot/i18n.js module:io.ox/core/boot
-#: apps/io.ox/core/relogin.js module:io.ox/core
-#: apps/io.ox/files/share/wizard.js module:io.ox/files
-#: apps/io.ox/mail/accounts/view-form.js module:io.ox/settings
-msgid "Password"
-msgstr "Нууц үг"
-
-#. %1$s is the minimum password length
-#. %2$s is the maximum password length
-#: apps/plugins/portal/userSettings/register.js module:io.ox/core
-#, c-format
-msgid "Password length must be between %1$d and %2$d characters."
-msgstr ""
-
-#: apps/io.ox/settings/accounts/settings/pane.js
-#: module:io.ox/settings/accounts
-msgid "Password recovery"
-msgstr ""
-
-#: apps/io.ox/files/share/wizard.js module:io.ox/files
-msgid "Password required"
-msgstr ""
-
-#: apps/plugins/portal/userSettings/register.js module:io.ox/core
-msgid "Password strength: Good"
-msgstr ""
-
-#: apps/plugins/portal/userSettings/register.js module:io.ox/core
-msgid "Password strength: Legendary!"
-msgstr ""
-
-#: apps/plugins/portal/userSettings/register.js module:io.ox/core
-msgid "Password strength: Strong"
-msgstr ""
-
-#: apps/plugins/portal/userSettings/register.js module:io.ox/core
-msgid "Password strength: Too short"
-msgstr ""
-
-#: apps/plugins/portal/userSettings/register.js module:io.ox/core
-msgid "Password strength: Very strong"
-msgstr ""
-
-#: apps/plugins/portal/userSettings/register.js module:io.ox/core
-msgid "Password strength: Very weak"
-msgstr ""
-
-#: apps/plugins/portal/userSettings/register.js module:io.ox/core
-msgid "Password strength: Weak"
-msgstr ""
-
-#: apps/plugins/portal/userSettings/register.js module:io.ox/core
-msgid "Password strength: Wrong length"
-msgstr ""
-
-#. button label for pausing the presentation
-#: apps/io.ox/presenter/views/navigationview.js module:io.ox/presenter
-#: apps/io.ox/presenter/views/toolbarview.js
-msgid "Pause presentation"
-msgstr ""
-
-#. button tooltip for pausing the presentation
-#: apps/io.ox/presenter/views/navigationview.js module:io.ox/presenter
-#: apps/io.ox/presenter/views/toolbarview.js
-msgid "Pause the presentation"
-msgstr ""
-
-#. Emoji category
-#: apps/io.ox/emoji/categories.js module:io.ox/mail/emoji
-msgid "People"
-msgstr ""
-
-#: apps/io.ox/mail/settings/pane.js module:io.ox/mail
-msgid "Permanently remove deleted emails"
-msgstr ""
-
-#: apps/io.ox/core/folder/contextmenu.js module:io.ox/core
-msgid "Permissions"
-msgstr ""
-
-#: apps/io.ox/files/share/permissions.js module:io.ox/core
-msgid "Permissions for \"%1$s\""
-msgstr ""
-
-#: apps/io.ox/settings/apps/settings/pane.js module:io.ox/core
-msgid "Permissions:"
-msgstr ""
-
-#: apps/io.ox/contacts/view-detail.js module:io.ox/contacts
-msgid "Personal"
-msgstr "Хувийн"
-
-#: apps/io.ox/contacts/edit/view-form.js module:io.ox/contacts
-msgid "Personal information"
-msgstr ""
-
-#. placeholder text in share dialog
-#: apps/io.ox/files/share/permissions.js module:io.ox/core
-msgid ""
-"Personal message (optional). This message is sent to all newly invited "
-"people."
-msgstr ""
-
-#: apps/io.ox/contacts/print.js module:io.ox/contacts
-msgid "Phone"
-msgstr "Утас"
-
-#: apps/io.ox/contacts/edit/view-form.js module:io.ox/contacts
-msgid "Phone & fax numbers"
-msgstr ""
-
-#: apps/io.ox/contacts/model.js module:io.ox/contacts
-msgid "Phone (assistant)"
-msgstr "Утас (туслах)"
-
-#: apps/io.ox/contacts/model.js module:io.ox/contacts
-msgid "Phone (business alt)"
-msgstr "Утас (ажлын 2)"
-
-#: apps/io.ox/contacts/model.js module:io.ox/contacts
-msgid "Phone (business)"
-msgstr "Утас (ажлын 1)"
-
-#: apps/io.ox/contacts/model.js module:io.ox/contacts
-msgid "Phone (car)"
-msgstr "Утас (машины)"
-
-#: apps/io.ox/contacts/model.js module:io.ox/contacts
-msgid "Phone (company)"
-msgstr "Утас (компанийн)"
-
-#: apps/io.ox/contacts/model.js module:io.ox/contacts
-msgid "Phone (home alt)"
-msgstr "Утас (гэрийн 2)"
-
-#: apps/io.ox/contacts/model.js module:io.ox/contacts
-msgid "Phone (home)"
-msgstr "Утас (гэрийн 1)"
-
-#: apps/io.ox/contacts/model.js module:io.ox/contacts
-msgid "Phone (other)"
-msgstr "Утас (бусад)"
-
-#: apps/io.ox/contacts/print.js module:io.ox/contacts
-msgid "Phone list"
-msgstr "Утасны жагсаалт"
-
-#: apps/io.ox/contacts/view-detail.js module:io.ox/contacts
-msgid "Phone numbers"
-msgstr "Утасны дугаарууд"
-
-#: apps/io.ox/core/tk/reminder-util.js module:io.ox/core
-msgid "Pick a time here"
-msgstr ""
-
-#: apps/io.ox/core/tk/flag-picker.js module:io.ox/mail
-#: apps/io.ox/mail/mailfilter/settings/filter/view-form.js
-#: module:io.ox/settings apps/io.ox/portal/settings/pane.js
-#: module:io.ox/portal
-msgid "Pink"
-msgstr ""
-
-#. Emoji category
-#: apps/io.ox/emoji/categories.js module:io.ox/mail/emoji
-msgid "Places"
-msgstr ""
-
-#: apps/io.ox/mail/compose/view.js module:io.ox/mail
-msgid "Plain Text"
-msgstr ""
-
-#: apps/io.ox/mail/settings/pane.js module:io.ox/mail
-msgid "Plain text"
-msgstr ""
-
-#: apps/io.ox/files/toolbar.js module:io.ox/files
-msgid "Play audio files"
-msgstr ""
-
-#: apps/io.ox/files/toolbar.js module:io.ox/files
-msgid "Play video files"
-msgstr ""
-
-#: apps/plugins/portal/xing/register.js module:plugins/portal
-msgid ""
-"Please check your inbox for a confirmation email.\n"
-"\n"
-"Follow the instructions in the email and then return to the widget to "
-"complete account setup."
-msgstr ""
-
-#: apps/io.ox/calendar/edit/recurrence-view.js module:io.ox/calendar/edit/main
-msgid "Please choose a sentence below."
-msgstr "Доор өгуулбэр сонгоно уу."
-
-#: apps/io.ox/calendar/actions/acceptdeny.js module:io.ox/calendar
-msgid "Please comment your confirmation status."
-msgstr "Баталгаажуулалтын статусдаа коммент үлдээнэ үү"
-
-#: apps/io.ox/mail/mailfilter/settings/filter/view-form.js
-#: module:io.ox/settings
-#, fuzzy
-#| msgid "Please enter a date in the past"
-msgid "Please define at least one action."
-msgstr "Өнгөрсөн нэг огноог оруулна уу"
-
-#: apps/io.ox/backbone/validation.js module:io.ox/core
-msgid "Please enter a date in the past"
-msgstr "Өнгөрсөн нэг огноог оруулна уу"
-
-#: apps/plugins/portal/flickr/register.js module:plugins/portal
-msgid "Please enter a description"
-msgstr ""
-
-#: apps/plugins/portal/tumblr/register.js module:io.ox/portal
-msgid "Please enter a description."
-msgstr ""
-
-#: apps/plugins/portal/rss/register.js module:io.ox/portal
-msgid "Please enter a feed URL."
-msgstr ""
-
-#: apps/plugins/portal/flickr/register.js module:plugins/portal
-msgid "Please enter a search query"
-msgstr ""
-
-#: apps/io.ox/backbone/mini-views/datepicker.js module:io.ox/core
-#: apps/io.ox/backbone/validation.js
-#: apps/io.ox/mail/mailfilter/settings/filter/view-form.js
-#: module:io.ox/settings
-msgid "Please enter a valid date"
-msgstr "Огноог зөв оруулна уу"
-
-#: apps/io.ox/backbone/validation.js module:io.ox/core
-msgid "Please enter a valid email address"
-msgstr "Зөв электрон шууданг оруулна уу"
-
-#: apps/io.ox/backbone/validation.js module:io.ox/core
-msgid "Please enter a valid email address or phone number"
-msgstr "Хүчинтэй электрон шуудан буюу утасны дугаараа оруулна уу"
-
-#: apps/io.ox/mail/settings/signatures/settings/pane.js module:io.ox/mail
-msgid "Please enter a valid name"
-msgstr ""
-
-#: apps/io.ox/backbone/validation.js module:io.ox/core
-msgid "Please enter a valid number"
-msgstr "Зөв нэг утгыг оруулна уу"
-
-#: apps/io.ox/backbone/validation.js module:io.ox/core
-msgid "Please enter a valid object"
-msgstr ""
-
-#: apps/io.ox/backbone/validation.js module:io.ox/core
-msgid "Please enter a valid phone number. Allowed characters are: %1$s"
-msgstr "Хүчинтэй утасны дугаараа оруулна уу. Зөвшөөрөгдсөн тэмдэгтүүд: %1$s"
-
-#: apps/io.ox/backbone/validation.js module:io.ox/core
-msgid "Please enter a value"
-msgstr "Утгыг оруулна уу"
-
-#: apps/plugins/portal/tumblr/register.js module:io.ox/portal
-msgid "Please enter an blog url."
-msgstr ""
-
-#: apps/io.ox/core/relogin.js module:io.ox/core
-msgid "Please enter correct password"
-msgstr ""
-
-#. %1$s the missing request parameter
-#: apps/io.ox/mail/accounts/view-form.js module:io.ox/settings
-#, c-format
-msgid "Please enter the following data: %1$s"
-msgstr ""
-
-#: apps/io.ox/tasks/edit/view-template.js module:io.ox/tasks/edit
-msgid "Please enter value between 0 and 100."
-msgstr ""
-
-#: apps/io.ox/core/boot/i18n.js module:io.ox/core/boot
-msgid "Please enter your credentials."
-msgstr "Нэвтрэх нэрээ оруулна уу."
-
-#: apps/io.ox/onboarding/clients/extensions.js module:io.ox/core/onboarding
-msgid ""
-"Please enter your mobile phone number, and we´ll send you a link to "
-"automatically configure your iOS device! It´s that simple!"
-msgstr ""
-
-#: apps/io.ox/core/boot/i18n.js module:io.ox/core/boot
-msgid "Please enter your password."
-msgstr "Нууц үгээ оруулна уу."
-
-#: apps/io.ox/files/util.js module:io.ox/files
-msgid ""
-"Please note, changing or removing the file extension will cause problems "
-"when viewing or editing."
-msgstr ""
-
-#: apps/plugins/core/feedback/register.js module:io.ox/core
-msgid ""
-"Please note, that support requests cannot be handled via the feedback-"
-"formular. When you have questions or problems please contact our support "
-"directly"
-msgstr ""
-
-#: apps/io.ox/keychain/secretRecoveryDialog.js module:io.ox/keychain
-msgid ""
-"Please provide the old password so the account passwords can be recovered."
-msgstr ""
-
-#: apps/io.ox/core/import/import.js module:io.ox/core
-msgid "Please select a file to import"
-msgstr ""
-
-#: apps/io.ox/core/import/import.js module:io.ox/core
-msgid "Please select a valid iCal File to import"
-msgstr ""
-
-#: apps/io.ox/mail/compose/inline-images.js module:io.ox/mail
-#, fuzzy
-#| msgid "Please enter a valid email address"
-msgid "Please select a valid image File to insert"
-msgstr "Зөв электрон шууданг оруулна уу"
-
-#: apps/io.ox/onboarding/clients/wizard.js module:io.ox/core/onboarding
-msgid "Please select the platform of your device."
-msgstr ""
-
-#: apps/plugins/portal/xing/register.js module:plugins/portal
-msgid ""
-"Please select which of the following data we may use to create your %s "
-"account:"
-msgstr ""
-
-#: apps/io.ox/contacts/model.js module:io.ox/contacts
-#, fuzzy
-#| msgid "Please enter a valid number"
-msgid "Please set day and month properly"
-msgstr "Зөв нэг утгыг оруулна уу"
-
-#: apps/io.ox/core/main.js module:io.ox/core apps/io.ox/core/relogin.js
-msgid "Please sign in again to continue"
-msgstr ""
-
-#: apps/io.ox/files/legacy_api.js module:io.ox/files
-msgid "Please specify these missing variables: "
-msgstr ""
-
-#: apps/io.ox/core/boot/i18n.js module:io.ox/core/boot
-msgid "Please update your browser."
-msgstr "Хөтөчийн хувилбараа дээшлүүлнэ үү."
-
-#: apps/io.ox/tasks/edit/util.js module:io.ox/tasks
-msgid "Plus"
-msgstr ""
-
-#: apps/io.ox/core/viewer/views/toolbarview.js module:io.ox/core
-msgid "Pop out"
-msgstr ""
-
-#: apps/io.ox/core/viewer/views/toolbarview.js module:io.ox/core
-msgid "Pop out standalone viewer"
-msgstr ""
-
-#: apps/io.ox/portal/main.js module:io.ox/portal
-msgid "Portal"
-msgstr ""
-
-#: apps/io.ox/core/main.js module:io.ox/core apps/io.ox/launchpad/main.js
-#: apps/io.ox/search/view-template.js
-msgctxt "app"
-msgid "Portal"
-msgstr ""
-
-#: apps/io.ox/portal/settings/pane.js module:io.ox/portal
-msgid "Portal settings"
-msgstr ""
-
-#: apps/io.ox/contacts/model.js module:io.ox/contacts
-msgid "Position"
-msgstr ""
-
-#: apps/plugins/portal/xing/register.js module:plugins/portal
-msgid "Post a status update"
-msgstr ""
-
-#: apps/io.ox/contacts/model.js module:io.ox/contacts
-msgid "Postcode"
-msgstr ""
-
-#: apps/io.ox/onboarding/clients/wizard.js module:io.ox/core/onboarding
-msgid "Premium"
-msgstr ""
-
-#: apps/io.ox/core/commons.js module:io.ox/core
-msgid "Premium features"
-msgstr ""
-
-#: apps/io.ox/files/toolbar.js module:io.ox/files
-#, fuzzy
-#| msgid "Absent"
-msgid "Present"
-msgstr "Байхгүй /эзгүй/"
-
-#. launch the presenter app
-#: apps/io.ox/core/viewer/views/toolbarview.js module:io.ox/core
-#, fuzzy
-#| msgid "Absent"
-msgctxt "presenter"
-msgid "Present"
-msgstr "Байхгүй /эзгүй/"
-
-#. headline of a presentation end alert
-#: apps/io.ox/presenter/views/notification.js module:io.ox/presenter
-msgid "Presentation end"
-msgstr ""
-
-#. Info text that says the presentation is paused.
-#: apps/io.ox/presenter/views/presentationview.js module:io.ox/presenter
-msgid "Presentation is paused."
-msgstr ""
-
-#. headline of a presentation join alert
-#: apps/io.ox/presenter/views/notification.js module:io.ox/presenter
-msgid "Presentation join"
-msgstr ""
-
-#. headline of a presentation start alert
-#: apps/io.ox/presenter/views/notification.js module:io.ox/presenter
-msgid "Presentation start"
-msgstr ""
-
-#: apps/io.ox/files/view-options.js module:io.ox/files
-msgid "Presentations"
-msgstr ""
-
-#. text of a user list that shows the names of presenting user and participants.
-#. the presenter section label.
-#. tooltip for the icon that identifies the presenting user
-#: apps/io.ox/presenter/views/navigationview.js module:io.ox/presenter
-#: apps/io.ox/presenter/views/sidebar/userbadgeview.js
-msgid "Presenter"
-msgstr ""
-
-#. aria label for the presenter navigation bar, for screen reader only.
-#: apps/io.ox/presenter/views/navigationview.js module:io.ox/presenter
-#, fuzzy
-#| msgid "Please enter a valid number"
-msgid "Presenter navigation bar"
-msgstr "Зөв нэг утгыг оруулна уу"
-
-#. aria label for the toolbar, for screen reader only.
-#: apps/io.ox/presenter/views/toolbarview.js module:io.ox/presenter
-msgid "Presenter toolbar"
-msgstr ""
-
-#: apps/plugins/portal/birthdays/register.js module:plugins/portal
-msgid "Press [enter] to jump to complete list of Birthdays."
-msgstr ""
-
-#: apps/plugins/portal/flickr/register.js module:plugins/portal
-msgid "Press [enter] to jump to the flicker stream."
-msgstr ""
-
-#: apps/plugins/portal/linkedIn/register.js module:plugins/portal
-msgid "Press [enter] to jump to the linkedin stream."
-msgstr ""
-
-#: apps/plugins/portal/rss/register.js module:io.ox/portal
-msgid "Press [enter] to jump to the rss stream."
-msgstr ""
-
-#: apps/plugins/portal/tumblr/register.js module:io.ox/portal
-msgid "Press [enter] to jump to the tumblr feed."
-msgstr ""
-
-#: apps/plugins/portal/twitter/register.js module:plugins/portal
-msgid "Press [enter] to jump to the twitter feed."
-msgstr ""
-
-#: apps/io.ox/core/tk/reminder-util.js module:io.ox/core
-#: apps/plugins/notifications/calendar/register.js
-#: module:plugins/notifications apps/plugins/notifications/tasks/register.js
-msgid "Press [enter] to open"
-msgstr ""
-
-#: apps/io.ox/core/tk/attachmentsUtil.js module:io.ox/core
-#: apps/io.ox/preview/main.js
-msgid "Preview"
-msgstr ""
-
-#: apps/io.ox/core/viewer/views/displayerview.js module:io.ox/core
-#: apps/io.ox/core/wizard/registry.js module:io.ox/core/wizard
-msgid "Previous"
-msgstr ""
-
-#: apps/io.ox/calendar/week/view.js module:io.ox/calendar
-msgid "Previous Day"
-msgstr ""
-
-#: apps/io.ox/calendar/week/view.js module:io.ox/calendar
-msgid "Previous Week"
-msgstr ""
-
-#: apps/io.ox/mail/threadview.js module:io.ox/mail
-msgid "Previous message"
-msgstr ""
-
-#: apps/io.ox/find/date/patterns.js module:io.ox/core
-#, fuzzy
-#| msgid "every month"
-msgid "Previous month"
-msgstr "сар бүр"
-
-#: apps/io.ox/core/viewer/views/toolbarview.js module:io.ox/core
-msgid "Previous page"
-msgstr ""
-
-#. button tooltip for 'go to previous presentation slide' action
-#: apps/io.ox/presenter/views/navigationview.js module:io.ox/presenter
-#: apps/io.ox/presenter/views/presentationview.js
-msgid "Previous slide"
-msgstr ""
-
-#: apps/io.ox/find/date/patterns.js module:io.ox/core
-#, fuzzy
-#| msgid "every week"
-msgid "Previous week"
-msgstr "7 хоног бүр"
-
-#: apps/io.ox/find/date/patterns.js module:io.ox/core
-msgid "Previous year"
-msgstr ""
-
-#: apps/io.ox/mail/util.js module:io.ox/core
-msgid "Primary account"
-msgstr ""
-
-#: apps/io.ox/calendar/actions.js module:io.ox/calendar
-#: apps/io.ox/calendar/toolbar.js apps/io.ox/contacts/actions.js
-#: module:io.ox/contacts apps/io.ox/contacts/toolbar.js
-#: apps/io.ox/core/print.js module:io.ox/core
-#: apps/io.ox/core/viewer/views/toolbarview.js apps/io.ox/mail/actions.js
-#: module:io.ox/mail apps/io.ox/mail/toolbar.js apps/io.ox/tasks/actions.js
-#: module:io.ox/tasks apps/io.ox/tasks/toolbar.js
-msgid "Print"
-msgstr "Хэвлэх"
-
-#: apps/io.ox/tasks/actions/printDisabled.js module:io.ox/tasks
-msgid "Print tasks"
-msgstr ""
-
-#: apps/io.ox/core/print.js module:io.ox/core
-msgid "Printout"
-msgstr ""
-
-#. E-Mail priority
-#: apps/io.ox/mail/compose/view.js module:io.ox/mail
-#: apps/io.ox/tasks/edit/view-template.js module:io.ox/tasks/edit
-#: apps/io.ox/tasks/main.js module:io.ox/tasks apps/io.ox/tasks/print.js
-msgid "Priority"
-msgstr ""
-
-#: apps/io.ox/calendar/edit/extensions.js module:io.ox/calendar/edit/main
-#: apps/io.ox/calendar/list/view-grid-template.js module:io.ox/calendar
-#: apps/io.ox/calendar/view-grid-template.js
-#: apps/io.ox/contacts/view-detail.js module:io.ox/contacts
-#: apps/io.ox/tasks/edit/view-template.js module:io.ox/tasks/edit
-msgid "Private"
-msgstr "Хувийн"
-
-#: apps/plugins/halo/xing/register.js module:plugins/portal
-msgid "Private address"
-msgstr ""
-
-#: apps/io.ox/mail/mailfilter/settings/filter/view-form.js
-#: module:io.ox/settings
-msgid "Process subsequent rules"
-msgstr ""
-
-#: apps/io.ox/contacts/model.js module:io.ox/contacts
-msgid "Profession"
-msgstr ""
-
-#: apps/io.ox/tasks/common-extensions.js module:io.ox/tasks
-#: apps/io.ox/tasks/print.js
-msgid "Progress"
-msgstr ""
-
-#. %1$s how much of a task is completed in percent, values from 0-100
-#: apps/io.ox/tasks/view-detail.js module:io.ox/tasks
-#: apps/io.ox/tasks/view-grid-template.js
-#, c-format
-msgid "Progress %1$s %"
-msgstr ""
-
-#: apps/io.ox/tasks/edit/view-template.js module:io.ox/tasks/edit
-msgid "Progress in %"
-msgstr ""
-
-#: apps/io.ox/tasks/model.js module:io.ox/tasks
-msgid "Progress must be a valid number between 0 and 100"
-msgstr ""
-
-#: apps/io.ox/core/folder/actions/properties.js module:io.ox/core
-#: apps/io.ox/core/folder/contextmenu.js
-msgid "Properties"
-msgstr ""
-
-#: apps/io.ox/contacts/addressbook/popup.js module:io.ox/contacts
-#: apps/io.ox/core/folder/extensions.js module:io.ox/core
-msgid "Public address books"
-msgstr ""
-
-#: apps/io.ox/core/folder/extensions.js module:io.ox/core
-msgid "Public calendars"
-msgstr ""
-
-#: apps/io.ox/files/share/listview.js module:io.ox/files
-#: apps/io.ox/files/share/permissions.js module:io.ox/core
-msgid "Public link"
-msgstr ""
-
-#: apps/plugins/halo/xing/register.js module:plugins/portal
-msgid "Public servant"
-msgstr ""
-
-#: apps/io.ox/core/folder/extensions.js module:io.ox/core
-msgid "Public tasks"
-msgstr ""
-
-#: apps/io.ox/core/sub/model.js module:io.ox/core/sub
-msgid "Publication must have a site."
-msgstr ""
-
-#: apps/io.ox/core/sub/model.js module:io.ox/core/sub
-msgid "Publication must have a target."
-msgstr ""
-
-#: apps/io.ox/core/sub/settings/pane.js module:io.ox/core/sub
-#: apps/io.ox/core/sub/settings/register.js
-#, fuzzy
-#| msgid "Actions"
-msgid "Publications"
-msgstr "Үйлдлүүд"
-
-#: apps/io.ox/core/sub/settings/register.js module:io.ox/core/sub
-msgid "Publications and Subscriptions"
-msgstr ""
-
-#: apps/io.ox/wizards/upsell.js module:io.ox/wizards
-msgid "Purchase confirmation"
-msgstr ""
-
-#: apps/io.ox/core/tk/flag-picker.js module:io.ox/mail
-#: apps/io.ox/mail/mailfilter/settings/filter/view-form.js
-#: module:io.ox/settings apps/io.ox/portal/settings/pane.js
-#: module:io.ox/portal
-msgid "Purple"
-msgstr ""
-
-#. Quick reply to a message; maybe "Direkt antworten" or "Schnell antworten" in German
-#: apps/io.ox/mail/actions.js module:io.ox/mail
-msgid "Quick reply"
-msgstr ""
-
-#: apps/io.ox/calendar/freebusy/templates.js module:io.ox/calendar/freebusy
-msgid "Quit"
-msgstr "Гарах"
-
-#: apps/plugins/portal/quota/register.js module:plugins/portal
-msgid "Quota"
-msgstr ""
-
-#: apps/plugins/portal/rss/register.js module:io.ox/portal
-msgid "RSS Feed"
-msgstr ""
-
-#: apps/plugins/portal/rss/register.js module:io.ox/portal
-msgid "RSS Feeds"
-msgstr ""
-
-#: apps/plugins/core/feedback/register.js module:io.ox/core
-msgid ""
-"Rating %1$d of %2$d confirmed. Use the left and right arrowkeys to adjust "
-"your rating."
-msgstr ""
-
-#. %1$d is current raiting
-#. %2$d is the maximum rating
-#: apps/plugins/core/feedback/register.js module:io.ox/core
-#, c-format
-msgid ""
-"Rating %1$d of %2$d. Press Enter to confirm or use the left and right "
-"arrowkeys to adjust your rating."
-msgstr ""
-
-#. object permissions - read
-#: apps/io.ox/files/share/permissions.js module:io.ox/core
-msgid "Read all objects"
-msgstr ""
-
-#: apps/plugins/portal/tumblr/register.js module:io.ox/portal
-msgid "Read article on tumblr.com"
-msgstr ""
-
-#. object permissions - read
-#: apps/io.ox/files/share/permissions.js module:io.ox/core
-msgid "Read own objects"
-msgstr ""
-
-#: apps/io.ox/files/share/permissions.js module:io.ox/core
-msgid "Read permissions"
-msgstr ""
-
-#: apps/io.ox/oauth/settings.js module:io.ox/settings
-msgid "Reauthorize"
-msgstr ""
-
-#: apps/io.ox/calendar/settings/pane.js module:io.ox/calendar
-msgid ""
-"Receive notification as appointment creator when participants accept or "
-"decline"
-msgstr ""
-
-#: apps/io.ox/calendar/settings/pane.js module:io.ox/calendar
-msgid ""
-"Receive notification as appointment participant when other participants "
-"accept or decline"
-msgstr ""
-
-#: apps/io.ox/calendar/settings/pane.js module:io.ox/calendar
-msgid "Receive notification for appointment changes"
-msgstr ""
-
-#: apps/io.ox/tasks/settings/pane.js module:io.ox/tasks
-msgid ""
-"Receive notifications when a participant accepted or declined a task created "
-"by you"
-msgstr ""
-
-#: apps/io.ox/tasks/settings/pane.js module:io.ox/tasks
-msgid ""
-"Receive notifications when a participant accepted or declined a task in "
-"which you participate"
-msgstr ""
-
-#: apps/io.ox/tasks/settings/pane.js module:io.ox/tasks
-msgid ""
-"Receive notifications when a task in which you participate is created, "
-"modified or deleted"
-msgstr ""
-
-#: apps/plugins/halo/mail/register.js module:plugins/halo
-msgid "Received mails"
-msgstr ""
-
-#: apps/plugins/portal/linkedIn/register.js module:plugins/portal
-msgid "Recent activities"
-msgstr ""
-
-#: apps/plugins/halo/mail/register.js module:plugins/halo
-msgid "Recent conversations"
-msgstr ""
-
-#: apps/plugins/portal/recentfiles/register.js module:plugins/portal
-msgid "Recently changed files"
-msgstr ""
-
-#: apps/io.ox/emoji/categories.js module:io.ox/mail/emoji
-msgid "Recently used"
-msgstr ""
-
-#: apps/io.ox/files/share/wizard.js module:io.ox/files
-msgid "Recipients can edit"
-msgstr ""
-
-#: apps/io.ox/keychain/secretRecoveryDialog.js module:io.ox/keychain
-msgid "Recover"
-msgstr ""
-
-#: apps/io.ox/keychain/secretRecoveryDialog.js module:io.ox/keychain
-#: apps/io.ox/settings/accounts/settings/pane.js
-#: module:io.ox/settings/accounts
-msgid "Recover passwords"
-msgstr ""
-
-#: apps/plugins/halo/xing/register.js module:plugins/portal
-msgid "Recruiter"
-msgstr ""
-
-#: apps/io.ox/tasks/model.js module:io.ox/tasks
-msgid "Recurring tasks need a valid due date."
-msgstr ""
-
-#: apps/io.ox/tasks/model.js module:io.ox/tasks
-msgid "Recurring tasks need a valid start date."
-msgstr ""
-
-#: apps/io.ox/core/tk/flag-picker.js module:io.ox/mail
-#: apps/io.ox/mail/mailfilter/settings/filter/view-form.js
-#: module:io.ox/settings apps/io.ox/portal/settings/pane.js
-#: module:io.ox/portal
-msgid "Red"
-=======
+msgstr ""
+
 #: apps/io.ox/find/date/patterns.js
 #: module:io.ox/core
 msgid "Last month"
@@ -14690,31 +8344,10 @@
 #: apps/io.ox/mail/mailfilter/settings/filter/view-form.js
 #: module:io.ox/settings
 msgid "Is smaller than"
->>>>>>> 870ec1a2
 msgstr ""
 
 #: apps/io.ox/mail/mailfilter/settings/filter/view-form.js
 #: module:io.ox/settings
-<<<<<<< HEAD
-msgid "Redirect to"
-msgstr ""
-
-#: apps/io.ox/portal/settings/pane.js module:io.ox/portal
-msgid "Reduce to widget summary"
-msgstr ""
-
-#: apps/io.ox/core/main.js module:io.ox/core
-#: apps/io.ox/core/sub/settings/pane.js module:io.ox/core/sub
-msgid "Refresh"
-msgstr ""
-
-#: apps/io.ox/core/settings/pane.js module:io.ox/core
-msgid "Refresh interval"
-msgstr ""
-
-#: apps/io.ox/mail/accounts/view-form.js module:io.ox/settings
-msgid "Refresh rate in minutes"
-=======
 msgid "deleted"
 msgstr ""
 
@@ -14736,7 +8369,6 @@
 #: apps/io.ox/mail/mailfilter/settings/filter/view-form.js
 #: module:io.ox/settings
 msgid "Matches"
->>>>>>> 870ec1a2
 msgstr ""
 
 #: apps/io.ox/mail/mailfilter/settings/filter/view-form.js
@@ -14744,1498 +8376,6 @@
 msgid "Regex"
 msgstr ""
 
-<<<<<<< HEAD
-#: apps/io.ox/mail/settings/pane.js module:io.ox/mail
-msgid "Register now"
-msgstr ""
-
-#: apps/io.ox/calendar/invitations/register.js module:io.ox/calendar/main
-msgid "Reject changes"
-msgstr "Өөрчлөлтийг хүлээж авахгүй"
-
-#: apps/io.ox/mail/mailfilter/settings/filter/view-form.js
-#: module:io.ox/settings
-msgid "Reject with reason"
-msgstr ""
-
-#: apps/io.ox/files/guidance/main.js module:io.ox/files
-msgid "Related articles"
-msgstr ""
-
-#: apps/io.ox/core/settings/pane.js module:io.ox/core
-msgid "Reload page"
-msgstr ""
-
-#: apps/io.ox/core/settings/errorlog/settings/pane.js module:io.ox/core
-#: apps/io.ox/files/guidance/main.js module:io.ox/files
-msgid "Reload statistics"
-msgstr ""
-
-#. %1$s remaining upload time
-#: apps/io.ox/files/upload/main.js module:io.ox/files
-msgid "Remaining time: %1$s"
-msgstr ""
-
-#: apps/io.ox/mail/actions/reminder.js module:io.ox/mail
-msgid "Remind me"
-msgstr ""
-
-#: apps/io.ox/core/tk/reminder-util.js module:io.ox/core
-msgid "Remind me again"
-msgstr ""
-
-#: apps/io.ox/core/tk/reminder-util.js module:io.ox/core
-msgid "Remind me again "
-msgstr ""
-
-#: apps/io.ox/calendar/actions/acceptdeny.js module:io.ox/calendar
-#: apps/io.ox/calendar/edit/extensions.js module:io.ox/calendar/edit/main
-#: apps/io.ox/calendar/invitations/register.js module:io.ox/calendar/main
-#: apps/io.ox/mail/actions.js module:io.ox/mail apps/io.ox/mail/toolbar.js
-#: apps/io.ox/tasks/edit/view-template.js module:io.ox/tasks/edit
-msgid "Reminder"
-msgstr "Сануулагч"
-
-#: apps/io.ox/tasks/edit/view-template.js module:io.ox/tasks/edit
-#: apps/io.ox/tasks/print.js module:io.ox/tasks
-msgid "Reminder date"
-msgstr ""
-
-#. %1$s reminder date of a task
-#: apps/io.ox/tasks/view-detail.js module:io.ox/tasks
-#, c-format
-msgid "Reminder date %1$s"
-msgstr ""
-
-#: apps/io.ox/mail/actions/reminder.js module:io.ox/mail
-msgid "Reminder has been created"
-msgstr ""
-
-#: apps/io.ox/files/share/permissions.js module:io.ox/core
-msgid "Remove"
-msgstr ""
-
-#. %1$s is the user name of the group member
-#: apps/plugins/administration/groups/settings/members.js module:io.ox/core
-msgid "Remove %1$s"
-msgstr ""
-
-#: apps/io.ox/backbone/mini-views/attachments.js module:io.ox/core
-#: apps/io.ox/core/attachments/view.js apps/io.ox/core/tk/attachments.js
-#: apps/io.ox/core/tk/attachmentsUtil.js
-msgid "Remove attachment"
-msgstr ""
-
-#: apps/io.ox/participants/views.js module:io.ox/core
-msgid "Remove contact"
-msgstr ""
-
-#: apps/io.ox/mail/accounts/view-form.js module:io.ox/settings
-msgid "Remove copy from server after retrieving a message"
-msgstr ""
-
-#: apps/io.ox/core/folder/favorites.js module:io.ox/core
-msgid "Remove from favorites"
-msgstr ""
-
-#: apps/plugins/administration/groups/settings/members.js module:io.ox/core
-msgid "Remove member"
-msgstr ""
-
-#: apps/io.ox/core/folder/actions/rename.js module:io.ox/core
-#: apps/io.ox/core/folder/contextmenu.js
-#: apps/io.ox/core/viewer/views/toolbarview.js apps/io.ox/files/actions.js
-#: module:io.ox/files apps/io.ox/files/actions/rename.js
-#: apps/io.ox/files/toolbar.js
-msgid "Rename"
-msgstr ""
-
-#: apps/io.ox/core/folder/actions/rename.js module:io.ox/core
-msgid "Rename folder"
-msgstr ""
-
-#: apps/io.ox/calendar/edit/recurrence-view.js module:io.ox/calendar/edit/main
-msgid "Repeat"
-msgstr "Давтах"
-
-#: apps/plugins/portal/userSettings/register.js module:io.ox/core
-msgid "Repeat new password"
-msgstr ""
-
-#: apps/io.ox/mail/actions.js module:io.ox/mail
-#: apps/plugins/portal/twitter/util.js module:plugins/portal
-msgid "Reply"
-msgstr ""
-
-#: apps/io.ox/mail/actions.js module:io.ox/mail
-msgid "Reply All"
-msgstr ""
-
-#. Must not exceed 8 characters. e.g. German would be: "Antworten an", needs to be abbreviated like "Antw. an" as space is very limited
-#: apps/io.ox/mail/compose/extensions.js module:io.ox/mail
-msgctxt "compose"
-msgid "Reply to"
-msgstr ""
-
-#: apps/io.ox/mail/inplace-reply.js module:io.ox/mail
-msgid "Reply to all"
-msgstr ""
-
-#: apps/io.ox/mail/mobile-toolbar-actions.js module:io.ox/mail
-#: apps/io.ox/mail/toolbar.js
-msgid "Reply to all recipients"
-msgstr ""
-
-#: apps/io.ox/mail/mobile-toolbar-actions.js module:io.ox/mail
-#: apps/io.ox/mail/toolbar.js
-msgid "Reply to sender"
-msgstr ""
-
-#: apps/io.ox/mail/compose/view.js module:io.ox/mail
-msgid "Request read receipt"
-msgstr ""
-
-#: apps/io.ox/files/share/permissions.js module:io.ox/core
-msgid "Resend invitation"
-msgstr ""
-
-#: apps/io.ox/calendar/edit/extensions.js module:io.ox/calendar/edit/main
-#: apps/io.ox/calendar/util.js module:io.ox/calendar
-msgid "Reserved"
-msgstr ""
-
-#: apps/io.ox/core/emoji/view.js module:io.ox/mail/emoji
-msgid "Reset this list"
-msgstr ""
-
-#: apps/io.ox/contacts/view-detail.js module:io.ox/contacts
-#: apps/io.ox/participants/model.js module:io.ox/core
-msgid "Resource"
-msgstr ""
-
-#: apps/io.ox/participants/model.js module:io.ox/core
-msgid "Resource group"
-msgstr ""
-
-#: apps/plugins/administration/resources/settings/edit.js module:io.ox/core
-msgid "Resource name"
-msgstr ""
-
-#: apps/io.ox/participants/detail.js module:io.ox/core
-#: apps/plugins/administration/resources/register.js
-#: apps/plugins/administration/resources/settings/pane.js
-msgid "Resources"
-msgstr ""
-
-#: apps/io.ox/core/main.js module:io.ox/core
-msgid "Restore applications"
-msgstr ""
-
-#: apps/io.ox/core/commons.js module:io.ox/core
-msgid "Results"
-msgstr ""
-
-#: apps/plugins/halo/xing/register.js module:plugins/portal
-msgid "Retired"
-msgstr ""
-
-#: apps/io.ox/core/commons.js module:io.ox/core
-msgid "Retry"
-msgstr ""
-
-#: apps/plugins/portal/twitter/util.js module:plugins/portal
-msgid "Retweet"
-msgstr ""
-
-#: apps/plugins/portal/twitter/util.js module:plugins/portal
-msgid "Retweet this to your followers?"
-msgstr ""
-
-#: apps/plugins/portal/twitter/util.js module:plugins/portal
-msgid "Retweeted"
-msgstr ""
-
-#: apps/plugins/portal/twitter/util.js module:plugins/portal
-msgid "Retweeted by %s"
-msgstr ""
-
-#: apps/io.ox/wizards/upsell.js module:io.ox/wizards
-msgid "Review your purchases"
-msgstr ""
-
-#. Role: view folder + read/write all
-#: apps/io.ox/files/share/permissions.js module:io.ox/core
-msgid "Reviewer"
-msgstr ""
-
-#: apps/io.ox/settings/apps/settings/pane.js module:io.ox/core
-msgid "Revoke"
-msgstr ""
-
-#: apps/io.ox/files/share/permissions.js module:io.ox/core
-#: apps/io.ox/files/share/toolbar.js module:io.ox/files
-msgid "Revoke access"
-msgstr ""
-
-#: apps/io.ox/files/share/toolbar.js module:io.ox/files
-msgid "Revoked access."
-msgstr ""
-
-#: apps/io.ox/core/tk/contenteditable-editor.js module:io.ox/core
-msgid "Rich Text Area. Press ALT-F10 for toolbar"
-msgstr ""
-
-#: apps/io.ox/contacts/model.js module:io.ox/contacts
-msgid "Room number"
-msgstr ""
-
-#: apps/io.ox/mail/mailfilter/settings/filter/view-form.js
-#: module:io.ox/settings
-msgid "Rule name"
-msgstr ""
-
-#: apps/io.ox/launchpad/main.js module:io.ox/core
-msgid "Running applications"
-msgstr ""
-
-#: apps/io.ox/onboarding/clients/extensions.js module:io.ox/core/onboarding
-msgid "SMTP Login"
-msgstr ""
-
-#: apps/io.ox/onboarding/clients/extensions.js module:io.ox/core/onboarding
-msgid "SMTP Port"
-msgstr ""
-
-#: apps/io.ox/onboarding/clients/extensions.js module:io.ox/core/onboarding
-msgid "SMTP Secure"
-msgstr ""
-
-#: apps/io.ox/onboarding/clients/extensions.js module:io.ox/core/onboarding
-msgid "SMTP Server"
-msgstr ""
-
-#: apps/io.ox/contacts/model.js module:io.ox/contacts
-msgid "Sales Volume"
-msgstr ""
-
-#: apps/io.ox/calendar/edit/extensions.js module:io.ox/calendar/edit/main
-#: apps/io.ox/contacts/distrib/create-dist-view.js module:io.ox/contacts
-#: apps/io.ox/contacts/edit/view-form.js
-#: apps/io.ox/core/folder/actions/imap-subscription.js module:io.ox/core
-#: apps/io.ox/core/permissions/permissions.js apps/io.ox/core/settings/user.js
-#: apps/io.ox/editor/main.js module:io.ox/editor
-#: apps/io.ox/files/actions/edit-description.js module:io.ox/files
-#: apps/io.ox/files/filepicker.js apps/io.ox/files/share/permissions.js
-#: apps/io.ox/mail/accounts/settings.js module:io.ox/mail/accounts/settings
-#: apps/io.ox/mail/actions/attachmentSave.js module:io.ox/mail
-#: apps/io.ox/mail/compose/extensions.js apps/io.ox/mail/compose/names.js
-#: apps/io.ox/mail/mailfilter/settings/filter.js
-#: apps/io.ox/mail/settings/signatures/settings/pane.js
-#: apps/io.ox/oauth/settings.js module:io.ox/settings
-#: apps/io.ox/tasks/edit/view-template.js module:io.ox/tasks/edit
-#: apps/plugins/administration/groups/settings/edit.js
-#: apps/plugins/administration/resources/settings/edit.js
-#: apps/plugins/portal/flickr/register.js module:plugins/portal
-#: apps/plugins/portal/mail/register.js apps/plugins/portal/rss/register.js
-#: module:io.ox/portal apps/plugins/portal/tumblr/register.js
-msgid "Save"
-msgstr "Хадгалах"
-
-#: apps/io.ox/calendar/actions.js module:io.ox/calendar
-#: apps/io.ox/mail/actions.js module:io.ox/mail
-msgid "Save as distribution list"
-msgstr ""
-
-#: apps/io.ox/mail/compose/view.js module:io.ox/mail
-msgid "Save as draft"
-msgstr ""
-
-#: apps/io.ox/mail/actions.js module:io.ox/mail apps/io.ox/mail/toolbar.js
-msgid "Save as file"
-msgstr ""
-
-#: apps/io.ox/mail/actions/attachmentSave.js module:io.ox/mail
-msgid "Save attachment"
-msgstr ""
-
-#. %1$s is usually "Drive" (product name; might be customized)
-#: apps/io.ox/core/pim/actions.js module:io.ox/core
-#: apps/io.ox/core/viewer/views/toolbarview.js apps/io.ox/mail/actions.js
-#: module:io.ox/mail
-msgid "Save to %1$s"
-msgstr ""
-
-#: apps/io.ox/core/api/attachment.js module:io.ox/core
-msgid "Saved appointment attachment"
-msgstr ""
-
-#: apps/io.ox/core/api/attachment.js module:io.ox/core
-msgid "Saved attachment"
-msgstr ""
-
-#: apps/io.ox/core/api/attachment.js module:io.ox/core
-msgid "Saved contact attachment"
-msgstr ""
-
-#: apps/io.ox/contacts/view-detail.js module:io.ox/contacts
-msgid "Saved in:"
-msgstr ""
-
-#: apps/io.ox/mail/api.js module:io.ox/mail
-msgid "Saved mail attachment"
-msgstr ""
-
-#: apps/io.ox/core/api/attachment.js module:io.ox/core
-msgid "Saved task attachment"
-msgstr ""
-
-#: apps/io.ox/mail/actions/attachmentSave.js module:io.ox/mail
-msgid "Saving attachment ..."
-msgid_plural "Saving attachments ..."
-msgstr[0] ""
-msgstr[1] ""
-
-#: apps/io.ox/calendar/freebusy/templates.js module:io.ox/calendar/freebusy
-#: apps/io.ox/calendar/toolbar.js module:io.ox/calendar
-msgid "Scheduling"
-msgstr "Төлөвлөх"
-
-#: apps/io.ox/core/main.js module:io.ox/core apps/io.ox/launchpad/main.js
-#: apps/io.ox/search/view-template.js
-msgctxt "app"
-msgid "Scheduling"
-msgstr ""
-
-#: apps/io.ox/contacts/addressbook/popup.js module:io.ox/contacts
-#: apps/io.ox/core/desktop.js module:io.ox/core apps/io.ox/core/main.js
-#: apps/io.ox/find/extensions-facets.js apps/io.ox/find/main.js
-#: apps/io.ox/find/view-tokenfield.js
-#: apps/io.ox/search/autocomplete/extensions.js apps/io.ox/search/main.js
-#: module:io.ox/search apps/plugins/portal/flickr/register.js
-#: module:plugins/portal
-msgid "Search"
-msgstr ""
-
-#: apps/io.ox/find/view-facets.js module:io.ox/core
-msgid "Search facets"
-msgstr ""
-
-#: apps/io.ox/files/view-options.js module:io.ox/files
-#, fuzzy
-#| msgid "Search here"
-msgid "Search results"
-msgstr "Энд хайх"
-
-#. search feature help text for screenreaders
-#: apps/io.ox/core/desktop.js module:io.ox/core
-msgid ""
-"Search results page lists all active facets to allow them to be easly "
-"adjustable/removable. Below theses common facets additonal advanced facets "
-"are listed. To narrow down search result please adjust active facets or add "
-"new ones"
-msgstr ""
-
-#: apps/io.ox/files/view-options.js module:io.ox/files
-#: apps/io.ox/mail/accounts/view-form.js module:io.ox/settings
-msgid "Select"
-msgstr ""
-
-#. Sort options drop-down
-#: apps/io.ox/files/view-options.js module:io.ox/files
-msgctxt "dropdown"
-msgid "Select"
-msgstr ""
-
-#. Context: Add selected contacts; German "Auswählen", for example
-#: apps/io.ox/contacts/addressbook/popup.js module:io.ox/contacts
-msgctxt "select-contacts"
-msgid "Select"
-msgstr ""
-
-#: apps/io.ox/mail/compose/names.js module:io.ox/mail
-msgid ""
-"Select a checkbox to define a custom name for that address; otherwise the "
-"mail account's default name will be used. If you want to use an address "
-"anonymously, select the checkbox and leave the field empty."
-msgstr ""
-
-#: apps/io.ox/core/tk/vgrid.js module:io.ox/core
-#: apps/io.ox/mail/view-options.js module:io.ox/mail
-msgid "Select all"
-msgstr ""
-
-#: apps/io.ox/contacts/addressbook/popup.js module:io.ox/contacts
-#, fuzzy
-#| msgid "Delete contact"
-msgid "Select contacts"
-msgstr "Контактыг устгах"
-
-#: apps/io.ox/calendar/settings/timezones/favorite-view.js
-#: module:io.ox/calendar
-msgid "Select favorite timezone"
-msgstr ""
-
-#: apps/io.ox/files/actions/upload-new-version.js module:io.ox/files
-msgid "Select file"
-msgstr ""
-
-#: apps/io.ox/calendar/edit/extensions.js module:io.ox/calendar/edit/main
-#: apps/io.ox/core/folder/picker.js module:io.ox/core
-#: apps/io.ox/mail/mailfilter/settings/filter/view-form.js
-#: module:io.ox/settings
-msgid "Select folder"
-msgstr ""
-
-#: apps/io.ox/core/commons.js module:io.ox/core
-msgid "Selection Details"
-msgstr ""
-
-#: apps/io.ox/mail/compose/extensions.js module:io.ox/mail
-#: apps/io.ox/onboarding/clients/extensions.js module:io.ox/core/onboarding
-msgid "Send"
-msgstr ""
-
-#. Respond to a read receipt request; German "Lesebestätigung senden"
-#: apps/io.ox/mail/common-extensions.js module:io.ox/mail
-msgid "Send a read receipt"
-msgstr ""
-
-#: apps/io.ox/files/actions.js module:io.ox/files apps/io.ox/files/toolbar.js
-msgid "Send as internal link"
-msgstr ""
-
-#: apps/io.ox/core/viewer/views/toolbarview.js module:io.ox/core
-msgid "Send as mail"
-msgstr ""
-
-#: apps/io.ox/contacts/actions.js module:io.ox/contacts
-#: apps/io.ox/contacts/mobile-toolbar-actions.js module:io.ox/mail
-#: apps/io.ox/contacts/toolbar.js
-msgid "Send as vCard"
-msgstr ""
-
-#: apps/io.ox/core/viewer/views/toolbarview.js module:io.ox/core
-#: apps/io.ox/files/actions.js module:io.ox/files apps/io.ox/files/toolbar.js
-msgid "Send by mail"
-msgstr ""
-
-#: apps/plugins/core/feedback/register.js module:io.ox/core
-msgid "Send feedback"
-msgstr ""
-
-#: apps/io.ox/contacts/actions.js module:io.ox/contacts
-#: apps/io.ox/contacts/mobile-toolbar-actions.js module:io.ox/mail
-#: apps/io.ox/contacts/toolbar.js
-msgid "Send mail"
-msgstr ""
-
-#: apps/io.ox/calendar/actions.js module:io.ox/calendar
-msgid "Send mail to all participants"
-msgstr "Бүх оролцогч нарт и-майл илгээх"
-
-#: apps/io.ox/mail/actions.js module:io.ox/mail
-msgid "Send new mail"
-msgstr ""
-
-#: apps/io.ox/mail/vacationnotice/settings/model.js module:io.ox/mail
-msgid "Send vacation notice during this time only"
-msgstr ""
-
-#: apps/io.ox/mail/mailfilter/settings/filter/view-form.js
-#: module:io.ox/settings
-msgid "Sender/From"
-msgstr ""
-
-#. %s is the product name
-#: apps/io.ox/mail/compose/model.js module:io.ox/mail
-msgid "Sent from %s via mobile"
-msgstr ""
-
-#: apps/plugins/halo/mail/register.js module:plugins/halo
-msgid "Sent mails"
-msgstr ""
-
-#. Sent folder
-#: apps/io.ox/mail/accounts/view-form.js module:io.ox/settings
-msgctxt "folder"
-msgid "Sent messages"
-msgstr ""
-
-#: apps/io.ox/calendar/edit/recurrence-view.js module:io.ox/calendar/edit/main
-msgid "September"
-msgstr "9 сар"
-
-#. Use singular in this context
-#: apps/io.ox/calendar/actions/acceptdeny.js module:io.ox/calendar
-#: apps/io.ox/calendar/actions/edit.js apps/io.ox/calendar/week/perspective.js
-msgid "Series"
-msgstr "Цувралууд"
-
-#: apps/io.ox/mail/accounts/view-form.js module:io.ox/settings
-msgid "Server name"
-msgstr ""
-
-#: apps/io.ox/mail/accounts/view-form.js module:io.ox/settings
-msgid "Server port"
-msgstr ""
-
-#: apps/io.ox/mail/accounts/view-form.js module:io.ox/settings
-msgid "Server type"
-msgstr ""
-
-#: apps/io.ox/backbone/basicModel.js module:io.ox/core
-#: apps/io.ox/backbone/extendedModel.js apps/io.ox/core/main.js
-msgid "Server unreachable"
-msgstr "Серверт холбогдох боломжгүй байна"
-
-#: apps/io.ox/core/about/about.js module:io.ox/core
-#: apps/io.ox/core/settings/errorlog/settings/pane.js
-msgid "Server version"
-msgstr "Серверийн хувилбар"
-
-#: apps/io.ox/core/tk/flag-picker.js module:io.ox/mail
-#: apps/io.ox/mail/toolbar.js
-msgid "Set color"
-msgstr ""
-
-#: apps/io.ox/core/main.js module:io.ox/core apps/io.ox/settings/main.js
-msgid "Settings"
-msgstr ""
-
-#: apps/io.ox/launchpad/main.js module:io.ox/core
-#: apps/io.ox/search/view-template.js
-msgctxt "app"
-msgid "Settings"
-msgstr ""
-
-#: apps/io.ox/onboarding/clients/extensions.js module:io.ox/core/onboarding
-msgid "Settings for advanced users"
-msgstr ""
-
-#: apps/io.ox/core/viewer/views/toolbarview.js module:io.ox/core
-#: apps/io.ox/files/share/permissions.js apps/io.ox/files/toolbar.js
-#: module:io.ox/files apps/plugins/portal/xing/actions.js
-#: module:plugins/portal
-msgid "Share"
-msgstr ""
-
-#: apps/io.ox/files/share/permissions.js module:io.ox/core
-msgid "Share \"%1$s\""
-msgstr ""
-
-#: apps/io.ox/files/toolbar.js module:io.ox/files
-msgid "Share current folder"
-msgstr ""
-
-#: apps/io.ox/files/toolbar.js module:io.ox/files
-msgid "Share selected file"
-msgid_plural "Share selected files"
-msgstr[0] ""
-msgstr[1] ""
-
-#: apps/io.ox/files/toolbar.js module:io.ox/files
-msgid "Share selected folder"
-msgid_plural "Share selected folders"
-msgstr[0] ""
-msgstr[1] ""
-
-#: apps/io.ox/files/toolbar.js module:io.ox/files
-msgid "Share selected objects"
-msgstr ""
-
-#. if only one item -> insert filename / on more than one item -> item count
-#: apps/io.ox/files/actions/share.js module:io.ox/files
-msgid "Share the file \"%1$d\""
-msgid_plural "Share %1$d items"
-msgstr[0] ""
-msgstr[1] ""
-
-#: apps/io.ox/files/actions/share.js module:io.ox/files
-msgid "Share the folder \"%1$d\""
-msgid_plural "Share %1$d items"
-msgstr[0] ""
-msgstr[1] ""
-
-#: apps/io.ox/core/viewer/views/toolbarview.js module:io.ox/core
-msgid "Share this file"
-msgstr ""
-
-#: apps/io.ox/contacts/actions.js module:io.ox/contacts
-msgid "Share your contacts"
-msgstr ""
-
-#: apps/io.ox/files/actions.js module:io.ox/files
-msgid "Share your folders"
-msgstr ""
-
-#: apps/plugins/halo/appointments/register.js module:plugins/halo
-msgid "Shared Appointments"
-msgstr ""
-
-#: apps/plugins/portal/xing/actions.js module:plugins/portal
-msgid "Shared activity"
-msgstr ""
-
-#: apps/io.ox/contacts/addressbook/popup.js module:io.ox/contacts
-#: apps/io.ox/core/folder/extensions.js module:io.ox/core
-msgid "Shared address books"
-msgstr ""
-
-#: apps/io.ox/core/folder/extensions.js module:io.ox/core
-msgid "Shared by other users"
-msgstr ""
-
-#: apps/io.ox/core/folder/extensions.js module:io.ox/core
-msgid "Shared calendars"
-msgstr ""
-
-#: apps/io.ox/core/folder/extensions.js module:io.ox/core
-msgid "Shared tasks"
-msgstr ""
-
-#. "Shares" in terms of "shared with others" ("Freigaben")
-#: apps/io.ox/core/viewer/views/sidebar/fileinfoview.js
-#: module:io.ox/core/viewer
-msgid "Shares"
-msgstr ""
-
-#: apps/io.ox/core/folder/contextmenu.js module:io.ox/core
-msgid "Sharing"
-msgstr ""
-
-#: apps/io.ox/wizards/upsell.js module:io.ox/wizards
-msgid "Shopping cart"
-msgstr ""
-
-#: apps/io.ox/core/folder/contextmenu.js module:io.ox/core
-msgid "Show"
-msgstr ""
-
-#: apps/io.ox/contacts/edit/view-form.js module:io.ox/contacts
-#: apps/io.ox/core/settings/user.js
-msgid "Show all fields"
-msgstr ""
-
-#: apps/io.ox/core/sub/settings/pane.js module:io.ox/core/sub
-msgid "Show all items"
-msgstr ""
-
-#: apps/io.ox/calendar/invitations/register.js module:io.ox/calendar/main
-msgid "Show appointment details"
-msgstr ""
-
-#: apps/io.ox/mail/compose/extensions.js module:io.ox/mail
-msgid "Show blind carbon copy input field"
-msgstr ""
-
-#: apps/io.ox/mail/compose/extensions.js module:io.ox/mail
-msgid "Show carbon copy input field"
-msgstr ""
-
-#: apps/io.ox/calendar/invitations/register.js module:io.ox/calendar/main
-msgid "Show conflicts"
-msgstr ""
-
-#: apps/io.ox/calendar/settings/pane.js module:io.ox/calendar
-msgid "Show declined appointments"
-msgstr ""
-
-#: apps/io.ox/core/settings/pane.js module:io.ox/core
-msgid "Show desktop notifications"
-msgstr ""
-
-#: apps/io.ox/tasks/edit/view-template.js module:io.ox/tasks/edit
-msgid "Show details"
-msgstr ""
-
-#: apps/io.ox/tasks/main.js module:io.ox/tasks
-msgid "Show done tasks"
-msgstr ""
-
-#: apps/io.ox/mail/detail/mobileView.js module:io.ox/mail
-#: apps/io.ox/mail/detail/view.js
-msgid "Show entire message"
-msgstr ""
-
-#: apps/io.ox/files/settings/pane.js module:io.ox/files
-msgid "Show hidden files and folders"
-msgstr ""
-
-#: apps/io.ox/files/mobile-toolbar-actions.js module:io.ox/mail
-msgid "Show icons"
-msgstr ""
-
-#: apps/io.ox/mail/common-extensions.js module:io.ox/mail
-msgid "Show images"
-msgstr ""
-
-#: apps/io.ox/files/actions.js module:io.ox/files apps/io.ox/files/toolbar.js
-msgid "Show internal link"
-msgstr ""
-
-#: apps/io.ox/files/mobile-toolbar-actions.js module:io.ox/mail
-msgid "Show list"
-msgstr ""
-
-#: apps/io.ox/mail/compose/extensions.js module:io.ox/mail
-msgid "Show names"
-msgstr ""
-
-#: apps/io.ox/calendar/mobile-toolbar-actions.js module:io.ox/calendar
-msgid "Show next day"
-msgstr ""
-
-#: apps/io.ox/calendar/mobile-toolbar-actions.js module:io.ox/calendar
-msgid "Show previous day"
-msgstr ""
-
-#: apps/io.ox/mail/detail/content.js module:io.ox/mail
-msgid "Show quoted text"
-msgstr ""
-
-#: apps/io.ox/core/settings/errorlog/settings/pane.js module:io.ox/core
-msgid "Show request body"
-msgstr ""
-
-#: apps/io.ox/mail/settings/pane.js module:io.ox/mail
-msgid "Show requests for read receipts"
-msgstr ""
-
-#: apps/io.ox/core/settings/errorlog/settings/pane.js module:io.ox/core
-msgid "Show stack trace"
-msgstr ""
-
-#: apps/io.ox/calendar/invitations/register.js module:io.ox/calendar/main
-msgid "Show task details"
-msgstr ""
-
-#: apps/io.ox/files/mobile-toolbar-actions.js module:io.ox/mail
-msgid "Show tiles"
-msgstr ""
-
-#: apps/io.ox/calendar/edit/extensions.js module:io.ox/calendar/edit/main
-#: apps/io.ox/calendar/view-detail.js module:io.ox/calendar
-msgid "Shown as"
-msgstr ""
-
-#: apps/io.ox/core/boot/i18n.js module:io.ox/core/boot
-#: apps/io.ox/core/relogin.js module:io.ox/core
-msgid "Sign in"
-msgstr "Нэвтрэх"
-
-#: apps/io.ox/core/main.js module:io.ox/core
-msgid "Sign out"
-msgstr ""
-
-#: apps/io.ox/core/main.js module:io.ox/core
-msgid "Sign out now"
-msgstr ""
-
-#: apps/io.ox/mail/settings/signatures/settings/pane.js module:io.ox/mail
-msgid "Signature name"
-msgstr ""
-
-#: apps/io.ox/mail/compose/extensions.js module:io.ox/mail
-#: apps/io.ox/mail/settings/signatures/register.js
-#: apps/io.ox/mail/settings/signatures/settings/pane.js
-msgid "Signatures"
-msgstr ""
-
-#. Portal. Logged in as user
-#: apps/io.ox/portal/main.js module:io.ox/portal
-msgid "Signed in as %1$s"
-msgstr ""
-
-#: apps/io.ox/core/main.js module:io.ox/core
-msgid "Signed in as:"
-msgstr ""
-
-#: apps/io.ox/core/viewer/views/sidebar/fileinfoview.js
-#: module:io.ox/core/viewer apps/io.ox/files/view-options.js
-#: module:io.ox/files apps/io.ox/mail/view-options.js module:io.ox/mail
-msgid "Size"
-msgstr ""
-
-#: apps/io.ox/mail/mailfilter/settings/filter/view-form.js
-#: module:io.ox/settings
-msgid "Size (bytes)"
-msgstr ""
-
-#: apps/io.ox/core/settings/errorlog/settings/pane.js module:io.ox/core
-msgid "Slow requests"
-msgstr ""
-
-#: apps/io.ox/portal/settings/pane.js module:io.ox/portal
-msgid "Smartphone settings:"
-msgstr ""
-
-#. Emoji collection. SoftBank-specific icons. "SoftBank" in other languages, too.
-#: apps/io.ox/emoji/categories.js module:io.ox/mail/emoji
-msgid "SoftBank"
-msgstr ""
-
-#: apps/io.ox/contacts/edit/main.js module:io.ox/contacts
-msgid "Some fields contain invalid data"
-msgstr ""
-
-#. %1$s the maximum file size
-#: apps/io.ox/core/tk/upload.js module:io.ox/core
-msgid ""
-"Some files cannot be uploaded because they exceed the maximum file size of "
-"%1$s"
-msgstr ""
-
-#: apps/io.ox/core/settings/pane.js module:io.ox/core
-msgid ""
-"Some settings (language, timezone, theme) require a page reload or relogin "
-"to take effect."
-msgstr ""
-
-#: apps/plugins/portal/linkedIn/register.js module:plugins/portal
-#: apps/plugins/portal/twitter/register.js
-msgid "Something went wrong reauthorizing the %s account."
-msgstr ""
-
-#: apps/io.ox/oauth/settings.js module:io.ox/settings
-msgid "Something went wrong reauthorizing the account."
-msgstr ""
-
-#: apps/io.ox/oauth/settings.js module:io.ox/settings
-msgid "Something went wrong saving your changes."
-msgstr ""
-
-#: apps/plugins/halo/xing/register.js module:plugins/portal
-msgid "Sorry, could not connect to %s right now."
-msgstr ""
-
-#: apps/plugins/halo/xing/register.js module:plugins/portal
-msgid "Sorry, there is no data available for you on %s."
-msgstr ""
-
-#: apps/io.ox/core/viewer/views/types/imageview.js module:io.ox/core
-msgid "Sorry, there is no preview available for this image."
-msgstr ""
-
-#: apps/io.ox/core/viewer/views/types/documentview.js module:io.ox/core
-#: apps/io.ox/presenter/views/presentationview.js module:io.ox/presenter
-msgid "Sorry, this page is not available at the moment."
-msgstr ""
-
-#: apps/plugins/portal/linkedIn/register.js module:plugins/portal
-msgid ""
-"Sorry, we cannot help you here. Your provider needs to obtain a key from "
-"LinkedIn with the permission to do read messages."
-msgstr ""
-
-#. Sort options drop-down
-#: apps/io.ox/files/share/view-options.js module:io.ox/files
-#: apps/io.ox/files/view-options.js apps/io.ox/mail/view-options.js
-#: module:io.ox/mail
-msgctxt "dropdown"
-msgid "Sort by"
-msgstr ""
-
-#: apps/io.ox/tasks/main.js module:io.ox/tasks
-msgid "Sort options"
-msgstr ""
-
-#: apps/io.ox/core/sub/subscriptions.js module:io.ox/core/sub
-msgid "Source"
-msgstr ""
-
-#. Spam folder
-#: apps/io.ox/mail/accounts/view-form.js module:io.ox/settings
-msgctxt "folder"
-msgid "Spam"
-msgstr ""
-
-#: apps/io.ox/contacts/model.js module:io.ox/contacts
-msgid "Spouse's name"
-msgstr ""
-
-#: apps/io.ox/mail/detail/links.js module:io.ox/mail
-msgid "Spreadsheet"
-msgstr ""
-
-#: apps/io.ox/files/view-options.js module:io.ox/files
-msgid "Spreadsheets"
-msgstr ""
-
-#: apps/io.ox/mail/accounts/view-form.js module:io.ox/settings
-msgid "Standard folders"
-msgstr ""
-
-#: apps/io.ox/backbone/mini-views/timezonepicker.js module:io.ox/core
-#: apps/io.ox/calendar/week/view.js module:io.ox/calendar
-msgid "Standard timezone"
-msgstr ""
-
-#: apps/io.ox/mail/vacationnotice/settings/model.js module:io.ox/mail
-#: apps/io.ox/tasks/print.js module:io.ox/tasks
-msgid "Start"
-msgstr ""
-
-#: apps/io.ox/tasks/edit/view-template.js module:io.ox/tasks/edit
-#: apps/io.ox/tasks/view-detail.js module:io.ox/tasks
-msgid "Start date"
-msgstr ""
-
-#: apps/io.ox/calendar/edit/timezone-dialog.js module:io.ox/calendar/edit/main
-msgid "Start date timezone"
-msgstr ""
-
-#: apps/io.ox/contacts/settings/pane.js module:io.ox/contacts
-msgid "Start in global address book"
-msgstr ""
-
-#. 'start presentation' dropdown menu entry to start a local only presentation where no remote participants would be able to join.
-#: apps/io.ox/presenter/actions.js module:io.ox/presenter
-msgid "Start local presentation"
-msgstr ""
-
-#: apps/io.ox/calendar/settings/pane.js module:io.ox/calendar
-msgid "Start of working time"
-msgstr ""
-
-#. button label for the 'start presentation' dropdown
-#: apps/io.ox/presenter/views/toolbarview.js module:io.ox/presenter
-msgid "Start presentation"
-msgstr ""
-
-#. 'start presentation' dropdown menu entry to start a remote presentation where remote participants would be able to join.
-#: apps/io.ox/presenter/actions.js module:io.ox/presenter
-msgid "Start remote presentation"
-msgstr ""
-
-#: apps/io.ox/core/desktop.js module:io.ox/core
-msgid "Start search"
-msgstr ""
-
-#. button tooltip for 'start presentation' dropdown
-#: apps/io.ox/presenter/views/toolbarview.js module:io.ox/presenter
-msgid "Start the presentation"
-msgstr ""
-
-#: apps/io.ox/core/tk/wizard.js module:io.ox/core
-#, fuzzy
-#| msgid "Starts on"
-msgid "Start tour"
-msgstr "Эхлэх хугацаа"
-
-#: apps/io.ox/core/permissions/permissions.js module:io.ox/core
-#: apps/io.ox/files/share/permissions.js
-#: apps/plugins/administration/groups/settings/edit.js
-msgid "Start typing to search for user names"
-msgstr ""
-
-#: apps/io.ox/calendar/edit/extensions.js module:io.ox/calendar/edit/main
-msgid "Starts on"
-msgstr "Эхлэх хугацаа"
-
-#: apps/io.ox/contacts/model.js module:io.ox/contacts
-msgid "State"
-msgstr ""
-
-#: apps/io.ox/mail/toolbar.js module:io.ox/mail
-msgid "Statistics"
-msgstr ""
-
-#: apps/io.ox/calendar/toolbar.js module:io.ox/calendar
-#: apps/io.ox/tasks/edit/view-template.js module:io.ox/tasks/edit
-#: apps/io.ox/tasks/main.js module:io.ox/tasks
-msgid "Status"
-msgstr ""
-
-#: apps/io.ox/core/boot/i18n.js module:io.ox/core/boot
-msgid "Stay signed in"
-msgstr "Нэвтэрсэн хэвээр үлдэх"
-
-#: apps/io.ox/contacts/model.js module:io.ox/contacts
-msgid "Street"
-msgstr ""
-
-#: apps/plugins/halo/xing/register.js module:plugins/portal
-msgid "Student"
-msgstr ""
-
-#: apps/io.ox/calendar/edit/extensions.js module:io.ox/calendar/edit/main
-#: apps/io.ox/calendar/util.js module:io.ox/calendar
-#: apps/io.ox/mail/actions/reminder.js module:io.ox/mail
-#: apps/io.ox/mail/compose/extensions.js
-#: apps/io.ox/mail/mailfilter/settings/filter/view-form.js
-#: module:io.ox/settings apps/io.ox/mail/vacationnotice/settings/model.js
-#: apps/io.ox/mail/view-options.js apps/io.ox/tasks/edit/view-template.js
-#: module:io.ox/tasks/edit apps/io.ox/tasks/main.js module:io.ox/tasks
-msgid "Subject"
-msgstr "Гарчиг"
-
-#: apps/plugins/portal/xing/actions.js module:plugins/portal
-msgid "Submit comment"
-msgstr ""
-
-#: apps/io.ox/core/sub/subscriptions.js module:io.ox/core/sub
-msgid "Subscribe"
-msgstr ""
-
-#: apps/io.ox/core/folder/actions/imap-subscription.js module:io.ox/core
-msgid "Subscribe IMAP folders"
-msgstr ""
-
-#: apps/io.ox/core/sub/settings/pane.js module:io.ox/core/sub
-msgid "Subscription refresh"
-msgstr ""
-
-#: apps/io.ox/core/sub/subscriptions.js module:io.ox/core/sub
-msgid "Subscription successfully created."
-msgstr ""
-
-#: apps/io.ox/core/sub/settings/pane.js module:io.ox/core/sub
-#: apps/io.ox/core/sub/settings/register.js
-msgid "Subscriptions"
-msgstr ""
-
-#: apps/io.ox/core/yell.js module:io.ox/core
-msgid "Success"
-msgstr ""
-
-#: apps/plugins/portal/xing/register.js module:plugins/portal
-msgid "Successfully reauthorized your %s account"
-msgstr ""
-
-#: apps/io.ox/contacts/model.js module:io.ox/contacts
-msgid "Suffix"
-msgstr ""
-
-#: apps/io.ox/participants/detail.js module:io.ox/core
-msgid "Summary"
-msgstr ""
-
-#: apps/io.ox/files/view-options.js module:io.ox/files
-msgid "Switch to parent folder"
-msgstr ""
-
-#. Emoji category
-#: apps/io.ox/emoji/categories.js module:io.ox/mail/emoji
-msgid "Symbols"
-msgstr ""
-
-#: apps/io.ox/core/settings/downloads/pane.js module:io.ox/core
-msgid ""
-"Synchronization of Emails, Calendar, Contacts and Tasks, along with Public, "
-"Shared and System Folders to Microsoft Outlook® clients."
-msgstr ""
-
-#: apps/io.ox/calendar/actions.js module:io.ox/calendar
-msgid "Synchronize calendar"
-msgstr ""
-
-#: apps/io.ox/mail/actions.js module:io.ox/mail
-msgid "Synchronize with Outlook"
-msgstr ""
-
-#: apps/io.ox/core/folder/extensions.js module:io.ox/core
-msgid "Synchronize with your tablet or smartphone"
-msgstr ""
-
-#: apps/io.ox/contacts/model.js module:io.ox/contacts
-msgid "TAX ID"
-msgstr ""
-
-#. Terabytes
-#: apps/io.ox/core/strings.js module:io.ox/core
-msgid "TB"
-msgstr ""
-
-#: apps/io.ox/contacts/model.js module:io.ox/contacts
-msgid "TTY/TDD"
-msgstr ""
-
-#: apps/io.ox/mail/mailfilter/settings/filter/view-form.js
-#: module:io.ox/settings
-msgid "Tag mail with"
-msgstr ""
-
-#: apps/io.ox/onboarding/clients/wizard.js module:io.ox/core/onboarding
-#: apps/plugins/portal/client-onboarding/register.js module:plugins/portal
-msgid "Take %1$s with you! Stay up-to-date on your favorite devices."
-msgstr ""
-
-#: apps/io.ox/mail/detail/links.js module:io.ox/mail
-#: apps/io.ox/tasks/edit/main.js module:io.ox/tasks
-msgid "Task"
-msgstr ""
-
-#: apps/io.ox/tasks/detail/main.js module:io.ox/tasks apps/io.ox/tasks/main.js
-msgid "Task Details"
-msgstr ""
-
-#: apps/io.ox/tasks/actions/delete.js module:io.ox/tasks
-msgid "Task has been deleted!"
-msgid_plural "Tasks have been deleted!"
-msgstr[0] ""
-msgstr[1] ""
-
-#. Inviations (notifications) to tasks
-#: apps/plugins/notifications/tasks/register.js module:plugins/notifications
-msgid "Task invitations"
-msgstr ""
-
-#: apps/io.ox/tasks/actions/doneUndone.js module:io.ox/tasks
-msgid "Task marked as done"
-msgid_plural "Tasks marked as done"
-msgstr[0] ""
-msgstr[1] ""
-
-#: apps/io.ox/tasks/actions/doneUndone.js module:io.ox/tasks
-msgid "Task marked as undone"
-msgid_plural "Tasks marked as undone"
-msgstr[0] ""
-msgstr[1] ""
-
-#. Reminders (notifications) about tasks
-#: apps/plugins/notifications/tasks/register.js module:plugins/notifications
-msgid "Task reminders"
-msgstr ""
-
-#: apps/io.ox/tasks/actions/delete.js module:io.ox/tasks
-msgid "Task was already deleted!"
-msgstr ""
-
-#: apps/io.ox/tasks/actions/doneUndone.js module:io.ox/tasks
-msgid "Task was modified before, please reload"
-msgstr ""
-
-#: apps/io.ox/mail/detail/links.js module:io.ox/mail
-msgid "Tasks"
-msgstr ""
-
-#: apps/io.ox/core/main.js module:io.ox/core apps/io.ox/launchpad/main.js
-#: apps/io.ox/search/view-template.js apps/io.ox/tasks/settings/pane.js
-#: module:io.ox/tasks
-msgctxt "app"
-msgid "Tasks"
-msgstr ""
-
-#: apps/io.ox/tasks/actions/move.js module:io.ox/tasks
-msgid "Tasks can not be moved to or out of shared folders"
-msgstr ""
-
-#: apps/io.ox/contacts/model.js module:io.ox/contacts
-msgid "Telephone (ISDN)"
-msgstr "Суурин утас"
-
-#: apps/io.ox/contacts/model.js module:io.ox/contacts
-msgid "Telephone callback"
-msgstr "Callback утас"
-
-#: apps/io.ox/contacts/model.js module:io.ox/contacts
-msgid "Telephone primary"
-msgstr "Утас үндсэн"
-
-#: apps/io.ox/contacts/model.js module:io.ox/contacts
-msgid "Telephone radio"
-msgstr ""
-
-#: apps/io.ox/contacts/model.js module:io.ox/contacts
-msgid "Telex"
-msgstr "Телекс"
-
-#: apps/io.ox/calendar/edit/extensions.js module:io.ox/calendar/edit/main
-#: apps/io.ox/calendar/util.js module:io.ox/calendar
-msgid "Temporary"
-msgstr "Түр зуурын"
-
-#: apps/io.ox/calendar/actions/acceptdeny.js module:io.ox/calendar
-#: apps/io.ox/calendar/invitations/register.js module:io.ox/calendar/main
-msgid "Tentative"
-msgstr ""
-
-#: apps/io.ox/calendar/print.js module:io.ox/calendar
-#: apps/io.ox/tasks/print.js module:io.ox/tasks
-msgid "Tentatively accepted"
-msgstr ""
-
-#: apps/io.ox/mail/vacationnotice/settings/model.js module:io.ox/mail
-msgid "Text"
-msgstr ""
-
-#: apps/plugins/core/feedback/register.js module:io.ox/core
-msgid "Thank you for your feedback"
-msgstr ""
-
-#: apps/plugins/portal/oxdriveclients/register.js module:plugins/portal
-msgid ""
-"The %s client lets you store and share your photos, files, documents and "
-"videos, anytime, anywhere. Access any file you save to %s from all your "
-"computers, iPhone, iPad or from within %s itself."
-msgstr ""
-
-#: apps/io.ox/files/guidance/main.js module:io.ox/files
-msgctxt "help"
-msgid "The Drive App"
-msgstr ""
-
-#: apps/io.ox/mail/accounts/model.js module:io.ox/keychain
-msgid "The account must be named"
-msgstr ""
-
-#: apps/plugins/portal/xing/actions.js module:plugins/portal
-msgid "The activity has been deleted successfully"
-msgstr ""
-
-#: apps/io.ox/files/api.js module:io.ox/files apps/io.ox/files/legacy_api.js
-msgid "The allowed quota is reached."
-msgstr ""
-
-#: apps/io.ox/mail/actions/ical.js module:io.ox/mail
-msgid "The appointment has been added to your calendar"
-msgstr ""
-
-#: apps/io.ox/calendar/invitations/register.js module:io.ox/calendar/main
-msgid "The appointment has been deleted"
-msgstr ""
-
-#: apps/io.ox/calendar/invitations/register.js module:io.ox/calendar/main
-msgid "The appointment has been updated"
-msgstr ""
-
-#: apps/io.ox/calendar/edit/recurrence-view.js module:io.ox/calendar/edit/main
-msgid ""
-"The appointment is repeated <a href=\"#\"  data-widget=\"number\" data-"
-"attribute=\"interval\">every <span class=\"number-control\">2</span> days</"
-"a>."
-msgstr ""
-
-#: apps/io.ox/calendar/edit/recurrence-view.js module:io.ox/calendar/edit/main
-msgid ""
-"The appointment is repeated <a href=\"#\"  data-widget=\"number\" data-"
-"attribute=\"interval\">every <span class=\"number-control\">2</span> weeks</"
-"a> on <a href=\"#\"  data-widget=\"days\" data-attribute=\"days\">monday</a>."
-msgstr ""
-
-#: apps/io.ox/calendar/edit/recurrence-view.js module:io.ox/calendar/edit/main
-msgid ""
-"The appointment is repeated <a href=\"#\" data-attribute=\"recurrenceType\" "
-"data-widget=\"options\">weekly</a>."
-msgstr ""
-
-#: apps/io.ox/calendar/edit/recurrence-view.js module:io.ox/calendar/edit/main
-msgid ""
-"The appointment is repeated every <a href=\"#\" data-widget=\"options\" data-"
-"attribute=\"ordinal\">first</a> <a href=\"#\" data-widget=\"options\" data-"
-"attribute=\"day\">Wednesday</a> in <a href=\"#\" data-widget=\"options\" "
-"data-attribute=\"month\">October</a>."
-msgstr ""
-
-#: apps/io.ox/calendar/edit/recurrence-view.js module:io.ox/calendar/edit/main
-msgid ""
-"The appointment is repeated every year on day <a href=\"#\" data-widget="
-"\"number\" data-attribute=\"dayInMonth\"><span class=\"number-control\">10</"
-"span></a> of <a href=\"#\" data-widget=\"options\" data-attribute=\"month"
-"\">October</a>."
-msgstr ""
-
-#: apps/io.ox/calendar/edit/recurrence-view.js module:io.ox/calendar/edit/main
-msgid ""
-"The appointment is repeated on day <a href=\"#\" data-widget=\"number\" data-"
-"attribute=\"dayInMonth\"><span class=\"number-control\">10</span></a> <a "
-"href=\"#\" data-widget=\"number\" data-attribute=\"interval\">every <span "
-"class=\"number-control\">2</span> months</a>."
-msgstr ""
-
-#: apps/io.ox/calendar/edit/recurrence-view.js module:io.ox/calendar/edit/main
-msgid ""
-"The appointment is repeated the <a href=\"#\" data-widget=\"options\" data-"
-"attribute=\"ordinal\">second</a> <a href=\"#\" data-widget=\"options\" data-"
-"attribute=\"day\">Wednesday</a> <a href=\"#\" data-widget=\"number\" data-"
-"attribute=\"interval\">every <span class=\"number-control\">2</span> months</"
-"a>."
-msgstr ""
-
-#: apps/io.ox/core/settings/errorlog/settings/pane.js module:io.ox/core
-msgid ""
-"The blue graph shows the distribution of request durations in percent. The "
-"gray graph shows a trivial network ping to recognize slow connections."
-msgstr ""
-
-#: apps/io.ox/calendar/invitations/register.js module:io.ox/calendar/main
-msgid "The changes have been rejected"
-msgstr ""
-
-#: apps/plugins/portal/xing/actions.js module:plugins/portal
-msgid "The comment has been deleted successfully"
-msgstr ""
-
-#: apps/io.ox/backbone/basicModel.js module:io.ox/core
-#: apps/io.ox/backbone/extendedModel.js
-msgid "The dialog contains invalid data"
-msgstr ""
-
-#. If the user changes the duedate of a task, it may be before the start date, which is not allowed
-#. If this happens the user gets the option to change the start date so it matches the due date
-#: apps/io.ox/tasks/common-extensions.js module:io.ox/tasks
-msgid "The due date cannot be before start date. Adjust start date?"
-msgstr ""
-
-#: apps/io.ox/tasks/model.js module:io.ox/tasks
-msgid "The due date must not be before the start date."
-msgstr ""
-
-#: apps/io.ox/mail/compose/actions/send.js module:io.ox/mail
-msgid "The email has been sent"
-msgstr ""
-
-#: apps/io.ox/calendar/model.js module:io.ox/calendar
-msgid "The end date must be after the start date."
-msgstr ""
-
-#: apps/io.ox/calendar/edit/main.js module:io.ox/calendar/edit/main
-msgid "The field \"%1$s\" exceeds its maximum size of %2$d characters."
-msgstr ""
-
-#: apps/io.ox/core/tk/attachments.js module:io.ox/core
-#: apps/io.ox/mail/actions/attachmentQuota.js module:io.ox/mail
-msgid ""
-"The file \"%1$s\" cannot be uploaded because it exceeds the attachment "
-"publication maximum file size of %2$s"
-msgstr ""
-
-#: apps/io.ox/core/tk/attachments.js module:io.ox/core
-#: apps/io.ox/mail/actions/attachmentQuota.js module:io.ox/mail
-msgid ""
-"The file \"%1$s\" cannot be uploaded because it exceeds the infostore quota "
-"limit of %2$s"
-msgstr ""
-
-#. %1$s the filename
-#. %2$s the maximum file size
-#: apps/io.ox/core/tk/attachments.js module:io.ox/core
-#: apps/io.ox/core/tk/upload.js apps/io.ox/mail/actions/attachmentQuota.js
-#: module:io.ox/mail
-msgid ""
-"The file \"%1$s\" cannot be uploaded because it exceeds the maximum file "
-"size of %2$s"
-msgstr ""
-
-#: apps/io.ox/core/tk/attachments.js module:io.ox/core
-msgid ""
-"The file \"%1$s\" cannot be uploaded because it exceeds the quota limit of "
-"%2$s"
-msgstr ""
-
-#. %1$s quota limit
-#: apps/io.ox/core/tk/upload.js module:io.ox/core
-msgid "The file cannot be uploaded because it exceeds the quota limit of %1$s"
-msgid_plural ""
-"The files cannot be uploaded because they exceed the quota limit of %1$s"
-msgstr[0] ""
-msgstr[1] ""
-
-#. %1$s the maximum file size
-#: apps/io.ox/core/tk/upload.js module:io.ox/core
-msgid ""
-"The files cannot be uploaded because each file exceeds the maximum file size "
-"of %1$s"
-msgstr ""
-
-#: apps/io.ox/core/upsell.js module:io.ox/core
-msgid "The first 90 days are free."
-msgstr ""
-
-#: apps/io.ox/core/import/import.js module:io.ox/core
-msgid ""
-"The first record of a valid CSV file must define proper column names. "
-"Supported separators are comma and semi-colon."
-msgstr ""
-
-#: apps/io.ox/core/folder/actions/common.js module:io.ox/core
-msgid "The folder has been cleaned up."
-msgstr ""
-
-#: apps/io.ox/core/folder/actions/common.js module:io.ox/core
-msgid "The folder has been emptied"
-msgstr ""
-
-#. %1$d is the total number of messages
-#: apps/io.ox/mail/main.js module:io.ox/mail
-msgid "The following actions apply to all messages (%1$d) in this folder:"
-msgstr ""
-
-#: apps/io.ox/core/main.js module:io.ox/core
-msgid ""
-"The following applications can be restored. Just remove the restore point if "
-"you don't want it to be restored."
-msgstr ""
-
-#: apps/io.ox/settings/apps/settings/pane.js module:io.ox/core
-msgid "The following external applications/services can access your data:"
-msgstr ""
-
-#: apps/io.ox/wizards/upsell.js module:io.ox/wizards
-msgid "The following products will be activated now:"
-msgstr ""
-
-#. message text of an alert box if joining a presentation fails
-#. %1$d is the name of the user who started the presentation
-#: apps/io.ox/presenter/views/notification.js module:io.ox/presenter
-#, c-format
-msgid ""
-"The limit of participants has been reached. Please contact the presenter "
-"%1$s."
-msgstr ""
-
-#: apps/io.ox/calendar/conflicts/conflictList.js
-#: module:io.ox/calendar/conflicts/conflicts
-msgid "The new appointment conflicts with existing appointments."
-msgstr ""
-
-#: apps/io.ox/core/notifications/badgeview.js module:io.ox/core
-msgid "The notification area is closed"
-msgstr ""
-
-#: apps/io.ox/core/notifications/badgeview.js module:io.ox/core
-msgid "The notification area is open"
-msgstr ""
-
-#: apps/io.ox/files/share/permissions.js module:io.ox/core
-msgid "The notification has been resent"
-msgstr ""
-
-#: apps/io.ox/presenter/errormessages.js module:io.ox/presenter
-msgid ""
-"The presentation cannot be started. Please check the URL or contact the "
-"presenter."
-msgstr ""
-
-#. message text of an alert indicating that the presentation file was deleted while presenting it
-#. %1$d is the file name
-#: apps/io.ox/presenter/views/notification.js module:io.ox/presenter
-msgid "The presentation document %1$s was deleted."
-msgstr ""
-
-#: apps/io.ox/files/api.js module:io.ox/files apps/io.ox/files/legacy_api.js
-msgid "The provided filename exceeds the allowed length."
-msgstr ""
-
-#. message text of a Realtime connection online info
-#: apps/io.ox/presenter/views/notification.js module:io.ox/presenter
-msgid "The realtime connection is established."
-msgstr ""
-
-#. message text of a Realtime connection offline alert.
-#: apps/io.ox/presenter/views/notification.js module:io.ox/presenter
-msgid "The realtime connection is lost."
-msgstr ""
-
-#: apps/io.ox/presenter/errormessages.js module:io.ox/presenter
-msgid "The requested document does not exist."
-msgstr ""
-
-#: apps/io.ox/calendar/actions/create.js module:io.ox/calendar
-msgid ""
-"The selected calendar is shared by %1$s. Appointments in shared calendars "
-"will generally be created on behalf of the owner."
-=======
 #: apps/io.ox/mail/mailfilter/settings/filter/view-form.js
 #: module:io.ox/settings
 msgid "starts on"
@@ -17642,357 +9782,8 @@
 #: apps/io.ox/tasks/toolbar.js
 #: module:io.ox/mail
 msgid "Change due date"
->>>>>>> 870ec1a2
-msgstr ""
-
-<<<<<<< HEAD
-#: apps/io.ox/search/model.js module:io.ox/search
-msgid ""
-"The selected folder is virtual and can not be searched. Please select "
-"another folder."
-msgstr ""
-
-#: apps/io.ox/calendar/settings/timezones/favorite-view.js
-#: module:io.ox/calendar
-msgid "The selected timezone is already a favorite."
-msgstr ""
-
-#: apps/io.ox/mail/common-extensions.js module:io.ox/mail
-msgid "The sender wants to get notified when you have read this email"
-msgstr ""
-
-#: apps/io.ox/calendar/edit/recurrence-view.js module:io.ox/calendar/edit/main
-msgid ""
-"The series <a href=\"#\" data-attribute=\"ending\" data-widget=\"options"
-"\">ends</a> <a href=\"#\" data-attribute=\"occurrences\" data-widget=\"number"
-"\">after <span class=\"number-control\">2</span> appointments</a>."
-msgstr ""
-
-#: apps/io.ox/calendar/edit/recurrence-view.js module:io.ox/calendar/edit/main
-msgid ""
-"The series <a href=\"#\" data-attribute=\"ending\" data-widget=\"options"
-"\">ends</a> on <a href=\"#\" data-attribute=\"until\" data-widget="
-"\"datePicker\">11/03/2013</a>."
-msgstr ""
-
-#: apps/io.ox/calendar/edit/recurrence-view.js module:io.ox/calendar/edit/main
-msgid ""
-"The series <a href=\"#\" data-attribute=\"ending\" data-widget=\"options"
-"\">never ends</a>."
-msgstr ""
-
-#: apps/io.ox/calendar/util.js module:io.ox/calendar
-msgid "The series ends after %1$d appointment"
-msgid_plural "The series ends after %1$d appointments"
-msgstr[0] ""
-msgstr[1] ""
-
-#: apps/io.ox/calendar/util.js module:io.ox/calendar
-msgid "The series ends on %1$s"
-msgstr ""
-
-#: apps/io.ox/calendar/settings/model.js module:io.ox/calendar
-#: apps/io.ox/contacts/settings/pane.js module:io.ox/contacts
-msgid ""
-"The setting has been saved and will become active when you enter the "
-"application the next time."
-msgstr ""
-
-#: apps/io.ox/core/settings/pane.js module:io.ox/core
-msgid "The setting requires a reload or relogin to take effect."
-msgstr ""
-
-#: apps/io.ox/tasks/model.js module:io.ox/tasks
-msgid "The start date must be before the due date."
-msgstr ""
-
-#: apps/io.ox/mail/vacationnotice/settings/filter.js module:io.ox/mail
-msgid "The start date must be before the end date."
-msgstr ""
-
-#: apps/io.ox/core/sub/subscriptions.js module:io.ox/core/sub
-msgid "The subscription could not be created."
-msgstr ""
-
-#: apps/io.ox/tasks/actions/delete.js module:io.ox/tasks
-msgid "The task could not be deleted."
-msgid_plural "The tasks could not be deleted."
-msgstr[0] ""
-msgstr[1] ""
-
-#. %1$s timezone abbreviation of the appointment
-#. %2$s default user timezone
-#: apps/io.ox/calendar/edit/extensions.js module:io.ox/calendar/edit/main
-msgid ""
-"The timezone of this appointment (%1$s) differs from your default timezone "
-"(%2$s)."
-msgstr ""
-
-#: apps/plugins/portal/userSettings/register.js module:io.ox/core
-msgid "The two newly entered passwords do not match."
-msgstr ""
-
-#: apps/io.ox/keychain/api.js module:io.ox/keychain
-msgid ""
-"The unrecoverable items have been cleaned up successfully. Please refresh "
-"this page to see the changes."
-msgstr ""
-
-#: apps/io.ox/files/filepicker.js module:io.ox/files
-msgid "The uploaded file does not match the requested file type."
-msgid_plural "None of the uploaded files matches the requested file type."
-msgstr[0] ""
-msgstr[1] ""
-
-#: apps/io.ox/core/permissions/permissions.js module:io.ox/core
-msgid "The user has administrative rights"
-msgstr ""
-
-#: apps/io.ox/core/settings/pane.js module:io.ox/core
-msgid "Theme"
-msgstr ""
-
-#. info text in the participants list.
-#: apps/io.ox/presenter/views/sidebar/participantsview.js
-#: module:io.ox/presenter
-msgid "There are currently no participants."
-msgstr ""
-
-#: apps/io.ox/settings/apps/settings/pane.js module:io.ox/core
-msgid ""
-"There are no external applications/services which can access your account."
-msgstr ""
-
-#: apps/io.ox/core/desktop.js module:io.ox/core
-msgid "There are unsaved changes."
-msgstr ""
-
-#: apps/io.ox/calendar/invitations/register.js module:io.ox/calendar/main
-msgid "There is already %1$d appointment in this timeframe."
-msgid_plural "There are already %1$d appointments in this timeframe."
-msgstr[0] ""
-msgstr[1] ""
-
-#: apps/io.ox/core/viewer/views/types/defaultview.js module:io.ox/core
-msgid "There is no preview for this file type"
-msgstr ""
-
-#: apps/plugins/portal/xing/register.js module:plugins/portal
-msgid "There is no recent activity in your Xing network."
-msgstr ""
-
-#: apps/io.ox/mail/mailfilter/settings/filter.js module:io.ox/mail
-msgid "There is no rule defined"
-msgstr ""
-
-#: apps/plugins/portal/xing/register.js module:plugins/portal
-#: apps/plugins/xing/main.js
-msgid "There was a problem with %s. The error message was: \"%s\""
-msgstr ""
-
-#: apps/plugins/portal/xing/actions.js module:plugins/portal
-msgid "There was a problem with XING, the error message was: \"%s\""
-msgstr ""
-
-#: apps/plugins/portal/xing/actions.js module:plugins/portal
-msgid "There was a problem with XING. The error message was: \"%s\""
-msgstr ""
-
-#. Error message if calendar import failed
-#: apps/io.ox/core/import/import.js module:io.ox/core
-msgid "There was no appointment data to import"
-msgstr ""
-
-#. Error message if contact import failed
-#: apps/io.ox/core/import/import.js module:io.ox/core
-msgid "There was no contact data to import"
-msgstr ""
-
-#: apps/io.ox/mail/accounts/settings.js module:io.ox/mail/accounts/settings
-msgid "There was no suitable server found for this mail/password combination"
-msgstr ""
-
-#. Error message if task import failed
-#: apps/io.ox/core/import/import.js module:io.ox/core
-msgid "There was no task data to import"
-msgstr ""
-
-#: apps/plugins/portal/linkedIn/register.js module:plugins/portal
-msgid "There were not activities in your network"
-msgstr ""
-
-#. %1$s name of the current folder
-#: apps/io.ox/files/guidance/statistics.js module:io.ox/files
-msgid ""
-"These statistics only include folders, which have a depth less than four in "
-"the folder structure from the folder \"%1$s\"."
-msgstr ""
-
-#: apps/io.ox/core/boot/i18n.js module:io.ox/core/boot
-msgid "This browser is not supported on your current platform."
-msgstr "Энэхүү хөтөч нь уг үйлдлийн систем дээр дэмжигдэхгүй байна."
-
-#: apps/io.ox/contacts/model.js module:io.ox/contacts
-msgid "This contact is private and cannot be shared"
-msgstr "Энэхүү контакт нь хувийн нууцлалтай тул хуваалцах боломжгүй"
-
-#: apps/io.ox/contacts/actions/addToPortal.js module:io.ox/mail
-msgid "This distribution list has been added to the portal"
-msgstr ""
-
-#: apps/io.ox/presenter/errormessages.js module:io.ox/presenter
-msgid "This document does not have any content."
-msgstr ""
-
-#: apps/io.ox/core/viewer/views/types/documentview.js module:io.ox/core
-#: apps/io.ox/presenter/errormessages.js module:io.ox/presenter
-#, fuzzy
-#| msgid "This contact is private and cannot be shared"
-msgid "This document is password protected and cannot be displayed."
-msgstr "Энэхүү контакт нь хувийн нууцлалтай тул хуваалцах боломжгүй"
-
-#: apps/io.ox/participants/add.js module:io.ox/core
-#, fuzzy
-#| msgid "This email address cannot be used for appointments"
-msgid "This email address cannot be used"
-msgstr "Энэхүү и-майлыг уулзалтанд ашиглах боломжгүй"
-
-#: apps/io.ox/calendar/invitations/register.js module:io.ox/calendar/main
-msgid "This email contains a task"
-msgstr ""
-
-#: apps/io.ox/calendar/invitations/register.js module:io.ox/calendar/main
-msgid "This email contains an appointment"
-msgstr ""
-
-#: apps/io.ox/core/upsell.js module:io.ox/core
-msgid ""
-"This feature is not available. In order to use it, you need to upgrade your "
-"account now."
-msgstr ""
-
-#: apps/io.ox/mail/accounts/model.js module:io.ox/keychain
-msgid "This field has to be filled"
-msgstr ""
-
-#: apps/io.ox/files/api.js module:io.ox/files apps/io.ox/files/legacy_api.js
-msgid "This file could not be uploaded."
-msgstr ""
-
-#: apps/io.ox/files/actions/add-to-portal.js module:io.ox/files
-msgid "This file has been added to the portal"
-msgstr ""
-
-#: apps/io.ox/files/actions/delete.js module:io.ox/files
-msgid "This file has not been deleted"
-msgid_plural "These files have not been deleted"
-msgstr[0] ""
-msgstr[1] ""
-
-#: apps/io.ox/files/actions/delete.js module:io.ox/files
-msgid "This file has not been deleted, as it is locked by its owner."
-msgid_plural ""
-"These files have not been deleted, as they are locked by their owner."
-msgstr[0] ""
-msgstr[1] ""
-
-#: apps/io.ox/core/viewer/views/sidebar/fileinfoview.js
-#: module:io.ox/core/viewer
-msgid "This file is shared with others"
-msgstr ""
-
-#: apps/io.ox/editor/main.js module:io.ox/editor
-msgid "This file will be written in your default folder to allow editing"
-msgstr ""
-
-#: apps/io.ox/core/sub/settings/pane.js module:io.ox/core/sub
-msgid "This folder has no publications"
-msgstr ""
-
-#: apps/io.ox/core/sub/settings/pane.js module:io.ox/core/sub
-msgid "This folder has no subscriptions"
-msgstr ""
-
-#: apps/io.ox/core/folder/extensions.js module:io.ox/core
-msgid "This folder has publications and/or subscriptions"
-msgstr ""
-
-#: apps/io.ox/core/sub/settings/pane.js module:io.ox/core/sub
-msgid ""
-"This folder has publications but you are not allowed to view or edit them"
-msgstr ""
-
-#: apps/io.ox/core/folder/extensions.js module:io.ox/core
-msgid "This folder has subscriptions"
-msgstr ""
-
-#: apps/io.ox/core/sub/settings/pane.js module:io.ox/core/sub
-msgid ""
-"This folder has subscriptions but you are not allowed to view or edit them"
-msgstr ""
-
-#: apps/io.ox/core/viewer/views/sidebar/fileinfoview.js
-#: module:io.ox/core/viewer
-msgid "This folder is shared with others"
-msgstr ""
-
-#: apps/io.ox/core/folder/actions/rename.js module:io.ox/core
-msgid "This is a standard folder, which can't be renamed."
-msgstr ""
-
-#: apps/io.ox/mail/accounts/model.js module:io.ox/keychain
-msgid "This is not a valid email address"
-msgstr ""
-
-#: apps/io.ox/mail/accounts/settings.js module:io.ox/mail/accounts/settings
-msgid "This is not a valid mail address"
-msgstr ""
-
-#. permissions dialog
-#. error message when selected user or group can not be used
-#: apps/io.ox/core/permissions/permissions.js module:io.ox/core
-msgid "This is not a valid user or group."
-msgstr ""
-
-#: apps/io.ox/contacts/view-detail.js module:io.ox/contacts
-#: apps/io.ox/participants/views.js module:io.ox/core
-msgid "This list has no contacts yet"
-msgstr ""
-
-#: apps/io.ox/mail/actions/addToPortal.js module:io.ox/mail
-msgid "This mail has been added to the portal"
-msgstr ""
-
-#: apps/io.ox/mail/detail/content.js module:io.ox/mail
-msgid "This mail has no content"
-msgstr ""
-
-#: apps/io.ox/mail/detail/mobileView.js module:io.ox/mail
-#: apps/io.ox/mail/detail/view.js
-msgid "This message has been truncated due to size limitations."
-msgstr ""
-
-#: apps/io.ox/mail/common-extensions.js module:io.ox/mail
-msgid "This message is read, press this button to mark it as unread."
-msgstr ""
-
-#: apps/io.ox/mail/common-extensions.js module:io.ox/mail
-msgid "This message is unread, press this button to mark it as read."
-msgstr ""
-
-#: apps/io.ox/contacts/print.js module:io.ox/contacts
-msgid "This note will not be printed"
-msgstr "Энэхүү тэмдэглэл нь хэвлэгдэхгүй"
-
-#: apps/io.ox/mail/mailfilter/settings/filter/view-form.js
-#: module:io.ox/settings
-msgid ""
-"This rule applies to all messages. Please add a condition to restrict this "
-"rule to specific messages."
-msgstr ""
-
-#: apps/io.ox/tasks/print.js module:io.ox/tasks
-=======
+msgstr ""
+
 #: apps/io.ox/tasks/actions.js
 #: module:io.ox/tasks
 #: apps/io.ox/tasks/mobile-toolbar-actions.js
@@ -18348,369 +10139,10 @@
 
 #: apps/io.ox/tasks/print.js
 #: module:io.ox/tasks
->>>>>>> 870ec1a2
 #: apps/io.ox/tasks/view-detail.js
 msgid "This task recurs"
 msgstr ""
 
-<<<<<<< HEAD
-#: apps/plugins/portal/twitter/register.js module:plugins/portal
-msgid ""
-"This widget is currently offline because the twitter rate limit exceeded."
-msgstr ""
-
-#: apps/io.ox/mail/main.js module:io.ox/mail
-msgid "Thread"
-msgstr ""
-
-#: apps/io.ox/core/viewer/views/sidebarview.js module:io.ox/core/viewer
-msgid "Thumbnails"
-msgstr ""
-
-#: apps/io.ox/files/toolbar.js module:io.ox/files
-msgid "Tiles"
-msgstr ""
-
-#: apps/io.ox/backbone/mini-views/datepicker.js module:io.ox/core
-msgid "Time"
-msgstr "Цаг"
-
-#: apps/io.ox/calendar/settings/pane.js module:io.ox/calendar
-msgid "Time scale in minutes"
-msgstr ""
-
-#: apps/io.ox/core/settings/pane.js module:io.ox/core
-msgid "Time zone"
-msgstr ""
-
-#: apps/io.ox/contacts/model.js module:io.ox/contacts
-msgctxt "salutation"
-msgid "Title"
-msgstr ""
-
-#: apps/io.ox/mail/common-extensions.js module:io.ox/mail
-#: apps/io.ox/mail/compose/extensions.js
-#: apps/io.ox/mail/mailfilter/settings/filter/view-form.js
-#: module:io.ox/settings apps/io.ox/mail/main.js apps/io.ox/mail/print.js
-#: apps/io.ox/mail/view-options.js
-msgid "To"
-msgstr ""
-
-#: apps/io.ox/contacts/distrib/create-dist-view.js module:io.ox/contacts
-msgid ""
-"To add contacts manually, just provide a valid email address (e.g john."
-"doe@example.com or \"John Doe\" <jd@example.com>)"
-msgstr ""
-
-#: apps/io.ox/calendar/mobile-toolbar-actions.js module:io.ox/calendar
-#: apps/io.ox/calendar/toolbar.js apps/io.ox/calendar/util.js
-#: apps/io.ox/core/tk/datepicker.js module:io.ox/core
-#: apps/io.ox/find/date/patterns.js apps/io.ox/tasks/util.js
-#: module:io.ox/tasks apps/plugins/portal/birthdays/register.js
-#: module:plugins/portal
-msgid "Today"
-msgstr ""
-
-#. button label for toggling fullscreen mode
-#. button tooltip for toggling fullscreen mode
-#: apps/io.ox/presenter/views/navigationview.js module:io.ox/presenter
-#: apps/io.ox/presenter/views/toolbarview.js
-msgid "Toggle fullscreen"
-msgstr ""
-
-#: apps/io.ox/core/viewer/views/sidebar/panelbaseview.js
-#: module:io.ox/core/viewer
-msgid "Toggle panel"
-msgstr ""
-
-#: apps/io.ox/calendar/util.js module:io.ox/calendar apps/io.ox/tasks/util.js
-#: module:io.ox/tasks apps/plugins/portal/birthdays/register.js
-#: module:plugins/portal
-msgid "Tomorrow"
-msgstr ""
-
-#: apps/io.ox/contacts/addressbook/popup.js module:io.ox/contacts
-msgid "Too many contacts in your address book."
-msgstr ""
-
-#. Emoji category
-#. Japanese: ツール
-#. Contains: Phones, tv, clocks
-#: apps/io.ox/emoji/categories.js module:io.ox/mail/emoji
-msgid "Tool"
-msgstr ""
-
-#: apps/io.ox/files/guidance/statistics.js module:io.ox/files
-msgid "Top 10 file types"
-msgstr ""
-
-#: apps/io.ox/files/guidance/statistics.js module:io.ox/files
-msgid "Top 10 folder size"
-msgstr ""
-
-#: apps/io.ox/mail/statistics.js module:io.ox/mail
-msgid "Top 10 you got mail from"
-msgstr ""
-
-#: apps/io.ox/mail/statistics.js module:io.ox/mail
-msgid "Top 10 you sent mail to"
-msgstr ""
-
-#: apps/io.ox/wizards/upsell.js module:io.ox/wizards
-msgid "Total cost"
-msgstr ""
-
-#: apps/io.ox/core/folder/node.js module:io.ox/core
-msgid "Total: %1$d"
-msgstr ""
-
-#: apps/io.ox/core/settings/errorlog/settings/pane.js module:io.ox/core
-msgid "Total: %1$s requests"
-msgstr ""
-
-#: apps/io.ox/contacts/model.js module:io.ox/contacts
-msgid "Town"
-msgstr ""
-
-#: apps/io.ox/core/commons.js module:io.ox/core
-msgid "Try now!"
-msgstr ""
-
-#: apps/io.ox/mail/accounts/settings.js module:io.ox/mail/accounts/settings
-msgid "Trying to auto-configure your mail account"
-msgstr ""
-
-#: apps/plugins/portal/tumblr/register.js module:io.ox/portal
-msgid "Tumblr"
-msgstr ""
-
-#: apps/plugins/portal/twitter/register.js module:plugins/portal
-msgid "Twitter"
-msgstr ""
-
-#: apps/plugins/portal/twitter/register.js module:plugins/portal
-msgid "Twitter reported the following errors:"
-msgstr ""
-
-#: apps/io.ox/calendar/edit/extensions.js module:io.ox/calendar/edit/main
-#: apps/io.ox/tasks/edit/view-template.js module:io.ox/tasks/edit
-#: apps/plugins/portal/flickr/register.js module:plugins/portal
-msgid "Type"
-msgstr "Төрөл"
-
-#: apps/io.ox/core/about/about.js module:io.ox/core
-#: apps/io.ox/core/settings/errorlog/settings/pane.js
-msgid "UI version"
-msgstr "Хэрэглэгчийн интерфейсийн хувилбар"
-
-#: apps/io.ox/contacts/model.js module:io.ox/contacts
-#: apps/plugins/portal/rss/register.js module:io.ox/portal
-msgid "URL"
-msgstr "Вэб хуудас"
-
-#: apps/plugins/portal/xing/actions.js module:plugins/portal
-msgid "Un-like"
-msgstr ""
-
-#. As on Facebook, XING allows a stop pointing out they liked a comment. An 'undo' for the like action, if you will.
-#: apps/plugins/portal/xing/actions.js module:plugins/portal
-msgid "Un-liked comment"
-msgstr ""
-
-#: apps/io.ox/mail/mailfilter/settings/register.js module:io.ox/mail
-msgid "Unable to load mail filter rules settings."
-msgstr ""
-
-#: apps/io.ox/mail/autoforward/settings/register.js module:io.ox/mail
-#: apps/io.ox/mail/vacationnotice/settings/register.js
-#: apps/io.ox/settings/util.js module:io.ox/core
-msgid "Unable to load mail filter settings."
-msgstr ""
-
-#: apps/io.ox/calendar/print.js module:io.ox/calendar
-#: apps/io.ox/tasks/print.js module:io.ox/tasks
-msgid "Unconfirmed"
-msgstr ""
-
-#. Task: Undone like in "Mark as undone"
-#: apps/io.ox/tasks/toolbar.js module:io.ox/mail
-msgid "Undone"
-msgstr ""
-
-#: apps/plugins/halo/xing/register.js module:plugins/portal
-msgid "Unemployed"
-msgstr ""
-
-#. twitter: Stop following this person
-#: apps/plugins/portal/twitter/util.js module:plugins/portal
-msgid "Unfollow"
-msgstr ""
-
-#. Emoji collection. Unified/standard icons. "Standard" might work for other languages.
-#: apps/io.ox/emoji/categories.js module:io.ox/mail/emoji
-msgid "Unified"
-msgstr ""
-
-#: apps/io.ox/participants/model.js module:io.ox/core
-msgid "Unknown"
-msgstr ""
-
-#: apps/plugins/portal/tumblr/register.js module:io.ox/portal
-msgid "Unknown error while checking tumblr-blog."
-msgstr ""
-
-#: apps/io.ox/mail/util.js module:io.ox/core
-msgid "Unknown sender"
-msgstr ""
-
-#: apps/io.ox/files/actions.js module:io.ox/files apps/io.ox/files/toolbar.js
-msgid "Unlock"
-msgstr ""
-
-#: apps/io.ox/core/sub/settings/pane.js module:io.ox/core/sub
-msgid "Unnamed subscription"
-msgstr ""
-
-#: apps/io.ox/mail/common-extensions.js module:io.ox/mail
-#: apps/io.ox/mail/view-options.js
-msgid "Unread"
-msgstr ""
-
-#: apps/io.ox/core/folder/api.js module:io.ox/core
-msgid "Unread messages"
-msgstr ""
-
-#: apps/io.ox/core/folder/node.js module:io.ox/core
-msgid "Unread: %1$d"
-msgstr ""
-
-#: apps/io.ox/core/main.js module:io.ox/core
-msgid "Unsaved documents will be lost. Do you want to sign out now?"
-msgstr ""
-
-#: apps/io.ox/core/boot/i18n.js module:io.ox/core/boot
-msgid ""
-"Unsupported Preview - Certain functions disabled and stability not assured "
-"until general release later this year"
-msgstr ""
-
-#: apps/io.ox/core/settings/downloads/pane.js module:io.ox/core
-#: apps/plugins/portal/updater/register.js module:plugins/portal
-msgid "Updater"
-msgstr ""
-
-#: apps/io.ox/core/sub/subscriptions.js module:io.ox/core/sub
-msgid ""
-"Updating subscribed data takes time. Importing 100 contacts for example, may "
-"take up to 5 minutes. Please have some patience."
-msgstr ""
-
-#: apps/io.ox/core/upsell.js module:io.ox/core
-msgid "Upgrade required"
-msgstr ""
-
-#: apps/io.ox/wizards/upsell.js module:io.ox/wizards
-msgid "Upgrade to premium edition"
-msgstr ""
-
-#: apps/plugins/portal/upsell/register.js module:plugins/portal
-msgid "Upgrade your account"
-msgstr ""
-
-#: apps/io.ox/core/viewer/views/sidebar/uploadnewversionview.js
-#: module:io.ox/core/viewer apps/io.ox/files/actions/upload-new-version.js
-#: module:io.ox/files
-msgid "Upload"
-msgstr ""
-
-#: apps/io.ox/core/import/import.js module:io.ox/core
-msgid "Upload file"
-msgstr ""
-
-#: apps/io.ox/files/filepicker.js module:io.ox/files
-msgid "Upload local file"
-msgstr ""
-
-#: apps/io.ox/core/viewer/views/sidebar/uploadnewversionview.js
-#: module:io.ox/core/viewer apps/io.ox/core/viewer/views/toolbarview.js
-#: module:io.ox/core apps/io.ox/files/actions/upload-new-version.js
-#: module:io.ox/files
-#, fuzzy
-#| msgid "UI version"
-msgid "Upload new version"
-msgstr "Хэрэглэгчийн интерфейсийн хувилбар"
-
-#: apps/io.ox/files/upload/view.js module:io.ox/files
-msgid "Upload progress"
-msgstr ""
-
-#. the name of the file, which is currently uploaded (might be shortended by '...' on missing screen space )
-#: apps/io.ox/files/upload/main.js module:io.ox/files
-msgid "Uploading %1$s"
-msgstr ""
-
-#: apps/io.ox/core/tk/upload.js module:io.ox/core
-msgid "Uploading folders is not supported."
-msgstr ""
-
-#: apps/io.ox/core/settings/errorlog/settings/pane.js module:io.ox/core
-msgid "Uptime: %1$s minutes"
-msgstr ""
-
-#: apps/io.ox/tasks/main.js module:io.ox/tasks
-msgid "Urgency"
-msgstr ""
-
-#: apps/io.ox/mail/accounts/view-form.js module:io.ox/settings
-msgid "Use SSL connection"
-msgstr ""
-
-#: apps/io.ox/backbone/mini-views/datepicker.js module:io.ox/core
-#: apps/io.ox/calendar/week/view.js module:io.ox/calendar
-msgid ""
-"Use cursor keys to change the date. Press ctrl-key at the same time to "
-"change year or shift-key to change month. Close date-picker by pressing ESC "
-"key."
-msgstr ""
-
-#: apps/io.ox/mail/mailfilter/settings/filter.js module:io.ox/mail
-#: apps/io.ox/portal/settings/pane.js module:io.ox/portal
-msgid ""
-"Use cursor keys to change the item position. Virtual cursor mode has to be "
-"disabled."
-msgstr ""
-
-#. Tooltip for main toolbar
-#: apps/io.ox/backbone/mini-views/toolbar.js module:io.ox/core
-msgid "Use cursor keys to navigate"
-msgstr ""
-
-#: apps/io.ox/mail/compose/names.js module:io.ox/mail
-msgid "Use custom name"
-msgstr ""
-
-#: apps/io.ox/mail/settings/pane.js module:io.ox/mail
-msgid "Use fixed-width font for text mails"
-msgstr ""
-
-#: apps/io.ox/core/viewer/views/displayerview.js module:io.ox/core
-msgid ""
-"Use left/right arrow keys to navigate and escape key to exit the viewer."
-msgstr ""
-
-#. Auth type. Use separate username and password
-#: apps/io.ox/mail/accounts/view-form.js module:io.ox/settings
-msgid "Use separate username and password"
-msgstr ""
-
-#: apps/io.ox/mail/accounts/view-form.js module:io.ox/settings
-msgid "Use unified mail for this account"
-msgstr ""
-
-#: apps/io.ox/backbone/mini-views/datepicker.js module:io.ox/core
-msgid ""
-"Use up and down keys to change the time. Close selection by pressing ESC key."
-=======
 #: apps/io.ox/tasks/settings/pane.js
 #: module:io.ox/tasks
 msgid "Receive notifications when a task in which you participate is created, modified or deleted"
@@ -19051,305 +10483,8 @@
 #: apps/plugins/core/feedback/register.js
 #: module:io.ox/core
 msgid "Your email address will be included when sending this feedback"
->>>>>>> 870ec1a2
-msgstr ""
-
-<<<<<<< HEAD
-#. object permissions - user role
-#: apps/io.ox/files/share/permissions.js module:io.ox/core
-#, fuzzy
-#| msgid "User name"
-msgid "User"
-msgstr "Хэрэглэгчийн нэр"
-
-#: apps/plugins/portal/userSettings/register.js module:io.ox/core
-msgid "User data"
-msgstr ""
-
-#: apps/io.ox/contacts/edit/view-form.js module:io.ox/contacts
-msgid "User fields"
-msgstr ""
-
-#: apps/io.ox/core/boot/i18n.js module:io.ox/core/boot
-#: apps/plugins/administration/groups/settings/edit.js module:io.ox/core
-msgid "User name"
-msgstr "Хэрэглэгчийн нэр"
-
-#: apps/io.ox/mail/accounts/view-form.js module:io.ox/settings
-msgid "Username"
-msgstr ""
-
-#: apps/io.ox/mail/accounts/view-form.js module:io.ox/settings
-msgid "Username must not be empty."
-msgstr ""
-
-#: apps/io.ox/mail/vacationnotice/settings/model.js module:io.ox/mail
-#: apps/io.ox/mail/vacationnotice/settings/register.js
-msgid "Vacation Notice"
-msgstr ""
-
-#: apps/io.ox/core/viewer/views/sidebar/uploadnewversionview.js
-#: module:io.ox/core/viewer
-#, fuzzy
-#| msgid "Comment"
-msgid "Version Comment"
-msgstr "Коммент"
-
-#: apps/io.ox/core/viewer/views/sidebar/fileversionsview.js
-#: module:io.ox/core/viewer
-msgid "Versions (%1$d)"
-msgstr ""
-
-#: apps/io.ox/mail/toolbar.js module:io.ox/mail
-msgid "Vertical"
-msgstr ""
-
-#: apps/io.ox/files/view-options.js module:io.ox/files
-msgid "Videos"
-msgstr ""
-
-#. View is used as a noun in the toolbar. Clicking the button opens a popup with options related to the View
-#: apps/io.ox/calendar/toolbar.js module:io.ox/calendar
-#: apps/io.ox/contacts/toolbar.js module:io.ox/contacts
-#: apps/io.ox/core/pim/actions.js module:io.ox/core
-#: apps/io.ox/files/actions.js module:io.ox/files apps/io.ox/files/toolbar.js
-#: apps/io.ox/mail/actions.js module:io.ox/mail apps/io.ox/mail/toolbar.js
-#: apps/io.ox/tasks/toolbar.js
-msgid "View"
-msgstr ""
-
-#: apps/io.ox/mail/actions.js module:io.ox/mail
-msgid "View attachment"
-msgstr ""
-
-#: apps/io.ox/core/viewer/views/toolbarview.js module:io.ox/core
-msgid "View details"
-msgstr ""
-
-#. the dropdown button tooltip for the participants dropdown.
-#. button label for toggling participants view
-#. button tooltip for toggling participants view
-#: apps/io.ox/presenter/views/navigationview.js module:io.ox/presenter
-#: apps/io.ox/presenter/views/toolbarview.js
-#, fuzzy
-#| msgid "Add new participant"
-msgid "View participants"
-msgstr "Шинэ оролцогчийг нэмэх"
-
-#. source in terms of source code
-#: apps/io.ox/mail/actions.js module:io.ox/mail apps/io.ox/mail/toolbar.js
-msgid "View source"
-msgstr ""
-
-#. folder permissions
-#: apps/io.ox/files/share/permissions.js module:io.ox/core
-msgid "View the folder"
-msgstr ""
-
-#: apps/io.ox/presenter/actions.js module:io.ox/presenter
-msgid "View the presentation in fullscreen on your device."
-msgstr ""
-
-#. Role: view folder + read all
-#: apps/io.ox/files/share/permissions.js module:io.ox/core
-msgid "Viewer"
-msgstr ""
-
-#: apps/io.ox/core/viewer/views/toolbarview.js module:io.ox/core
-msgid "Viewer Toolbar"
-msgstr ""
-
-#: apps/io.ox/tasks/edit/view-template.js module:io.ox/tasks/edit
-#: apps/io.ox/tasks/print.js module:io.ox/tasks apps/io.ox/tasks/util.js
-msgid "Waiting"
-msgstr ""
-
-#: apps/io.ox/core/yell.js module:io.ox/core
-msgid "Warning"
-msgstr ""
-
-#: apps/io.ox/mail/common-extensions.js module:io.ox/mail
-msgid "Warning: This message might be a phishing or scam mail"
-msgstr ""
-
-#: apps/io.ox/mail/accounts/view-form.js module:io.ox/settings
-msgid "Warnings"
-msgstr ""
-
-#: apps/io.ox/core/tk/filestorageUtil.js module:io.ox/core
-msgid "Warnings:"
-msgstr ""
-
-#. Emoji category
-#. Japanese should include "Katakana Middle Dot". Unicode: 30FB
-#. Japanese: 天気・季節
-#. Other languages can use simple bullet. Unicode: 2022
-#. Contains: Sun, rain, flowers
-#: apps/io.ox/emoji/categories.js module:io.ox/mail/emoji
-msgid "Weather • Season"
-msgstr ""
-
-#: apps/io.ox/calendar/freebusy/templates.js module:io.ox/calendar/freebusy
-#: apps/io.ox/calendar/toolbar.js module:io.ox/calendar
-msgid "Week"
-msgstr "7 хоног"
-
-#: apps/io.ox/calendar/week/perspective.js module:io.ox/calendar
-msgid "Week View"
-msgstr ""
-
-#. recurrence string
-#. %1$s day string, e.g. "work days" or "Friday" or "Monday, Tuesday, Wednesday"
-#: apps/io.ox/calendar/util.js module:io.ox/calendar
-msgid "Weekly on %1$s"
-msgstr ""
-
-#: apps/io.ox/core/tk/wizard.js module:io.ox/core
-msgid "Welcome"
-msgstr ""
-
-#. %1$s is social media name, e.g. Facebook
-#: apps/io.ox/portal/main.js module:io.ox/portal
-msgid "Welcome to %1$s"
-msgstr ""
-
-#: apps/plugins/wizards/mandatory/main.js module:io.ox/wizards/firstStart
-msgid "Welcome to %s"
-msgstr ""
-
-#. Default greeting for portal widget
-#: apps/io.ox/portal/main.js module:io.ox/portal
-msgid "Welcome to your calendar"
-msgstr ""
-
-#. Default greeting for portal widget
-#: apps/io.ox/portal/main.js module:io.ox/portal
-msgid "Welcome to your files"
-msgstr ""
-
-#. Default greeting for portal widget
-#: apps/io.ox/portal/main.js module:io.ox/portal
-msgid "Welcome to your inbox"
-msgstr ""
-
-#. Default greeting for portal widget
-#: apps/io.ox/portal/main.js module:io.ox/portal
-msgid "Welcome to your tasks"
-msgstr ""
-
-#: apps/plugins/core/feedback/register.js module:io.ox/core
-msgid "Welcome. Please provide your feedback about this product"
-msgstr ""
-
-#: apps/io.ox/onboarding/clients/wizard.js module:io.ox/core/onboarding
-msgid "What do you want to use?"
-msgstr ""
-
-#: apps/io.ox/onboarding/clients/wizard.js module:io.ox/core/onboarding
-msgid "What type of device do you want to configure?"
-msgstr ""
-
-#: apps/io.ox/core/settings/downloads/pane.js module:io.ox/core
-#: apps/plugins/portal/updater/register.js module:plugins/portal
-msgid ""
-"When executing the downloaded file, an installation wizard will be launched. "
-"Follow the instructions and install the updater. Installs latest versions of "
-"Windows® client software. The Updater automatically informs about new "
-"updates. You can download the updates from within the Updater."
-msgstr ""
-
-#: apps/io.ox/onboarding/clients/wizard.js module:io.ox/core/onboarding
-msgid "Which device do you want to configure?"
-msgstr ""
-
-#: apps/io.ox/calendar/util.js module:io.ox/calendar
-msgid "Whole day"
-msgstr ""
-
-#: apps/io.ox/calendar/freebusy/templates.js module:io.ox/calendar/freebusy
-#: apps/io.ox/calendar/toolbar.js module:io.ox/calendar
-msgid "Workweek"
-msgstr "Ажлын 7 хоног"
-
-#: apps/io.ox/calendar/week/perspective.js module:io.ox/calendar
-msgid "Workweek View"
-msgstr ""
-
-#: apps/io.ox/core/notifications.js module:io.ox/core
-msgid "Would you like to enable desktop notifications?"
-msgstr ""
-
-#: apps/io.ox/files/share/permissions.js module:io.ox/core
-msgid "Write permissions"
-msgstr ""
-
-#: apps/plugins/halo/xing/register.js module:plugins/portal
-#: apps/plugins/portal/xing/register.js apps/plugins/xing/main.js
-msgid "XING"
-msgstr ""
-
-#. Yottabytes
-#: apps/io.ox/core/strings.js module:io.ox/core
-msgid "YB"
-msgstr ""
-
-#: apps/io.ox/backbone/mini-views/date.js module:io.ox/core
-msgid "Year"
-msgstr "Он"
-
-#. recurrence string
-#. %1$s: Month nane, e.g. January
-#. %2$d: Date, numeric, e.g. 29
-#: apps/io.ox/calendar/util.js module:io.ox/calendar
-msgid "Yearly on %1$s %2$d"
-msgstr ""
-
-#. recurrence string
-#. %1$s: count string, e.g. first, second, or last
-#. %2$s: day string, e.g. Monday
-#. %3$s: month nane, e.g. January
-#: apps/io.ox/calendar/util.js module:io.ox/calendar
-msgid "Yearly on the %1$s %2$s of %3$d"
-msgstr ""
-
-#: apps/io.ox/core/tk/mobiscroll.js module:io.ox/core
-msgid "Years"
-msgstr ""
-
-#: apps/io.ox/core/tk/flag-picker.js module:io.ox/mail
-#: apps/io.ox/mail/mailfilter/settings/filter/view-form.js
-#: module:io.ox/settings
-msgid "Yellow"
-msgstr ""
-
-#. folder permissions - Is Admin? YES
-#: apps/io.ox/calendar/month/perspective.js module:io.ox/calendar
-#: apps/io.ox/calendar/week/perspective.js apps/io.ox/core/main.js
-#: module:io.ox/core apps/io.ox/core/permissions/permissions.js
-#: apps/io.ox/files/util.js module:io.ox/files
-msgid "Yes"
-msgstr ""
-
-#: apps/io.ox/mail/compose/actions/send.js module:io.ox/mail
-msgid "Yes, send without subject"
-msgstr ""
-
-#: apps/io.ox/mail/actions/attachmentEmpty.js module:io.ox/mail
-msgid "Yes, with empty attachment"
-msgstr ""
-
-#: apps/io.ox/calendar/util.js module:io.ox/calendar
-#: apps/io.ox/find/date/patterns.js module:io.ox/core apps/io.ox/mail/util.js
-#: apps/io.ox/tasks/util.js module:io.ox/tasks
-#: apps/plugins/portal/birthdays/register.js module:plugins/portal
-msgid "Yesterday"
-msgstr ""
-
-#: apps/io.ox/calendar/actions/acceptdeny.js module:io.ox/calendar
-msgid ""
-"You are about to change your confirmation status. Please leave a comment for "
-"other participants."
-=======
+msgstr ""
+
 #: apps/plugins/core/feedback/register.js
 #: module:io.ox/core
 msgid "Thank you for your feedback"
@@ -19617,972 +10752,8 @@
 #: apps/plugins/notifications/tasks/register.js
 #: module:plugins/notifications
 msgid "New overdue tasks"
->>>>>>> 870ec1a2
-msgstr ""
-
-<<<<<<< HEAD
-#. %1$s used disk space
-#. %2$s total disk space
-#. %3$s free disk space
-#: apps/io.ox/files/guidance/statistics.js module:io.ox/files
-msgid ""
-"You are currently using %1$s of your %2$s available disk space. You have "
-"%3$s left. "
-msgstr ""
-
-#. Warning dialog
-#. %1$s is a folder/calendar name
-#. %2$s is the folder owner
-#: apps/io.ox/calendar/freebusy/templates.js module:io.ox/calendar/freebusy
-msgid ""
-"You are not allowed to create appointments in \"%1$s\" owned by %2$s. "
-"Appointments will therefore be created in your private calendar."
-msgstr ""
-
-#. Warning dialog
-#. %1$s is a folder/calendar name
-#: apps/io.ox/calendar/freebusy/templates.js module:io.ox/calendar/freebusy
-msgid ""
-"You are not allowed to create appointments in \"%1$s\". Appointments will "
-"therefore be created in your private calendar."
-msgstr ""
-
-#: apps/plugins/halo/xing/register.js module:plugins/portal
-msgid ""
-"You are not directly linked to %s. Here are people who are linked to %s:"
-msgstr ""
-
-#: apps/io.ox/calendar/invitations/register.js module:io.ox/calendar/main
-msgid "You are the organizer"
-msgstr ""
-
-#: apps/io.ox/mail/actions/attachmentEmpty.js module:io.ox/mail
-msgid ""
-"You attached an empty file. It could be, that this file has been deleted on "
-"your hard drive. Send it anyway?"
-msgstr ""
-
-#: apps/io.ox/files/share/wizard.js module:io.ox/files
-msgid ""
-"You can copy and paste this link in an email, instant messenger or social "
-"network. Please note that anyone with this link can access the share."
-msgstr ""
-
-#: apps/io.ox/mail/settings/signatures/settings/pane.js module:io.ox/mail
-msgid ""
-"You can import existing signatures from the previous product generation."
-msgstr ""
-
-#: apps/io.ox/core/notifications.js module:io.ox/core
-msgid ""
-"You can manage desktop notifications at any time, by vitising your settings"
-msgstr ""
-
-#: apps/io.ox/editor/main.js module:io.ox/editor
-msgid "You can quick-save your changes via Ctrl+Enter."
-msgstr ""
-
-#: apps/io.ox/core/folder/actions/move.js module:io.ox/core
-msgid "You cannot move items to this folder"
-msgstr ""
-
-#: apps/io.ox/core/folder/actions/move.js module:io.ox/core
-msgid "You cannot move items to virtual folders"
-msgstr ""
-
-#: apps/io.ox/calendar/invitations/register.js module:io.ox/calendar/main
-msgid "You declined this appointment"
-msgstr ""
-
-#: apps/io.ox/calendar/invitations/register.js module:io.ox/calendar/main
-msgid "You declined this task"
-msgstr ""
-
-#: apps/io.ox/presenter/errormessages.js module:io.ox/presenter
-msgid "You do not have the appropriate permissions to read the document."
-msgstr ""
-
-#: apps/plugins/portal/calendar/register.js module:plugins/portal
-msgid "You don't have any appointments in the near future."
-msgstr ""
-
-#: apps/io.ox/core/sub/settings/pane.js module:io.ox/core/sub
-msgid "You don't have any publications yet"
-msgstr ""
-
-#: apps/io.ox/core/sub/settings/pane.js module:io.ox/core/sub
-msgid "You don't have any subscriptions yet"
-msgstr ""
-
-#: apps/plugins/portal/tasks/register.js module:plugins/portal
-msgid "You don't have any tasks that are either due soon or overdue."
-msgstr ""
-
-#. %1$d number of notifications
-#: apps/io.ox/core/notifications/badgeview.js module:io.ox/core
-#, c-format
-msgid "You have %1$d notification."
-msgid_plural "You have %1$d notifications."
-msgstr[0] ""
-msgstr[1] ""
-
-#: apps/plugins/portal/mail/register.js module:plugins/portal
-msgid "You have %1$d unread messages"
-msgstr ""
-
-#: apps/plugins/portal/mail/register.js module:plugins/portal
-msgid "You have 1 unread message"
-msgstr ""
-
-#: apps/io.ox/calendar/invitations/register.js module:io.ox/calendar/main
-msgid "You have accepted the appointment"
-msgstr "Та уулзалтыг хүлээн зөвшөөрлөө"
-
-#: apps/io.ox/calendar/invitations/register.js module:io.ox/calendar/main
-msgid "You have accepted this appointment"
-msgstr ""
-
-#: apps/io.ox/calendar/invitations/register.js module:io.ox/calendar/main
-msgid "You have accepted this task"
-msgstr ""
-
-#: apps/io.ox/core/boot/i18n.js module:io.ox/core/boot
-msgid "You have been automatically signed out"
-msgstr "Та автоматаар гарлаа."
-
-#: apps/io.ox/calendar/invitations/register.js module:io.ox/calendar/main
-msgid "You have declined the appointment"
-msgstr ""
-
-#. Body text of generic desktop notification about new invitations to appointments
-#: apps/plugins/notifications/calendar/register.js
-#: module:plugins/notifications
-#, fuzzy
-#| msgid "You have accepted the appointment"
-msgid "You have new appointment invitations"
-msgstr "Та уулзалтыг хүлээн зөвшөөрлөө"
-
-#. Body text of generic desktop notification about new reminders for appointments
-#: apps/plugins/notifications/calendar/register.js
-#: module:plugins/notifications
-#, fuzzy
-#| msgid "You have accepted the appointment"
-msgid "You have new appointment reminders"
-msgstr "Та уулзалтыг хүлээн зөвшөөрлөө"
-
-#: apps/plugins/notifications/mail/register.js module:plugins/notifications
-msgid "You have new mail"
-msgstr ""
-
-#: apps/io.ox/core/notifications/subview.js module:io.ox/core
-msgid "You have new notifications"
-msgstr ""
-
-#. Content for a generic desktop notification about new invitations to tasks
-#: apps/plugins/notifications/tasks/register.js module:plugins/notifications
-msgid "You have new task invitations"
-msgstr ""
-
-#. Content for a generic desktop notification about new reminders for tasks
-#: apps/plugins/notifications/tasks/register.js module:plugins/notifications
-msgid "You have new task reminders"
-msgstr ""
-
-#: apps/plugins/portal/linkedIn/register.js module:plugins/portal
-msgid "You have no new messages"
-msgstr ""
-
-#: apps/plugins/portal/mail/register.js module:plugins/portal
-msgid "You have no unread messages"
-msgstr ""
-
-#: apps/plugins/notifications/tasks/register.js module:plugins/notifications
-msgid "You have overdue tasks"
-msgstr ""
-
-#: apps/plugins/portal/linkedIn/register.js module:plugins/portal
-#: apps/plugins/portal/twitter/register.js
-msgid "You have reauthorized this %s account."
-msgstr ""
-
-#: apps/io.ox/oauth/settings.js module:io.ox/settings
-msgid "You have reauthorized this account."
-msgstr ""
-
-#: apps/io.ox/calendar/invitations/register.js module:io.ox/calendar/main
-msgid "You have tentatively accepted the appointment"
-msgstr ""
-
-#: apps/io.ox/core/sub/model.js module:io.ox/core/sub
-msgid "You have to enter a username and password to subscribe."
-msgstr ""
-
-#: apps/io.ox/files/actions/upload-new-version.js module:io.ox/files
-msgid "You have to select a file to upload."
-msgstr ""
-
-#: apps/io.ox/core/relogin.js module:io.ox/core
-msgid "You have to sign in again"
-msgstr ""
-
-#. %n in the lowest version of Android
-#: apps/io.ox/core/boot/i18n.js module:io.ox/core/boot
-msgid "You need to use Android %n or higher."
-msgstr "Та андроид %n ба дээшхийг ашиглах шаардлагтай."
-
-#. %n is the lowest version of iOS
-#: apps/io.ox/core/boot/i18n.js module:io.ox/core/boot
-msgid "You need to use iOS %n or higher."
-msgstr "Та iOS %n ба дээшхийг ашиглах шаардлагтай."
-
-#: apps/io.ox/core/folder/extensions.js module:io.ox/core
-msgid "You share this folder with other users"
-msgstr ""
-
-#: apps/io.ox/calendar/invitations/register.js module:io.ox/calendar/main
-msgid "You tentatively accepted this invitation"
-msgstr ""
-
-#: apps/io.ox/calendar/invitations/register.js module:io.ox/calendar/main
-msgid "You tentatively accepted this task"
-msgstr ""
-
-#: apps/io.ox/calendar/freebusy/templates.js module:io.ox/calendar/freebusy
-msgid ""
-"You will automatically return to the appointment dialog. The selected start "
-"and end time as well as the current participant list will be applied."
-msgstr ""
-
-#: apps/io.ox/core/main.js module:io.ox/core
-msgid "You will be automatically signed out in %1$d second"
-msgid_plural "You will be automatically signed out in %1$d seconds"
-msgstr[0] ""
-msgstr[1] ""
-
-#: apps/plugins/portal/xing/register.js module:plugins/portal
-msgid "Your %s newsfeed"
-msgstr ""
-
-#: apps/io.ox/core/main.js module:io.ox/core
-msgid "Your Applications"
-msgstr ""
-
-#: apps/io.ox/core/relogin.js module:io.ox/core
-msgid "Your IP address has changed"
-msgstr ""
-
-#: apps/io.ox/launchpad/main.js module:io.ox/core
-msgid "Your applications"
-msgstr ""
-
-#: apps/io.ox/core/viewer/views/types/audioview.js module:io.ox/core
-#, fuzzy
-#| msgid "Your browser is not supported!"
-msgid "Your browser does not support the audio format of this file."
-msgstr "Таны хөтөч дэмжигдэхгүй байна."
-
-#: apps/io.ox/core/viewer/views/types/videoview.js module:io.ox/core
-#, fuzzy
-#| msgid "Your browser is not supported!"
-msgid "Your browser does not support the video format of this file."
-msgstr "Таны хөтөч дэмжигдэхгүй байна."
-
-#: apps/io.ox/core/boot/i18n.js module:io.ox/core/boot
-msgid "Your browser is not supported!"
-msgstr "Таны хөтөч дэмжигдэхгүй байна."
-
-#: apps/io.ox/core/boot/i18n.js module:io.ox/core/boot
-msgid "Your browser version is not supported!"
-msgstr "Таны хөтөчийн хувилбар дэмжигдэхгүй байна."
-
-#: apps/io.ox/core/boot/i18n.js module:io.ox/core/boot
-msgid "Your browser's cookie functionality is disabled. Please turn it on."
-msgstr ""
-
-#. %1$s used disk space
-#. %2$s total disk space
-#. %3$s free disk space
-#: apps/io.ox/files/guidance/statistics.js module:io.ox/files
-msgid ""
-"Your capacity is shared with all members of your group. Your group is "
-"currently using %1$s of its %2$s available disk space. The amount of free "
-"space is %3$s. "
-msgstr ""
-
-#: apps/plugins/portal/userSettings/register.js module:io.ox/core
-msgid "Your current password"
-msgstr ""
-
-#: apps/plugins/core/feedback/register.js module:io.ox/core
-msgid "Your email address will be included when sending this feedback"
-msgstr ""
-
-#: apps/io.ox/mail/accounts/settings.js module:io.ox/mail/accounts/settings
-msgid "Your mail address"
-msgstr ""
-
-#: apps/plugins/portal/linkedIn/register.js module:plugins/portal
-msgid "Your messages"
-msgstr ""
-
-#: apps/io.ox/mail/accounts/view-form.js module:io.ox/settings
-#: apps/plugins/wizards/mandatory/main.js module:io.ox/wizards/firstStart
-msgid "Your name"
-msgstr ""
-
-#: apps/io.ox/keychain/secretRecoveryDialog.js module:io.ox/keychain
-msgid "Your old password"
-msgstr ""
-
-#: apps/io.ox/core/boot/i18n.js module:io.ox/core/boot
-msgid "Your operating system is not supported."
-msgstr "Таны үйлдлийн систем дэмжигдэхгүй байна."
-
-#: apps/io.ox/mail/accounts/settings.js module:io.ox/mail/accounts/settings
-msgid "Your password"
-msgstr ""
-
-#: apps/io.ox/core/boot/i18n.js module:io.ox/core/boot
-msgid "Your password is expired. Please change your password to continue."
-msgstr ""
-
-#. %1$s are some example characters
-#: apps/plugins/portal/userSettings/register.js module:io.ox/core
-#, c-format
-msgid ""
-"Your password is more secure if it also contains capital letters, numbers, "
-"and special characters like %1$s"
-msgstr ""
-
-#: apps/io.ox/mail/inplace-reply.js module:io.ox/mail
-msgid "Your reply has been sent"
-msgstr ""
-
-#. %1$s maximum file size
-#: apps/io.ox/contacts/widgets/pictureUpload.js module:io.ox/contacts
-msgid "Your selected picture exceeds the maximum allowed file size of %1$s"
-msgstr ""
-
-#: apps/io.ox/contacts/widgets/pictureUpload.js module:io.ox/contacts
-msgid "Your selected picture will be displayed after saving"
-msgstr "Таны сонгосон зураг хадгалсаны дараа харагдана"
-
-#: apps/io.ox/core/main.js module:io.ox/core apps/io.ox/core/relogin.js
-msgid "Your session is expired"
-msgstr ""
-
-#: apps/plugins/halo/xing/register.js module:plugins/portal
-msgid "Your shared contacts:"
-msgstr ""
-
-#: apps/plugins/portal/xing/register.js module:plugins/portal
-msgid ""
-"Your status update could not be posted on %s. The error message was: \"%s\""
-msgstr ""
-
-#: apps/plugins/portal/xing/register.js module:plugins/portal
-msgid "Your status update has been successfully posted on %s"
-msgstr ""
-
-#: apps/plugins/wizards/mandatory/main.js module:io.ox/wizards/firstStart
-msgid "Your timezone"
-msgstr ""
-
-#. Zettabytes
-#: apps/io.ox/core/strings.js module:io.ox/core
-msgid "ZB"
-msgstr ""
-
-#: apps/io.ox/core/viewer/views/toolbarview.js module:io.ox/core
-msgid "Zoom"
-msgstr ""
-
-#. button label for zooming in the presentation
-#. button tooltip for zooming in the presentation
-#: apps/io.ox/core/viewer/views/toolbarview.js module:io.ox/core
-#: apps/io.ox/presenter/views/toolbarview.js module:io.ox/presenter
-msgid "Zoom in"
-msgstr ""
-
-#. button label for zooming out the presentation
-#. button tooltip for zooming out the presentation
-#: apps/io.ox/core/viewer/views/toolbarview.js module:io.ox/core
-#: apps/io.ox/presenter/views/toolbarview.js module:io.ox/presenter
-msgid "Zoom out"
-msgstr ""
-
-#: apps/io.ox/calendar/util.js module:io.ox/calendar
-msgid "accepted"
-msgstr ""
-
-#: apps/io.ox/calendar/edit/recurrence-view.js module:io.ox/calendar/edit/main
-msgid "after %1$d appointment"
-msgid_plural "after %1$d appointments"
-msgstr[0] "%1$d уулзалтын дараа%1$d уулзалтуудын дараа"
-msgstr[1] ""
-
-#. recurrence string
-#. used to concatenate two weekdays, like Monday and Tuesday
-#: apps/io.ox/calendar/util.js module:io.ox/calendar
-msgid "and"
-msgstr ""
-
-#. %1$d - number of other recipients (names will be shown if string is clicked)
-#: apps/io.ox/mail/common-extensions.js module:io.ox/mail
-msgid "and %1$d others"
-msgstr ""
-
-#: apps/io.ox/find/extensions-api.js module:io.ox/core
-msgid "as date"
-msgstr ""
-
-#: apps/io.ox/find/date/patterns.js module:io.ox/core
-msgid "as daterange"
-msgstr ""
-
-#: apps/io.ox/onboarding/clients/wizard.js module:io.ox/core/onboarding
-msgid "back"
-msgstr ""
-
-#: apps/io.ox/tasks/util.js module:io.ox/tasks
-msgid "by noon"
-msgstr ""
-
-#: apps/io.ox/onboarding/clients/wizard.js module:io.ox/core/onboarding
-msgid "choose a different platform"
-msgstr ""
-
-#: apps/io.ox/onboarding/clients/wizard.js module:io.ox/core/onboarding
-msgid "choose a different scenario"
-msgstr ""
-
-#: apps/io.ox/core/tk/dropdown-options.js module:io.ox/core
-msgid "close"
-msgstr ""
-
-#. %1$s is app title/name
-#: apps/io.ox/core/main.js module:io.ox/core
-msgid "close for %1$s"
-msgstr ""
-
-#. folder permissions
-#: apps/io.ox/core/permissions/permissions.js module:io.ox/core
-msgid "create objects"
-msgstr ""
-
-#. folder permissions
-#: apps/io.ox/core/permissions/permissions.js module:io.ox/core
-msgid "create objects and subfolders"
-msgstr ""
-
-#. recurring appointment: the appointment is repeated daily
-#: apps/io.ox/calendar/edit/recurrence-view.js module:io.ox/calendar/edit/main
-msgid "daily"
-msgstr "өдөр бүр"
-
-#: apps/io.ox/calendar/util.js module:io.ox/calendar
-msgid "dark blue"
-msgstr ""
-
-#: apps/io.ox/calendar/util.js module:io.ox/calendar
-msgid "dark green"
-msgstr ""
-
-#: apps/io.ox/mail/mailfilter/settings/filter/view-form.js
-#: module:io.ox/settings
-msgid "datepicker"
-msgstr ""
-
-#: apps/io.ox/calendar/edit/recurrence-view.js module:io.ox/calendar/edit/main
-msgid "day of the week"
-msgstr "долоо хоногийн гариг"
-
-#: apps/io.ox/calendar/edit/recurrence-view.js module:io.ox/calendar/edit/main
-msgid "day of the weekend"
-msgstr "амралтын аль нэг өдөр"
-
-#: apps/io.ox/core/date.js module:io.ox/core
-msgid "dd"
-msgstr ""
-
-#: apps/io.ox/calendar/util.js module:io.ox/calendar
-msgid "declined"
-msgstr ""
-
-#. object permissions - delete
-#: apps/io.ox/core/permissions/permissions.js module:io.ox/core
-msgid "delete all objects"
-msgstr ""
-
-#. object permissions - delete
-#: apps/io.ox/core/permissions/permissions.js module:io.ox/core
-msgid "delete only own objects"
-msgstr ""
-
-#: apps/io.ox/mail/mailfilter/settings/filter/view-form.js
-#: module:io.ox/settings
-msgid "deleted"
-msgstr ""
-
-#: apps/io.ox/core/settings/pane.js module:io.ox/core
-msgid "disable"
-msgstr ""
-
-#: apps/io.ox/mail/settings/pane.js module:io.ox/mail
-msgid "disabled"
-msgstr ""
-
-#. object permissions - edit/modify
-#: apps/io.ox/core/permissions/permissions.js module:io.ox/core
-msgid "edit all objects"
-msgstr ""
-
-#. object permissions - edit/modify
-#: apps/io.ox/core/permissions/permissions.js module:io.ox/core
-msgid "edit own objects"
-msgstr ""
-
-#: apps/io.ox/core/tk/reminder-util.js module:io.ox/core
-#: apps/plugins/notifications/tasks/register.js module:plugins/notifications
-msgid "end date "
-msgstr ""
-
-#: apps/io.ox/calendar/edit/recurrence-view.js module:io.ox/calendar/edit/main
-msgid "ends"
-msgstr "дуусас огноо"
-
-#: apps/io.ox/calendar/edit/recurrence-view.js module:io.ox/calendar/edit/main
-msgid "ends after a certain number of appointments"
-msgstr "тодорхой тооны уулзалтын дараа дуусна"
-
-#: apps/io.ox/mail/mailfilter/settings/filter/view-form.js
-#: module:io.ox/settings
-#, fuzzy
-#| msgid "Ends on"
-msgid "ends on"
-msgstr "Дуусах хугацаа"
-
-#: apps/io.ox/calendar/edit/recurrence-view.js module:io.ox/calendar/edit/main
-msgid "ends on a specific date"
-msgstr "тодорхой огноод дуусна"
-
-#. followed by date or time to mark the enddate of a task
-#: apps/io.ox/tasks/view-grid-template.js module:io.ox/tasks
-#, fuzzy
-#| msgid "ends"
-msgid "ends:"
-msgstr "дуусас огноо"
-
-#. as in: The appointment is repeated every day, or The appointment is repeated every %1$d days.
-#. This is inserted into an HTML construct.
-#: apps/io.ox/calendar/edit/recurrence-view.js module:io.ox/calendar/edit/main
-msgid "every %1$d day"
-msgid_plural "every %1$d days"
-msgstr[0] "%1$d өдөр тутам%1$d өдрүүд тутам"
-msgstr[1] ""
-
-#. as in: The appointment is repeated on day 12 every month, or The appointment is repeated on day 12 every %1$d months.
-#. This is inserted into an HTML construct.
-#: apps/io.ox/calendar/edit/recurrence-view.js module:io.ox/calendar/edit/main
-msgid "every %1$d month"
-msgid_plural "every %1$d months"
-msgstr[0] "%1$d сар тутам%1$d сарууд тутам"
-msgstr[1] ""
-
-#. as in: The appointment is repeated every week, or The appointment is repeated every %1$d weeks.
-#. This is inserted into an HTML construct.
-#: apps/io.ox/calendar/edit/recurrence-view.js module:io.ox/calendar/edit/main
-msgid "every %1$d week"
-msgid_plural "every %1$d weeks"
-msgstr[0] "%1$d долоо хоног тутам%1$d долоо хоногууд тутам"
-msgstr[1] ""
-
-#. as in: The appointment is repeated every day
-#. This is inserted into an HTML construct and is the form without the number
-#: apps/io.ox/calendar/edit/recurrence-view.js module:io.ox/calendar/edit/main
-msgid "every day"
-msgstr "өдөр бүр"
-
-#. as in: The appointment is repeated every month
-#. This is inserted into an HTML construct and is the form without the number
-#: apps/io.ox/calendar/edit/recurrence-view.js module:io.ox/calendar/edit/main
-msgid "every month"
-msgstr "сар бүр"
-
-#. as in: The appointment is repeated every week
-#. This is inserted into an HTML construct and is the form without the number
-#: apps/io.ox/calendar/edit/recurrence-view.js module:io.ox/calendar/edit/main
-msgid "every week"
-msgstr "7 хоног бүр"
-
-#. As in first monday, tuesday, wednesday ... , day of the week, day of the weekend
-#. as in: first week or first Monday
-#: apps/io.ox/calendar/edit/recurrence-view.js module:io.ox/calendar/edit/main
-#: apps/io.ox/calendar/util.js module:io.ox/calendar
-msgid "first"
-msgstr "эхний"
-
-#: apps/plugins/portal/flickr/register.js module:plugins/portal
-msgid "flickr.people.getPublicPhotos"
-msgstr ""
-
-#: apps/plugins/portal/flickr/register.js module:plugins/portal
-msgid "flickr.photos.search"
-msgstr ""
-
-#. As in fourth monday, tuesday, wednesday ... , day of the week, day of the weekend
-#. as in: fourth week or fourth Monday
-#: apps/io.ox/calendar/edit/recurrence-view.js module:io.ox/calendar/edit/main
-#: apps/io.ox/calendar/util.js module:io.ox/calendar
-msgid "fourth"
-msgstr "4 дэх"
-
-#: apps/io.ox/calendar/util.js module:io.ox/calendar
-msgid "gray"
-msgstr ""
-
-#: apps/io.ox/mail/common-extensions.js module:io.ox/mail
-msgid "has attachments"
-msgstr ""
-
-#. message for screenreaders in case selected task has participants
-#: apps/io.ox/tasks/view-grid-template.js module:io.ox/tasks
-#, fuzzy
-#| msgid "Participants"
-msgid "has participants"
-msgstr "Оролцогчид"
-
-#: apps/io.ox/core/import/import.js module:io.ox/core
-msgid "iCal"
-msgstr ""
-
-#: apps/io.ox/search/view-template.js module:io.ox/core
-msgid "in"
-msgstr ""
-
-#: apps/plugins/notifications/calendar/register.js
-#: module:plugins/notifications
-msgctxt "in"
-msgid "in %d minute"
-msgid_plural "in %d minutes"
-msgstr[0] ""
-msgstr[1] ""
-
-#: apps/io.ox/tasks/util.js module:io.ox/tasks
-msgid "in 15 minutes"
-msgstr ""
-
-#: apps/io.ox/tasks/util.js module:io.ox/tasks
-msgid "in 30 minutes"
-msgstr ""
-
-#: apps/io.ox/tasks/util.js module:io.ox/tasks
-msgid "in 5 minutes"
-msgstr ""
-
-#: apps/io.ox/tasks/util.js module:io.ox/tasks
-msgid "in one hour"
-msgstr ""
-
-#: apps/io.ox/tasks/util.js module:io.ox/tasks
-msgid "in one week"
-msgstr ""
-
-#: apps/io.ox/mail/mailfilter/settings/filter/view-form.js
-#: module:io.ox/settings
-#, fuzzy
-#| msgid "Ends on"
-msgid "is on"
-msgstr "Дуусах хугацаа"
-
-#. As in last monday, tuesday, wednesday ... , day of the week, day of the weekend
-#. as in: last week or last Monday
-#: apps/io.ox/calendar/edit/recurrence-view.js module:io.ox/calendar/edit/main
-#: apps/io.ox/calendar/util.js module:io.ox/calendar
-msgid "last"
-msgstr "сүүлчийн"
-
-#: apps/io.ox/tasks/util.js module:io.ox/tasks
-msgid "late in the evening"
-msgstr ""
-
-#: apps/io.ox/calendar/util.js module:io.ox/calendar
-msgid "light blue"
-msgstr ""
-
-#: apps/io.ox/calendar/util.js module:io.ox/calendar
-msgid "light green"
-msgstr ""
-
-#: apps/io.ox/onboarding/clients/wizard.js module:io.ox/core/onboarding
-msgid "list of available actions"
-msgstr ""
-
-#: apps/io.ox/onboarding/clients/wizard.js module:io.ox/core/onboarding
-msgid "list of available devices"
-msgstr ""
-
-#: apps/io.ox/onboarding/clients/wizard.js module:io.ox/core/onboarding
-msgid "list of available platforms"
-msgstr ""
-
-#. %1$s is an appointment location (e.g. a room, a telco line, a company, a city)
-#. This fragment appears within a long string for screen readers
-#: apps/io.ox/calendar/list/view-grid-template.js module:io.ox/calendar
-#, fuzzy
-#| msgid "Location"
-msgctxt "a11y"
-msgid "location %1$s"
-msgstr "Байршил"
-
-#: apps/io.ox/files/common-extensions.js module:io.ox/files
-msgid "modified"
-msgstr ""
-
-#. recurring appointment: the appointment is repeated monthly
-#: apps/io.ox/calendar/edit/recurrence-view.js module:io.ox/calendar/edit/main
-msgid "monthly"
-msgstr "сар бүр"
-
-#: apps/io.ox/calendar/edit/recurrence-view.js module:io.ox/calendar/edit/main
-msgid "never ends"
-msgstr "хэзээ ч дуусахгүй"
-
-#. reminder date selection
-#. %1$s is a weekday, like 'next Monday'
-#: apps/io.ox/tasks/util.js module:io.ox/tasks
-msgid "next %1$s"
-msgstr ""
-
-#: apps/io.ox/calendar/util.js module:io.ox/calendar
-msgid "no color"
-msgstr ""
-
-#. object permissions - delete
-#: apps/io.ox/core/permissions/permissions.js module:io.ox/core
-msgid "no delete permissions"
-msgstr ""
-
-#. object permissions - edit/modify
-#: apps/io.ox/core/permissions/permissions.js module:io.ox/core
-msgid "no edit permissions"
-msgstr ""
-
-#. object permissions - read
-#: apps/io.ox/core/permissions/permissions.js module:io.ox/core
-msgid "no read permissions"
-msgstr ""
-
-#. text of a user list that shows the names of presenting user and participants.
-#. the text to display as presenter name if no user is presenting yet.
-#. the text to display as participants names if no users are listening yet.
-#: apps/io.ox/presenter/views/navigationview.js module:io.ox/presenter
-msgid "none"
-msgstr ""
-
-#. text of a presentation slide count display
-#. Example result: "of 10"
-#. %1$d is the total slide count
-#: apps/io.ox/core/viewer/views/toolbarview.js module:io.ox/core
-#: apps/io.ox/presenter/views/navigationview.js module:io.ox/presenter
-msgid "of %1$d"
-msgstr ""
-
-#: apps/io.ox/files/share/wizard.js module:io.ox/files
-msgid "one day"
-msgstr ""
-
-#: apps/io.ox/files/share/wizard.js module:io.ox/files
-msgid "one month"
-msgstr ""
-
-#: apps/io.ox/files/share/wizard.js module:io.ox/files
-msgid "one week"
-msgstr ""
-
-#: apps/io.ox/files/share/wizard.js module:io.ox/files
-msgid "one year"
-msgstr ""
-
-#: apps/io.ox/calendar/util.js module:io.ox/calendar
-msgid "orange"
-msgstr ""
-
-#: apps/io.ox/calendar/util.js module:io.ox/calendar
-msgid "pink"
-msgstr ""
-
-#: apps/io.ox/tasks/view-grid-template.js module:io.ox/tasks
-#, fuzzy
-#| msgid "Private"
-msgid "private"
-msgstr "Хувийн"
-
-#: apps/io.ox/mail/mailfilter/settings/filter.js module:io.ox/mail
-msgid "process subsequent rules"
-msgstr ""
-
-#: apps/io.ox/calendar/util.js module:io.ox/calendar
-msgid "purple"
-msgstr ""
-
-#. object permissions - read
-#: apps/io.ox/core/permissions/permissions.js module:io.ox/core
-msgid "read all objects"
-msgstr ""
-
-#. object permissions - read
-#: apps/io.ox/core/permissions/permissions.js module:io.ox/core
-msgid "read own objects"
-msgstr ""
-
-#: apps/io.ox/calendar/util.js module:io.ox/calendar
-msgid "red"
-msgstr ""
-
-#: apps/io.ox/mail/mailfilter/settings/filter.js module:io.ox/mail
-#: apps/io.ox/portal/settings/pane.js module:io.ox/portal
-msgid "remove"
-msgstr ""
-
-#. As in second monday, tuesday, wednesday ... , day of the week, day of the weekend
-#. as in: second week or second Monday
-#: apps/io.ox/calendar/edit/recurrence-view.js module:io.ox/calendar/edit/main
-#: apps/io.ox/calendar/util.js module:io.ox/calendar
-msgid "second"
-msgstr "2 дах"
-
-#: apps/io.ox/mail/mailfilter/settings/filter/view-form.js
-#: module:io.ox/settings
-msgid "seen"
-msgstr ""
-
-#: apps/io.ox/core/export/export.js module:io.ox/core
-#: apps/io.ox/core/import/import.js
-msgid "select format"
-msgstr ""
-
-#: apps/io.ox/files/share/wizard.js module:io.ox/files
-msgid "six months"
-msgstr ""
-
-#: apps/io.ox/files/common-extensions.js module:io.ox/files
-msgid "size"
-msgstr ""
-
-#: apps/io.ox/mail/mailfilter/settings/filter/view-form.js
-#: module:io.ox/settings
-#, fuzzy
-#| msgid "Starts on"
-msgid "starts on"
-msgstr "Эхлэх хугацаа"
-
-#: apps/io.ox/core/tk/reminder-util.js module:io.ox/core
-msgid "status "
-msgstr ""
-
-#: apps/io.ox/calendar/util.js module:io.ox/calendar
-msgid "tentative"
-msgstr ""
-
-#: apps/io.ox/mail/mailfilter/settings/filter.js module:io.ox/mail
-#: apps/io.ox/portal/settings/pane.js module:io.ox/portal
-msgid "the item has been moved"
-msgstr ""
-
-#. As in third monday, tuesday, wednesday ... , day of the week, day of the weekend
-#. as in: third week or third Monday
-#: apps/io.ox/calendar/edit/recurrence-view.js module:io.ox/calendar/edit/main
-#: apps/io.ox/calendar/util.js module:io.ox/calendar
-msgid "third"
-msgstr "3 дах"
-
-#: apps/io.ox/tasks/util.js module:io.ox/tasks
-msgid "this afternoon"
-msgstr ""
-
-#: apps/io.ox/tasks/util.js module:io.ox/tasks
-msgid "this morning"
-msgstr ""
-
-#: apps/io.ox/files/share/wizard.js module:io.ox/files
-msgid "three months"
-msgstr ""
-
-#: apps/io.ox/files/main.js module:io.ox/files
-msgid "thumbnail"
-msgstr ""
-
-#: apps/io.ox/tasks/util.js module:io.ox/tasks
-msgid "tomorrow"
-msgstr ""
-
-#: apps/io.ox/tasks/util.js module:io.ox/tasks
-msgid "tonight"
-msgstr ""
-
-#: apps/io.ox/calendar/util.js module:io.ox/calendar
-msgid "unconfirmed"
-msgstr ""
-
-#: apps/io.ox/core/viewer/views/sidebar/fileversionsview.js
-#: module:io.ox/core/viewer apps/io.ox/mail/util.js module:io.ox/core
-msgid "unknown"
-msgstr ""
-
-#: apps/io.ox/backbone/mini-views/quota.js module:io.ox/core
-msgid "unlimited"
-msgstr ""
-
-#: apps/io.ox/core/import/import.js module:io.ox/core
-msgid "vCard"
-msgstr ""
-
-#: apps/io.ox/mail/vacationnotice/settings/model.js module:io.ox/mail
-msgid "vacation notice"
-msgstr ""
-
-#. (From) email1 via email2. Appears in email detail view.
-#: apps/io.ox/mail/util.js module:io.ox/core
-msgid "via"
-msgstr ""
-
-#. folder permissions
-#: apps/io.ox/core/permissions/permissions.js module:io.ox/core
-msgid "view the folder"
-msgstr ""
-
-#. recurring appointment: the appointment is repeated weekly
-#: apps/io.ox/calendar/edit/recurrence-view.js module:io.ox/calendar/edit/main
-msgid "weekly"
-msgstr "7 хоног бүр"
-
-#. recurrence string
-#: apps/io.ox/calendar/util.js module:io.ox/calendar
-msgid "work days"
-msgstr ""
-
-#. recurring appointment: the appointment is repeated yearly
-#: apps/io.ox/calendar/edit/recurrence-view.js module:io.ox/calendar/edit/main
-msgid "yearly"
-msgstr "жил бүр"
-
-#: apps/io.ox/calendar/util.js module:io.ox/calendar
-msgid "yellow"
-msgstr ""
-
-#: apps/plugins/portal/oxdriveclients/register.js module:plugins/portal
-msgid "your platform"
-msgstr ""
-
-#. Strings to build input formats to be more accessible
-#. yyyy: 4-digit year | MM: 2-digit month | dd: 2-digit day
-#. Sample for de_DE: TT.MM.JJJJ
-#: apps/io.ox/core/date.js module:io.ox/core
-msgid "yyyy"
-msgstr ""
-
-=======
+msgstr ""
+
 #: apps/plugins/notifications/tasks/register.js
 #: module:plugins/notifications
 msgid "You have overdue tasks"
@@ -21434,19 +11605,14 @@
 msgid "Add on %s"
 msgstr ""
 
->>>>>>> 870ec1a2
 #~ msgid "Add participant"
 #~ msgstr "Оролцогчийг нэмэх"
 
 #~ msgid "Saved in"
-<<<<<<< HEAD
-#~ msgstr "Хадгалсан байршил"
-=======
 #~ msgstr "Хадгалсан байршил"
 
 #~ msgid "Search here"
 #~ msgstr "Энд хайх"
 
 #~ msgid "This email address cannot be used for appointments"
-#~ msgstr "Энэхүү и-майлыг уулзалтанд ашиглах боломжгүй"
->>>>>>> 870ec1a2
+#~ msgstr "Энэхүү и-майлыг уулзалтанд ашиглах боломжгүй"