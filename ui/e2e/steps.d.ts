--- conflicted
+++ resolved
@@ -19,13 +19,8 @@
 type OpenXchange = import('./helper');
 
 declare namespace CodeceptJS {
-<<<<<<< HEAD
-  interface SupportObject { I: CodeceptJS.I, users: users, contexts: contexts, contacts: contacts, calendar: calendar, mail: mail, portal: portal, drive: drive, settings: settings, tasks: tasks, dialogs: dialogs, autocomplete: autocomplete, contactpicker: contactpicker, mailfilter: mailfilter, search: search, toolbar: toolbar }
-  interface CallbackOrder { [0]: CodeceptJS.I; [1]: users; [2]: contexts; [3]: contacts; [4]: calendar; [5]: mail; [6]: portal; [7]: drive; [8]: settings; [9]: tasks; [10]: dialogs; [11]: autocomplete; [12]: contactpicker; [13]: mailfilter; [14]: search; [15]: toolbar }
-=======
   interface SupportObject { I: CodeceptJS.I, users: users, contexts: contexts, contacts: contacts, calendar: calendar, mail: mail, portal: portal, drive: drive, settings: settings, tasks: tasks, dialogs: dialogs, autocomplete: autocomplete, contactpicker: contactpicker, mailfilter: mailfilter, search: search, toolbar: toolbar, chat: chat }
   interface CallbackOrder { [0]: CodeceptJS.I; [1]: users; [2]: contexts; [3]: contacts; [4]: calendar; [5]: mail; [6]: portal; [7]: drive; [8]: settings; [9]: tasks; [10]: dialogs; [11]: autocomplete; [12]: contactpicker; [13]: mailfilter; [14]: search; [15]: toolbar; [16]: chat }
->>>>>>> ca3be1a3
   interface Methods extends CodeceptJS.Puppeteer, OpenXchange {}
   interface I extends ReturnType<steps_file> {}
   namespace Translation {
