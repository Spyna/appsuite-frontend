/**
 *
 * All content on this website (including text, images, source
 * code and any other original works), unless otherwise noted,
 * is licensed under a Creative Commons License.
 *
 * http://creativecommons.org/licenses/by-nc-sa/2.5/
 *
 * Copyright (C) Open-Xchange Inc., 2006-2011
 * Mail: info@open-xchange.com
 *
 * @author Matthias Biggeleben <matthias.biggeleben@open-xchange.com>
 *
 */

define('io.ox/core/http', ['io.ox/core/event', 'io.ox/core/extensions'], function (Events, ext) {

    'use strict';

    // default columns for each module
    var idMapping = {
        "common" : {
            "1" : "id",
            "2" : "created_by",
            "3" : "modified_by",
            "4" : "creation_date",
            "5" : "last_modified",
            "20" : "folder_id",
            "100" : "categories",
            "101" : "private_flag",
            "102" : "color_label",
            "104" : "number_of_attachments"
        },
        "mail" : {
            "102" : "color_label",
            "600" : "id",
            "601" : "folder_id",
            "602" : "attachment",
            "603" : "from",
            "604" : "to",
            "605" : "cc",
            "606" : "bcc",
            "607" : "subject",
            "608" : "size",
            "609" : "sent_date",
            "610" : "received_date",
            "611" : "flags",
            "612" : "level",
            "613" : "disp_notification_to",
            "614" : "priority",
            "615" : "msgref",
            "651" : "flag_seen",
            "652" : "account_name"
        },
        "contacts" : {
            "500" : "display_name",
            "501" : "first_name",
            "502" : "last_name",
            "503" : "second_name",
            "504" : "suffix",
            "505" : "title",
            "506" : "street_home",
            "507" : "postal_code_home",
            "508" : "city_home",
            "509" : "state_home",
            "510" : "country_home",
            "511" : "birthday",
            "512" : "marital_status",
            "513" : "number_of_children",
            "514" : "profession",
            "515" : "nickname",
            "516" : "spouse_name",
            "517" : "anniversary",
            "518" : "note",
            "519" : "department",
            "520" : "position",
            "521" : "employee_type",
            "522" : "room_number",
            "523" : "street_business",
            "524" : "internal_userid",
            "525" : "postal_code_business",
            "526" : "city_business",
            "527" : "state_business",
            "528" : "country_business",
            "529" : "number_of_employees",
            "530" : "sales_volume",
            "531" : "tax_id",
            "532" : "commercial_register",
            "533" : "branches",
            "534" : "business_category",
            "535" : "info",
            "536" : "manager_name",
            "537" : "assistant_name",
            "538" : "street_other",
            "539" : "city_other",
            "540" : "postal_code_other",
            "541" : "country_other",
            "542" : "telephone_business1",
            "543" : "telephone_business2",
            "544" : "fax_business",
            "545" : "telephone_callback",
            "546" : "telephone_car",
            "547" : "telephone_company",
            "548" : "telephone_home1",
            "549" : "telephone_home2",
            "550" : "fax_home",
            "551" : "cellular_telephone1",
            "552" : "cellular_telephone2",
            "553" : "telephone_other",
            "554" : "fax_other",
            "555" : "email1",
            "556" : "email2",
            "557" : "email3",
            "558" : "url",
            "559" : "telephone_isdn",
            "560" : "telephone_pager",
            "561" : "telephone_primary",
            "562" : "telephone_radio",
            "563" : "telephone_telex",
            "564" : "telephone_ttytdd",
            "565" : "instant_messenger1",
            "566" : "instant_messenger2",
            "567" : "telephone_ip",
            "568" : "telephone_assistant",
            "569" : "company",
            //"570" : "image1",
            "571" : "userfield01",
            "572" : "userfield02",
            "573" : "userfield03",
            "574" : "userfield04",
            "575" : "userfield05",
            "576" : "userfield06",
            "577" : "userfield07",
            "578" : "userfield08",
            "579" : "userfield09",
            "580" : "userfield10",
            "581" : "userfield11",
            "582" : "userfield12",
            "583" : "userfield13",
            "584" : "userfield14",
            "585" : "userfield15",
            "586" : "userfield16",
            "587" : "userfield17",
            "588" : "userfield18",
            "589" : "userfield19",
            "590" : "userfield20",
            "592" : "distribution_list",
            "594" : "number_of_distribution_list",
            "596" : "contains_image1",
            "597" : "image_last_modified",
            "598" : "state_other",
            "599" : "file_as",
            "104" : "number_of_attachments",
            "601" : "image1_content_type",
            "602" : "mark_as_distributionlist",
            "605" : "default_address",
            "606" : "image1_url",
            "607" : "sort_name",
            "610" : "yomiFirstName",
            "611" : "yomiLastName",
            "612" : "yomiCompany"
        },
        "calendar" : {
            "200" : "title",
            "201" : "start_date",
            "202" : "end_date",
            "203" : "note",
            "204" : "alarm",
            "206" : "recurrence_id",
            "207" : "recurrence_position",
            "208" : "recurrence_date_position",
            "209" : "recurrence_type",
            "210" : "change_exceptions",
            "211" : "delete_exceptions",
            "212" : "days",
            "213" : "day_in_month",
            "214" : "month",
            "215" : "interval",
            "216" : "until",
            "217" : "notification",
            "220" : "participants",
            "221" : "users",
            "222" : "occurrences",
            "223" : "uid",
            "224" : "organizer",
            "225" : "sequence",
            "226" : "confirmations",
            "227" : "organizerId",
            "228" : "principal",
            "229" : "principalId",
            "400" : "location",
            "401" : "full_time",
            "402" : "shown_as",
            "408" : "timezone",
            "410" : "recurrence_start"
        },
        "files" : {
            "23" : "meta",
            "700" : "title",
            "701" : "url",
            "702" : "filename",
            "703" : "file_mimetype",
            "704" : "file_size",
            "705" : "version",
            "706" : "description",
            "707" : "locked_until",
            "708" : "file_md5sum",
            "709" : "version_comment",
            "710" : "current_version",
            "711" : "number_of_versions"
        },
        "tasks" : {
            "200" : "title",
            "201" : "start_date",
            "202" : "end_date",
            "203" : "note",
            "204" : "alarm",
            "209" : "recurrence_type",
            "212" : "days",
            "213" : "day_in_month",
            "214" : "month",
            "215" : "internal",
            "216" : "until",
            "220" : "participants",
            "221" : "users",
            "300" : "status",
            "301" : "percent_completed",
            "302" : "actual_costs",
            "303" : "actual_duration",
            "305" : "billing_information",
            "307" : "target_costs",
            "308" : "target_duration",
            "309" : "priority",
            "312" : "currency",
            "313" : "trip_meter",
            "314" : "companies",
            "315" : "date_completed"
        },
        "folders" : {
            "1" : "id",
            "2" : "created_by",
            "3" : "modified_by",
            "4" : "creation_date",
            "5" : "last_modified",
            "6" : "last_modified_utc",
            "20" : "folder_id",
            "23" : "meta",
            "300" : "title",
            "301" : "module",
            "302" : "type",
            "304" : "subfolders",
            "305" : "own_rights",
            "306" : "permissions",
            "307" : "summary",
            "308" : "standard_folder",
            "309" : "total",
            "310" : "new",
            "311" : "unread",
            "312" : "deleted",
            "313" : "capabilities",
            "314" : "subscribed",
            "315" : "subscr_subflds",
            "316" : "standard_folder_type",
            "317" : "supported_capabilities",
            "3010" : "com.openexchange.publish.publicationFlag",
            "3020" : "com.openexchange.subscribe.subscriptionFlag",
            "3030" : "com.openexchange.folderstorage.displayName"
        },
        "user": {
            "610" : "aliases",
            "611" : "timezone",
            "612" : "locale",
            "613" : "groups",
            "614" : "contact_id",
            "615" : "login_info"
        },
        "group": {
        },
        "resource": {
        },
        "account": {
            "1001": "id",
            "1002": "login",
            "1003": "password",
            "1004": "mail_url",
            "1005": "transport_url",
            "1006": "name",
            "1007": "primary_address",
            "1008": "spam_handler",
            "1009": "trash",
            "1010": "sent",
            "1011": "drafts",
            "1012": "spam",
            "1013": "confirmed_spam",
            "1014": "confirmed_ham",
            "1015": "mail_server",
            "1016": "mail_port",
            "1017": "mail_protocol",
            "1018": "mail_secure",
            "1019": "transport_server",
            "1020": "transport_port",
            "1021": "transport_protocol",
            "1022": "transport_secure",
            "1023": "transport_login",
            "1024": "transport_password",
            "1025": "unified_inbox_enabled",
            "1026": "trash_fullname",
            "1027": "sent_fullname",
            "1028": "drafts_fullname",
            "1029": "spam_fullname",
            "1030": "confirmed_spam_fullname",
            "1031": "confirmed_ham_fullname",
            "1032": "pop3_refresh_rate",
            "1033": "pop3_expunge_on_quit",
            "1034": "pop3_delete_write_through",
            "1035": "pop3_storage ",
            "1036": "pop3_path",
            "1037": "personal",
            "1038": "reply_to",
            "1039": "addresses",
            "1040": "meta"
        },
        "attachment": {
            "1": "id",
            "2": "created_by",
            "4": "creation_date",
            "800": "folder",
            "801": "attached",
            "802": "module",
            "803": "filename",
            "804": "file_size",
            "805": "file_mimetype",
            "806": "rtf_flag"
        },
        "subscriptions": {
            "id": "id",
            "folder": "folder",
            "source": "source",
            "displayName": "displayName",
            "enabled": "enabled"
        },
        "publications": {
            "id": "id",
            "entity": "entity",
            "entityModule": "entityModule",
            "target": "target",
            "enabled": "enabled"
        },
        "subscriptionSources": {
            "id": "id",
            "displayName": "displayName",
            "icon": "icon",
            "module": "module",
            "formDescription": "formDescription"
        }
    };

    // extend with commons (not all modules use common columns, e.g. folders)
    $.extend(idMapping.contacts, idMapping.common);
    $.extend(idMapping.calendar, idMapping.common);
    $.extend(idMapping.files, idMapping.common);
    delete idMapping.files["101"]; // not "common" here (exception)
    delete idMapping.files["104"];
    $.extend(idMapping.tasks, idMapping.common);
    // See bug #25300
    idMapping.user = $.extend({}, idMapping.contacts, idMapping.common, idMapping.user);

    var that = {};

    var isLoss = function (status) {
        return (/^(0|4\d\d|5\d\d)$/).test(status);
    };

    var isUnreachable = function (xhr) {
        if (!xhr) {
            return false;
        }
        if (xhr.status === 0) {
            return true;
        }
        return (/^(5\d\d)$/).test(xhr.status);
    };

    // error log
    var log = {

        SLOW: 1000,

        collection: Backbone ? new Backbone.Collection([]) : null,

        add: function (error, options) {
            if (log.collection) {
                log.collection.add(
                    new Backbone.Model(error)
                    .set({
                        params: options.params,
                        data: options.data,
                        index: log.collection.length,
                        timestamp: _.now(),
                        url: options.url
                    })
                );
            }
        }
    };

    // statistics
    (function () {

        var list = [], ping = [], n = 0, loss = 0;

        log.took = function (t) {
            list.push(t);
            n++;
        };

        log.loss = function () {
            loss++;
        };

        log.ping = function (t) {
            ping.push(t);
        };

        log.statistics = {

            avg: function () {
                var sum = _(list).reduce(function (sum, num) { return sum + num; }, 0);
                return Math.round(sum / n);
            },

            count: function () {
                return n;
            },

            data: function () {
                return list;
            },

            isLoss: isLoss,

            loss: function () {
                return Math.round(loss / n * 100) / 100;
            },

            ping: function () {
                return ping;
            }
        };
    }());

    /**
     * get all columns of a module
     * @param  {string} module (name)
     * @param  {boolean} join  (join array with comma separator)
     * @return {arrray|string} ids
     */
    var getAllColumns = function (module, join) {
        // get ids
        var ids = idMapping[module] || {};
        // flatten this array
        var tmp = [], column = "";
        for (column in ids) {
            tmp.push(column);
        }
        tmp.sort(function (a, b) {
            return a - b;
        });
        return join === true ? tmp.join(",") : tmp;
    };

    // transform arrays to objects
    var makeObject = function (data, module, columns) {
        // primitive types may be mixed with column arrays
        // e. g. deleted objects from action=updates.
        if (typeof data !== "object") {
            return data;
        }
        // columns set?
        columns = columns !== undefined ? columns : getAllColumns(module);
        // get ids
        var ids = idMapping[module] || {},
            obj = {}, i = 0, $i = data.length, column, id;
        // loop through data
        for (; i < $i; i++) {
            // get id
            column = columns[i];
            id = ids[column] || column;
            // check for length since mighty backend might magically add unrequested columns
            if (id === undefined && i < columns.length) {
                console.error('Undefined column', data, module, columns, 'index', i);
            }
            // extend object
            obj[id] = data[i];
        }
        return obj;
    };

    var processOptions = function (options, type) {
        // defaults
        var o = $.extend({
                module: "",
                params: {},
                data: {},
                dataType: "json",
                appendColumns: type === "GET" || type === "UPLOAD" ? false : true,
                columnModule: options.module || "",
                appendSession: true,
                processData: true,
                processResponse: true,
                cursor: true
            }, options || {}),
            columns;
        // store type for retry
        o.type = type;
        // prepend root
        o.url = ox.apiRoot + "/" + o.module;
        if (o.jsessionid) o.url += ';jsessionid=' + o.jsessionid;
        // add session
        if (o.appendSession === true) {
            o.params.session = ox.session || 'unset';
        }
        // add columns
        if (o.appendColumns === true && o.params.columns === undefined) {
            columns = getAllColumns(o.columnModule);
            if (columns.length) {
                o.params.columns = columns.join(",");
            }
        }
        // remove white space from columns (otherwise evil to debug)
        if (o.params.columns) {
            o.params.columns.replace(/\s/g, "");
        }
        // data & body
        if (type === "GET" || type === "POST") {
            // GET & POST
            o.data = o.params;
        }
        else if (type === "PUT" || type === "DELETE") {
            // PUT & DELETE
            o.url += "?" + _.serialize(o.params);
            o.original = o.data;
            o.data = typeof o.data !== "string" ? JSON.stringify(o.data) : o.data;
            o.contentType = 'text/javascript; charset=UTF-8';
        }
        else if (type === "UPLOAD") {
            // POST with FormData object
            o.url += "?" + _.serialize(o.params);
            o.contentType = false;
            o.processData = false;
            o.processResponse = false;
        }
        // done
        return o;
    };

    var sanitize = function (data, module, columns) {
        // not array or no columns given?
        if (!_.isArray(data) || !columns) {
            // typically from "action=get" (already sanitized)
            return data;
        } else {
            // POST/PUT - sanitize data
            var i = 0, $l = data.length, sanitized = [], obj,
                columnList = columns.split(",");
            for (; i < $l; i++) {
                obj = data[i];
                sanitized.push(_.isArray(obj) ? makeObject(obj, module, columnList) : obj);
            }
            return sanitized;
        }
    };

    var processResponse = function (deferred, response, o) {

        // no response?
        if (!response) {
            deferred.reject(response);
            return;
        }

        // server error?
        var hasData = 'data' in response,
            isWarning = response.category === 13 && hasData,
            isError = 'error' in response && !isWarning;

        if (isError) {
            // session expired?
            var isSessionError = (/^SES\-/i).test(response.code),
                isServerConfig = o.module === 'apps/manifests' && o.data && /^config$/.test(o.data.action),
                isAutoLogin = o.module === "login" && o.data && /^(autologin|store|tokens)$/.test(o.data.action);
            if (isSessionError && !isAutoLogin) {
                // login dialog
                ox.session = '';
                ox.trigger('relogin:required', o, deferred);
                return;
            } else {
                // genereal error
                deferred.reject(response);
                return;
            }
        }

        // success
        if (o.dataType === "json" && o.processResponse === true) {
            // variables
            var data = [], timestamp;
            // response? (logout e.g. hasn't any)
            if (response) {
                // multiple?
                if (o.module === "multiple") {
                    var i = 0, $l = response.length, tmp;
                    for (; i < $l; i++) {
                        if (response[i]) { // to bypass temp. [null] bug
                            // time
                            timestamp = response[i].timestamp !== undefined ? response[i].timestamp : _.now();
                            // data/error
                            if (response[i].data !== undefined) {
                                // data
                                var module = o.data[i].columnModule ? o.data[i].columnModule : o.data[i].module;
                                // handling for GET requests
                                if (typeof o.data === "string") {
                                    o.data = JSON.parse(o.data);
                                    module = o.data[i].module;
                                }

                                // handle errors within multiple
                                if (response[i].error !== undefined && response[i].category !== 13) {
                                    data.push({ error: response[i], timestamp: timestamp });
                                } else {
                                    //handle warnings within multiple
                                    if (response[i].category === 13) {
                                        console.warn('http.js: warning inside multiple');
                                    }
                                    tmp = sanitize(response[i].data, module, o.data[i].columns);
                                    data.push({ data: tmp, timestamp: timestamp });
                                }
                            } else {
                                // error
                                data.push({ error: response[i], timestamp: timestamp });
                            }
                        }
                    }
                    deferred.resolve(data);
                } else {
                    var columns = o.params.columns || (o.processResponse === true ? getAllColumns(o.columnModule, true) : '');
                    data = sanitize(response.data, o.columnModule, columns);
                    timestamp = response.timestamp !== undefined ? response.timestamp : _.now();
                    deferred.resolve(data, timestamp);
                }
            } else {
                deferred.resolve({}, _.now());
            }
        } else {
            // e.g. plain text
            deferred.resolve(response || '');
        }
    };

    // internal queue
    var paused = false,
        queue = [],
        // slow mode
        slow = _.url.hash('slow') !== undefined,
        // fail mode
        fail = _.url.hash('fail') !== undefined || ox.fail !== undefined;

    var ajax = (function () {

        // helps joining identical requests
        var requests = {};

        function lowLevelSend(r) {
            // TODO: remove backend fix
            var fixPost = r.o.fixPost && r.xhr.type === 'POST',
                ajaxOptions = _.extend({}, r.xhr, { dataType: fixPost ? 'text' : r.xhr.dataType });

            // extend xhr to support upload/progress notifications
            var xhr = $.ajaxSettings.xhr();
            if (xhr.upload) {
                ajaxOptions.xhr = function () { return xhr; };
                xhr.upload.addEventListener('progress', function (e) {
                    r.def.notify(e);
                }, false);
            }

            // simulation: abort request and return url in fail handler
            if (r.o.simulate) {
                if (ajaxOptions.beforeSend)
                    console.error('existing beforeSend method will be overwritten');
                ajaxOptions.beforeSend = function (jqXHR) {
                    this.targeturl = this.url;
                    jqXHR.abort();
                };
            }

            var t0, ajax;

            t0 = _.now();
            ajax = $.ajax(ajaxOptions);

            // add an 'abort()' method to the Deferred and all Promises it creates
            var abortFunc = function () { ajax.abort(); },
                promiseFunc = _.bind(r.def.promise, r.def);

            _.extend(r.def, {
                abort: abortFunc,
                promise: function () {
                    return _.extend(promiseFunc(), { abort: abortFunc });
                }
            });

            // log errors
            r.def.fail(function (error, xhr) {

                var took = _.now() - t0;
                log.took(took);

                // regard 404 and 503 as loss
                var status = (xhr && xhr.status) || 200;
                if (isLoss(status)) log.loss();

                if (isUnreachable(xhr)) {
                    that.trigger("unreachable");
                    ox.trigger('connection:down');
                } else {
                    that.trigger("reachable");
                    ox.trigger('connection:up');
                }
                error = _.extend({ status: status, took: took }, error);
                log.add(error, r.o);
            });

            // TODO: remove backend fix
            ajax.pipe(function (response) {
                    if (fixPost) {
                        // Extract the JSON text
                        var matches = /\((\{.*?\})\)/.exec(response);
                        return matches && matches[1] ? JSON.parse(matches[1]) : JSON.parse(response);
                    } else {
                        return response;
                    }
                })
                .done(function (response) {

                    that.trigger("reachable");
                    ox.trigger('connection:up');

                    // slow?
                    var took = _.now() - t0;
                    log.took(took);
                    if (took > log.SLOW) {
                        log.add({ error: 'Took: ' + (Math.round(took / 100) / 10) + 's', status: 200, took: took }, r.o);
                    }
                    // trigger event first since HTTP layer finishes work
                    that.trigger("stop done", r.xhr);
                    // process response
                    if (r.o.processData) {
                        processResponse(r.def, response, r.o, r.o.type);
                    } else if (r.xhr.dataType === 'json' && response.error !== undefined) {
                        // error handling if JSON (e.g. for UPLOAD)
                        r.def.reject(response);
                    } else if (_.isArray(response.data)) {
                        // Skip Warnings (category: 13)
                        response.data = _(response.data).map(function (o) {
                            if (o.category !== 13) {
                                return o;
                            }
                        });
                        r.def.resolve(response);
                    } else {
                        r.def.resolve(response);
                    }
                    r = null;
                })
                .fail(function (xhr, textStatus, errorThrown) {
                    if (r.o.simulate)
                        r.def.resolve(this.targeturl);
                    else {
                        that.trigger("stop fail", r.xhr);
                        r.def.reject({ error: xhr.status + " " + (errorThrown || "general") }, xhr);
                    }
                    r = null;
                });
        }

        function send(r) {

            var hash;

            // look for concurrent identical GET requests
            if (r.o.type === 'GET') {
                // get hash value - we just use stringify here
                hash = JSON.stringify(r.xhr);
                if (requests[hash] !== undefined) {
                    // enqueue callbacks
                    requests[hash]
                        .then(r.def.resolve, r.def.reject)
                        .then(
                            function () {
                                that.trigger("stop done", r.xhr);
                                r = null;
                            },
                            function () {
                                that.trigger("stop fail", r.xhr);
                                r  = null;
                            }
                        );
                    hash = null;
                } else {
                    // create new request
                    requests[hash] = r.def.always(function () {
                        delete requests[hash];
                        hash = null;
                    });
                    lowLevelSend(r);
                    r = null;
                }
            } else {
                lowLevelSend(r);
                r = null;
            }
        }

        return function (o, type) {
            // process options
            o = processOptions(o, type);

            // vars
            var r, def = $.Deferred();

            // whitelisting sessionless actions (config, login, autologin)
            if (!o.params.session) {
                // check whitelist
                var whiteList = ['login#*', 'capabilities#*', 'apps/manifests#*', 'files#document', 'office#getFile'],
                    req = o.module + '#' + o.params.action,
                    found = _.find(whiteList, function (moduleAction) {
                        var e = moduleAction.split('#');
                        return (o.module === e[0] && (e[1] === '*' || o.params.action === e[1]));
                    });
                if (!found) {
                    ox.trigger('relogin:required', o, def);
                    return def;
                }
            }

            // paused?
            if (paused === true) {
                queue.push({ deferred: def, options: o });
                return def;
            }
            // build request object
            r = {
                def: def,
                o: o,
                xhr: {
                    // type (GET, POST, PUT, ...)
                    type: type === "UPLOAD" ? "POST" : type,
                    // url
                    url: o.url,
                    // data
                    data: o.data,
                    dataType: o.dataType,
                    processData: o.processData,
                    contentType: o.contentType !== undefined ? o.contentType : "application/x-www-form-urlencoded",
                    beforeSend: o.beforeSend
                }
            };
            // use timeout?
            if (typeof o.timeout === "number") {
                r.xhr.timeout = o.timeout;
            }
            // continuation
            function cont() {
                if ((ox.fail || fail) && o.module !== "login" && Math.random() < Number(ox.fail || _.url.hash('fail') || 0)) {
                    // simulate broken connection
                    console.error("HTTP fail", r.o.url, r.xhr);
                    r.def.reject({ error: "0 simulated fail" });
                    that.trigger("stop fail", r.xhr);
                } else {
                    // go!
                    send(r);
                }
                r = o = null;
            }
            that.trigger("start", r.xhr);
            if (slow && Number(_.url.hash('slow'))) {
                // simulate slow connection
                setTimeout(cont, 250 * Number(_.url.hash('slow')) + (Math.random() * 500 >> 0));
            } else {
                cont();
            }
            return def;
        };
    }());

    that = {

        /**
         * Send a GET request
         * @param {Object} options Request options
         * @param {string} options.module Module, e.g. folder, mail, calendar etc.
         * @param {Object} options.params URL parameters
         * @returns {Object} jQuery's Deferred
         * @example
         * http.GET({ module: "mail", params: { action: "all", folder: "default0/INBOX" }});
         */
        GET: function (options) {
            return ajax(options, "GET");
        },

        /**
         * Send a POST request
         * @param {Object} options Request options
         * @param {string} options.module Module, e.g. folder, mail, calendar etc.
         * @param {Object} options.params URL parameters
         * @returns {Object} jQuery's Deferred
         */
        POST: function (options) {
            return ajax(options, "POST");
        },

        /**
         * Send a PUT request
         * @param {Object} options Request options
         * @param {string} options.module Module, e.g. folder, mail, calendar etc.
         * @param {Object} options.params URL parameters
         * @returns {Object} jQuery's Deferred
         */
        PUT: function (options) {
            return ajax(options, "PUT");
        },

        /**
         * Send a DELETE request
         * @param {Object} options Request options
         * @param {string} options.module Module, e.g. folder, mail, calendar etc.
         * @param {Object} options.params URL parameters
         * @returns {Object} jQuery's Deferred
         */
        DELETE: function (options) {
            return ajax(options, "DELETE");
        },

        /**
         * Send a POST request using a FormData object
         * @param {Object} options Request options
         * @param {string} options.module Module, e.g. folder, mail, calendar etc.
         * @param {Object} options.params URL parameters
         * @returns {Object} jQuery's Deferred
         */
        UPLOAD: function (options) {
            return ajax(options, "UPLOAD");
        },

        FORM: function (options) {

            options = _.extend({
                module: 'files',
                action: 'new',
                data: {},
                params: {},
                form: $(),
                field: 'json'
            }, options);

            var name = 'formpost_' + _.now(),
                callback = 'callback_' + options.action,
                callback_old = 'callback_' + options.module,
                def = $.Deferred(),
                data = JSON.stringify(options.data),
                url = ox.apiRoot + '/' + options.module + '?action=' + options.action + '&session=' + ox.session,
                form = options.form,
                blank = $.Deferred();

            $('#tmp').append(
                $('<iframe>', { name: name, id: name, height: 1, width: 1, src: ox.base + '/blank.html' })
                .on('load error', blank.resolve)
            );

            window[callback] = function (response) {
                // skip warnings
                if (_.isArray(response.data)) {
                    // Skip Warnings (category: 13)
                    response.data = _(response.data).map(function (o) {
                        if (o.category !== 13) {
                            return o;
                        }
                    });
                }
                def[(response && response.error ? 'reject' : 'resolve')](response);
                window[callback] = data = form = def = null;
                $('#' + name).remove();
            };
            // fallback for some old modules (e.g. import)
            window[callback_old] = window[callback];

            if (form.find('input[name="' + options.field + '"]').length) {
                form.find('input[name="' + options.field + '"]').val(data);
            } else {
                form.append(
                    $('<input type="hidden" name="' + options.field + '">').val(data)
                );
            }

            form.prop({
                method: 'post',
                enctype: 'multipart/form-data',
                encoding: 'multipart/form-data',
                action: url + '&' + _.serialize(options.params),
                target: name
            });

<<<<<<< HEAD
            blank.done(function () { form.submit(); form = null; });
=======
            form.submit();
>>>>>>> f834ac5b

            return def;
        },

        /**
         * Get all columns of a module
         * @param {string} module Module name
         * @returns {Array} All columns
         */
        getAllColumns: getAllColumns,

        /**
         * Returns the column mapping of a module
         * @param {string} module The module name.
         * @returns {object} A map from numeric column IDs to the corresponding field names.
         */
        getColumnMapping: function (module) {
            return _.clone(idMapping[module] || {});
        },

        /**
         * Transform objects with array-based columns into key-value-based columns
         * @param {Array} data Data
         * @param {string} module Module name
         * @param {Array} columns Columns
         * @returns {Object} Transformed object
         */
        makeObject: makeObject,

        /**
         * Simplify objects in array for list requests
         * @param  {array} list
         * @returns {array} list
         */
        simplify: function (list) {
            var i = 0, item = null, tmp = new Array(list.length);
            for (; (item = list[i]); i++) {
                if (typeof item === 'object') {
                    tmp[i] = { id: item.id };
                    // look for folder(_id) - e.g. groups/users don't have one
                    if (item.folder || item.folder_id) {
                        tmp[i].folder = item.folder || item.folder_id;
                    }
                    // calendar support:
                    if (item.recurrence_position) {
                        tmp[i].recurrence_position = item.recurrence_position;
                    }
                } else {
                    // just integers for example
                    tmp[i] = item;
                }
            }
            return tmp;
        },

        /**
         * Fixes order of list requests (temp. fixes backend bug)
         * @param  {array} ids
         * @param  {deferred} deferred
         * @return {deferred} resolve returns array
         */
        fixList: function (ids, deferred) {

            return deferred.pipe(function (data) {
                // simplify
                ids = that.simplify(ids);
                // build hash (uses folder_id!)
                var i, obj, hash = {}, tmp = new Array(data.length), key;
                // use internal_userid?
                var useInternalUserId = _(ids).reduce(function (memo, obj) {
                    return memo && _.isNumber(obj);
                }, true);
                for (i = 0; (obj = data[i]); i++) {
                    key = useInternalUserId ? (obj.internal_userid || obj.user_id || obj.id) : _.cid(obj);
                    hash[key] = obj;
                }
                // fix order (uses folder!)
                for (i = 0; (obj = ids[i]); i++) {
                    key = useInternalUserId ? obj : _.cid(obj);
                    tmp[i] = hash[key];
                }
                hash = obj = ids = null;
                return tmp;
            });
        },

        /**
         * Retry request
         */
        retry: function (request) {
            // get type
            var type = (request.type || "GET").toUpperCase();
            return this[type](request);
        },

        /**
         * Collect requests
         */
        pause: function () {
            paused = true;
            this.trigger("paused");
        },

        /**
         * Resume HTTP API. Send all queued requests as one multiple
         */
        resume: function () {
            var def = $.Deferred(),
                q = queue.slice();
            if (paused === true) {
                // create multiple request
                var i = 0, $l = q.length, req, o, tmp = [];
                for (; i < $l; i++) {
                    // get request
                    req = q[i].options;
                    // remove session
                    delete req.params.session;
                    // build request
                    o = $.extend(req.params, { module: req.module, data: req.original });
                    // action?
                    if (req.params.action !== undefined) {
                        o.action = req.params.action;
                    }
                    // add
                    tmp.push(o);
                }
                // clear queue & remove "paused" flag
                queue = [];
                paused = false;
                this.trigger("resumed");
                // send PUT
                if (tmp.length > 0) {
                    this.PUT({
                        module: "multiple",
                        "continue": true,
                        data: tmp,
                        appendColumns: false
                    })
                    .done(function (data) {
                        // orchestrate callbacks and their data
                        for (i = 0, $l = q.length; i < $l; i++) {
                            if (data[i].data && data[i].timestamp) {
                                q[i].deferred.resolve(data[i].data, data[i].timestamp);
                            } else if (data[i].error) {
                                q[i].deferred.reject(data[i].error);
                            } else {
                                q[i].deferred.resolve(data[i]);
                            }
                        }
                        // continuation
                        def.resolve(data);
                    })
                    .fail(function (error) {
                        _(q).each(function (item) {
                            item.deferred.reject(error);
                        });
                        // continuation
                        def.reject(error);
                    });
                } else {
                    // continuation
                    def.resolve([]);
                }
            } else {
                def.resolve([]);
            }
            return def;
        },

        // send server ping
        ping: function () {
            var t0 = _.now();
            return this.GET({
                module: 'system',
                params: { action: 'ping' }
            })
            .then(function () {
                var took = _.now() - t0;
                log.ping(took);
                return took;
            });
        },

        /**
         * returns failed calls
         * @return {backbone.collection}
         */
        log: function () {
            return log.collection;
        },

        statistics: log.statistics
    };

    Events.extend(that);

    return that;
});<|MERGE_RESOLUTION|>--- conflicted
+++ resolved
@@ -975,7 +975,6 @@
 
             $('#tmp').append(
                 $('<iframe>', { name: name, id: name, height: 1, width: 1, src: ox.base + '/blank.html' })
-                .on('load error', blank.resolve)
             );
 
             window[callback] = function (response) {
@@ -1011,11 +1010,7 @@
                 target: name
             });
 
-<<<<<<< HEAD
-            blank.done(function () { form.submit(); form = null; });
-=======
             form.submit();
->>>>>>> f834ac5b
 
             return def;
         },
