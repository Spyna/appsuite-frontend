Name:           open-xchange-appsuite-spamexperts
Version:        @OXVERSION@
<<<<<<< HEAD
%define         ox_release 6
=======
%define         ox_release 14
>>>>>>> 8f30c940
Release:        %{ox_release}_<CI_CNT>.<B_CNT>
Group:          Applications/Productivity
Packager:       Viktor Pracht <viktor.pracht@open-xchange.com>
License:        CC-BY-NC-SA-3.0
Summary:        Configuration UI for SpamExperts
Source:         %{name}_%{version}.orig.tar.bz2

BuildArch:      noarch
BuildRoot:      %{_tmppath}/%{name}-%{version}-root
BuildRequires:  ant-nodeps
BuildRequires:  java-devel >= 1.6.0
BuildRequires:  nodejs >= 0.10.0

Requires(post): open-xchange-appsuite-manifest

%description
Configuration UI for SpamExperts

## Uncomment for multiple packages (1/4)
#%if 0%{?rhel_version} || 0%{?fedora_version}
#%define docroot /var/www/html/appsuite
#%else
#%define docroot /srv/www/htdocs/appsuite
#%endif
#
#%package        static
#Group:          Applications/Productivity
#Summary:        Configuration UI for SpamExperts
#Requires:       open-xchange-appsuite
#
#%description    static
#Configuration UI for SpamExperts
#
#This package contains the static files for the theme.

%prep
%setup -q

%build

%install
export NO_BRP_CHECK_BYTECODE_VERSION=true
ant -Dbasedir=build -DdestDir=%{buildroot} -DpackageName=%{name} -Dhtdoc=%{docroot} -DkeepCache=true -f build/build.xml build

## Uncomment for multiple packages (2/4)
#files=$(find "%{buildroot}/opt/open-xchange/appsuite/" -type f \
#             ! -regex '.*\.\(js\|css\|less\|json\)' -printf '%%P ')
#for i in $files
#do
#    mkdir -p "%{buildroot}%{docroot}/$(dirname $i)"
#    cp "%{buildroot}/opt/open-xchange/appsuite/$i" "%{buildroot}%{docroot}/$i"
#done

%clean
%{__rm} -rf %{buildroot}

## Uncomment for multiple packages (3/4)
#rm -r "%{buildroot}%{docroot}"

%define update /opt/open-xchange/appsuite/share/update-themes.sh

%post
if [ $1 -eq 1 -a -x %{update} ]; then %{update}; fi

%postun
if [ -x %{update} ]; then %{update}; fi

%files
%defattr(-,root,root)
%dir /opt/open-xchange
%dir /opt/open-xchange/appsuite
%dir /opt/open-xchange/appsuite/apps
%dir /opt/open-xchange/appsuite/apps/com.spamexperts
%dir /opt/open-xchange/appsuite/apps/com.spamexperts/settings
/opt/open-xchange/appsuite/apps/com.spamexperts/*
/opt/open-xchange/appsuite/apps/com.spamexperts/settings/*
%dir /opt/open-xchange/appsuite/manifests
/opt/open-xchange/appsuite/manifests/open-xchange-appsuite-spamexperts.json

## Uncomment for multiple packages (4/4)
#%files static
#%defattr(-,root,root)
#%{docroot}

%changelog
<<<<<<< HEAD
* Fri Jan 30 2015 Viktor Pracht <viktor.pracht@open-xchange.com>
Sixth candidate for 7.6.2 release
* Tue Jan 27 2015 Viktor Pracht <viktor.pracht@open-xchange.com>
Fifth candidate for 7.6.2 release
=======
* Tue Feb 03 2015 Viktor Pracht <viktor.pracht@open-xchange.com>
Build for patch 2015-02-09
>>>>>>> 8f30c940
* Wed Jan 21 2015 Viktor Pracht <viktor.pracht@open-xchange.com>
Build for patch 2014-10-27
* Wed Jan 21 2015 Viktor Pracht <viktor.pracht@open-xchange.com>
Build for patch 2015-01-26
* Wed Jan 07 2015 Viktor Pracht <viktor.pracht@open-xchange.com>
Build for patch 2015-01-12
* Tue Dec 16 2014 Viktor Pracht <viktor.pracht@open-xchange.com>
Build for patch 2014-12-22
* Fri Dec 12 2014 Viktor Pracht <viktor.pracht@open-xchange.com>
Fourth candidate for 7.6.2 release
* Wed Dec 10 2014 Viktor Pracht <viktor.pracht@open-xchange.com>
Build for patch 2014-12-15
* Fri Dec 05 2014 Viktor Pracht <viktor.pracht@open-xchange.com>
Third candidate for 7.6.2 release
* Tue Nov 25 2014 Viktor Pracht <viktor.pracht@open-xchange.com>
Build for patch 2014-12-01
* Fri Nov 21 2014 Viktor Pracht <viktor.pracht@open-xchange.com>
Second candidate for 7.6.2 release
* Thu Nov 13 2014 Viktor Pracht <viktor.pracht@open-xchange.com>
Build for patch 2014-11-17
* Fri Oct 31 2014 Viktor Pracht <viktor.pracht@open-xchange.com>
First candidate for 7.6.2 release
* Tue Oct 28 2014 Viktor Pracht <viktor.pracht@open-xchange.com>
Build for patch 2014-11-03
* Mon Oct 27 2014 Viktor Pracht <viktor.pracht@open-xchange.com>
Build for patch 2014-10-30
* Wed Oct 22 2014 Viktor Pracht <viktor.pracht@open-xchange.com>
Build for patch 2014-10-22
* Tue Oct 14 2014 Viktor Pracht <viktor.pracht@open-xchange.com>
Fifth candidate for 7.6.1 release
* Mon Oct 13 2014 Viktor Pracht <viktor.pracht@open-xchange.com>
Build for patch 2014-10-20
* Fri Oct 10 2014 Viktor Pracht <viktor.pracht@open-xchange.com>
Fourth candidate for 7.6.1 release
* Thu Oct 02 2014 Viktor Pracht <viktor.pracht@open-xchange.com>
Third candidate for 7.6.1 release
* Tue Sep 30 2014 Viktor Pracht <viktor.pracht@open-xchange.com>
Build for patch 2014-10-06
* Tue Sep 23 2014 Viktor Pracht <viktor.pracht@open-xchange.com>
Build for patch 2014-10-02
* Wed Sep 17 2014 Viktor Pracht <viktor.pracht@open-xchange.com>
prepare for 7.6.2 release
* Tue Sep 16 2014 Viktor Pracht <viktor.pracht@open-xchange.com>
Second candidate for 7.6.1 release
* Thu Sep 11 2014 Viktor Pracht <viktor.pracht@open-xchange.com>
Build for patch 2014-09-15
* Fri Sep 05 2014 Viktor Pracht <viktor.pracht@open-xchange.com>
First release candidate for 7.6.1
* Fri Sep 05 2014 Viktor Pracht <viktor.pracht@open-xchange.com>
prepare for 7.6.1
* Wed Aug 20 2014 Viktor Pracht <viktor.pracht@open-xchange.com>
Build for patch 2014-08-25
* Mon Aug 11 2014 Viktor Pracht <viktor.pracht@open-xchange.com>
Build for patch 2014-08-11
* Wed Jul 23 2014 Viktor Pracht <viktor.pracht@open-xchange.com>
Build for patch 2014-07-30
* Mon Jul 21 2014 Viktor Pracht <viktor.pracht@open-xchange.com>
Build for patch 2014-07-21
* Wed Jun 25 2014 Viktor Pracht <viktor.pracht@open-xchange.com>
Seventh candidate for 7.6.0 release
* Fri Jun 20 2014 Viktor Pracht <viktor.pracht@open-xchange.com>
Sixth candidate for 7.6.0 release
* Fri Jun 13 2014 Viktor Pracht <viktor.pracht@open-xchange.com>
Fifth candidate for 7.6.0 release
* Thu Jan 23 2014 Viktor Pracht <viktor.pracht@open-xchange.com>
Initial Release.<|MERGE_RESOLUTION|>--- conflicted
+++ resolved
@@ -1,10 +1,6 @@
 Name:           open-xchange-appsuite-spamexperts
 Version:        @OXVERSION@
-<<<<<<< HEAD
 %define         ox_release 6
-=======
-%define         ox_release 14
->>>>>>> 8f30c940
 Release:        %{ox_release}_<CI_CNT>.<B_CNT>
 Group:          Applications/Productivity
 Packager:       Viktor Pracht <viktor.pracht@open-xchange.com>
@@ -90,15 +86,12 @@
 #%{docroot}
 
 %changelog
-<<<<<<< HEAD
+* Tue Feb 03 2015 Viktor Pracht <viktor.pracht@open-xchange.com>
+Build for patch 2015-02-09
 * Fri Jan 30 2015 Viktor Pracht <viktor.pracht@open-xchange.com>
 Sixth candidate for 7.6.2 release
 * Tue Jan 27 2015 Viktor Pracht <viktor.pracht@open-xchange.com>
 Fifth candidate for 7.6.2 release
-=======
-* Tue Feb 03 2015 Viktor Pracht <viktor.pracht@open-xchange.com>
-Build for patch 2015-02-09
->>>>>>> 8f30c940
 * Wed Jan 21 2015 Viktor Pracht <viktor.pracht@open-xchange.com>
 Build for patch 2014-10-27
 * Wed Jan 21 2015 Viktor Pracht <viktor.pracht@open-xchange.com>
