
const actor = require('@open-xchange/codecept-helper').actor;
const axe = require('axe-core');

module.exports = actor({
    //remove previously created appointments by appointment title
    removeAllAppointments: async function (title) {
        const { skipRefresh } = await this.executeAsyncScript(function (title, done) {
            const appointments = $('.appointment')
                .toArray()
                .filter((e) => !title || $(e).text() === title)
                .map(function (e) {
                    const folder = $(e).data('folder');
                    return { folder, id: $(e).data('cid').replace(folder + '.', '') };
                });
            if (appointments.length === 0) return done({ skipRefresh: true });
            require(['io.ox/calendar/api']).then(function (api) {
                return api.remove(appointments, {});
            }).then(done);
        }, title);
        if (skipRefresh === true) return;
        this.click('#io-ox-refresh-icon');
        this.waitForDetached('#io-ox-refresh-icon .fa-spin');
    },
<<<<<<< HEAD
    grabAxeReport: async function () {
        const report = await this.executeAsyncScript(function (axeSource, done) {
=======
    grabAxeReport: async function (context, options) {
        const report = await this.executeAsyncScript(function (axeSource, context, options, done) {
>>>>>>> d645dbc9
            if (typeof axe === 'undefined') {
                // eslint-disable-next-line no-eval
                window.eval(axeSource);
            }
<<<<<<< HEAD
            window.axe.run($('html')).then(done);
        }, axe.source);
=======
            // Arity needs to be correct here so we need to compact arguments
            window.axe.run.apply(this, _.compact([context || $('html'), options])).then(done);
        }, axe.source, context, options);
>>>>>>> d645dbc9
        return report;
    }
});<|MERGE_RESOLUTION|>--- conflicted
+++ resolved
@@ -22,25 +22,15 @@
         this.click('#io-ox-refresh-icon');
         this.waitForDetached('#io-ox-refresh-icon .fa-spin');
     },
-<<<<<<< HEAD
-    grabAxeReport: async function () {
-        const report = await this.executeAsyncScript(function (axeSource, done) {
-=======
     grabAxeReport: async function (context, options) {
         const report = await this.executeAsyncScript(function (axeSource, context, options, done) {
->>>>>>> d645dbc9
             if (typeof axe === 'undefined') {
                 // eslint-disable-next-line no-eval
                 window.eval(axeSource);
             }
-<<<<<<< HEAD
-            window.axe.run($('html')).then(done);
-        }, axe.source);
-=======
             // Arity needs to be correct here so we need to compact arguments
             window.axe.run.apply(this, _.compact([context || $('html'), options])).then(done);
         }, axe.source, context, options);
->>>>>>> d645dbc9
         return report;
     }
 });