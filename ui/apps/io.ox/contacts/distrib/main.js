/**
 * All content on this website (including text, images, source
 * code and any other original works), unless otherwise noted,
 * is licensed under a Creative Commons License.
 *
 * http://creativecommons.org/licenses/by-nc-sa/2.5/
 *
 * Copyright (C) Open-Xchange Inc., 2006-2012
 * Mail: info@open-xchange.com
 *
 * @author Matthias Biggeleben <matthias.biggeleben@open-xchange.com>
 * @author Christoph Kopp <christoph.kopp@open-xchange.com>
 */

define('io.ox/contacts/distrib/main',
    ['io.ox/contacts/api',
     'io.ox/contacts/model',
     'io.ox/contacts/distrib/create-dist-view',
     'gettext!io.ox/contacts/contacts',
     'io.ox/contacts/util',
     'less!io.ox/contacts/distrib/style.css'
     ], function (api, ContactModel, ContactCreateDistView, gt, util) {

    'use strict';

    // multi instance pattern
    function createInstance(data, mainapp) {

        var app,
            win,
            container,
            dirtyStatus = { byApi: true },
            model,
            view;

        app = ox.ui.createApp({
            name: 'io.ox/contacts/distrib',
            title: 'Distribution List'
        });

        function show() {

            win.show(function () {
                container.append(view.draw().node)
                    .find('input[type=text]:visible').eq(0).focus();
            });

            model.on('save:progress', win.busy)
                .on('save:done save:fail', win.idle);
        }

        app.create = function (folderId) {
            // set state
            app.setState({ folder: folderId });
            // set title, init model/view
            win.setTitle(gt('Create distribution list'));
            model = new ContactModel();
            view = new ContactCreateDistView({ model: model });
            // define store
            model.store = function (data, changes) {
                if (!_.isEmpty(data)) {
                  //sort the array if not empty before save

                    if (data.distribution_list) {
                        data.distribution_list = data.distribution_list.sort(util.nameSort);
                    }
                    data.folder_id = folderId;
                    data.mark_as_distributionlist = true;
                    if (data.display_name === '') {
                        // TODO: throw proper user alert
                        data.display_name = 'Unnamed';
                    }
                    return api.create(data)
                        .done(function () {
                            dirtyStatus.byApi = false;
                            app.quit();
                        });
                }
            };
            // go!
            show();
            return $.when();
        };

        app.edit = function (obj) {
            // load list first
            return api.get(obj).done(function (data) {
                // set state
                app.setState({ folder: data.folder_id, id: data.id });
                // set title, init model/view
                win.setTitle(gt('Edit distribution list'));
                model = new ContactModel({ data: data });
                view = new ContactCreateDistView({ model: model });
                // define store
                model.store = function (data, changes) {
<<<<<<< HEAD
                    // sort the array before save
                    data.distribution_list = data.distribution_list.sort(util.nameSort);
=======
                    //sort the array before save if not empty
                    if (data.distribution_list) {
                        data.distribution_list = data.distribution_list.sort(util.nameSort);
                    }
>>>>>>> d1acee25
                    return api.edit({
                            id: data.id,
                            folder: data.folder_id,
                            timestamp: _.now(),
                            data: {
                                // just the potential changes
                                display_name: data.display_name,
                                distribution_list: data.distribution_list
                            }
                        })
                        .done(function () {
                            dirtyStatus.byApi = false;
                            app.quit();
                        });
                };
                // go!
                show();
            });
        };

        app.setLauncher(function () {

            app.setWindow(win = ox.ui.createWindow({ title: '', toolbar: true, close: true }));

            container = win.nodes.main
                .addClass('create-distributionlist')
                .scrollable()
                .css({ maxWidth: '700px', margin: '20px auto 20px auto' });

            // hash state support
            var state = app.getState();
            if ('id' in state) {
                app.edit(state);
            } else if ('folder' in state) {
                app.create(state.folder);
            }
        });

        app.setQuit(function () {

            var def = $.Deferred(),
                listetItem =  $('.listet-item');

            dirtyStatus.byModel = model.isDirty();

            if (dirtyStatus.byModel === true) {
                if (dirtyStatus.byApi === true) {
                    require(["io.ox/core/tk/dialogs"], function (dialogs) {
                        new dialogs.ModalDialog()
                            .text(gt("Do you really want to lose your changes?"))
                            .addButton("cancel", gt('Cancel'))
                            .addPrimaryButton("delete", gt('Lose changes'))
                            .show()
                            .done(function (action) {
                                console.debug("Action", action);
                                if (action === 'delete') {
                                    def.resolve();
                                    listetItem.remove();
                                } else {
                                    def.reject();
                                }
                            });
                    });
                } else {
                    def.resolve();
                    listetItem.remove();
                }
            } else {
                def.resolve();
                listetItem.remove();
            }
            //clean
            return def;
        });

        return app;
    }

    return {
        getApp: createInstance
    };

});


<|MERGE_RESOLUTION|>--- conflicted
+++ resolved
@@ -93,15 +93,10 @@
                 view = new ContactCreateDistView({ model: model });
                 // define store
                 model.store = function (data, changes) {
-<<<<<<< HEAD
-                    // sort the array before save
-                    data.distribution_list = data.distribution_list.sort(util.nameSort);
-=======
-                    //sort the array before save if not empty
+                    // sort the array before save if not empty
                     if (data.distribution_list) {
                         data.distribution_list = data.distribution_list.sort(util.nameSort);
                     }
->>>>>>> d1acee25
                     return api.edit({
                             id: data.id,
                             folder: data.folder_id,
