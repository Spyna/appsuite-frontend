--- conflicted
+++ resolved
@@ -263,10 +263,6 @@
     .on('keydown.bs.dropdown.data-api', '.dropdown-menu', keydownMenu)
     .on('keydown.bs.dropdown.data-api', '[role=menu]', onClickListItem)
     .on('focusout.dropdown.data-api', '.dropdown-menu', onFocusOut);
-<<<<<<< HEAD
-    $(window).on('resize', _.throttle(clearMenus, 200));
-=======
     $(window).on('resize', _.throttle(onResize, 200));
->>>>>>> d6c891ba
 
 })(jQuery);