/**
 * This work is provided under the terms of the CREATIVE COMMONS PUBLIC
 * LICENSE. This work is protected by copyright and/or other applicable
 * law. Any use of the work other than as authorized under this license
 * or copyright law is prohibited.
 *
 * http://creativecommons.org/licenses/by-nc-sa/2.5/
 * © 2017 OX Software GmbH, Germany. info@open-xchange.com
 *
 * @author Daniel Pondruff <daniel.pondruff@open-xchange.com>
 * @author Björn Köster <bjoern.koester@open-xchange.com>
 */


/// <reference path="../../steps.d.ts" />

const expect = require('chai').expect,
    moment = require('moment'),
    _ = require('underscore');

Feature('Calendar');

Before(async (I, users) => {
    await Promise.all([
        users.create(),
        users.create()
    ]);
    await I.haveSetting({
        'io.ox/core': { autoOpenNotification: false, showDesktopNotifications: false },
        'io.ox/calendar': { showCheckboxes: true }
    });
});
After(async (users) => {
    await users.removeAll();
});

Scenario('[C274425] Month label in Calendar week view', async function (I, calendar) {
    I.login('app=io.ox/calendar&perspective=week:week');
    calendar.waitForApp();
    I.retry(5).executeScript('ox.ui.apps.get("io.ox/calendar").setDate(new moment("2019-05-01"))');
    expect(await I.grabTextFrom('.weekview-container .header .info')).to.equal('April - May 2019 CW 18');
    I.executeScript('ox.ui.apps.get("io.ox/calendar").setDate(new moment("2020-01-01"))');
    expect(await I.grabTextFrom('.weekview-container .header .info')).to.equal('December 2019 - January 2020 CW 1');
});

Scenario('[C207509] Year view', async (I, calendar) => {
<<<<<<< HEAD
    // 1. Go to Calendar
    I.login(['app=io.ox/calendar']);
    calendar.waitForApp();

    // 2. Switch to year view (View -> Year)
    calendar.switchView('Year');

    // Expected Result: Year view opens.
    I.waitForElement('.year-view');

=======
    I.login(['app=io.ox/calendar&perspective=year']);
    calendar.waitForApp();
>>>>>>> 938790d3
    // Expected Result: The year view displays each day of the year separated in month.
    I.seeNumberOfElements('.year-view .month-container', 12);
    let calenderWeeks = await I.grabTextFrom('.year-view tbody td.cw');
    calenderWeeks.map(weekString => parseInt(weekString, 10));
    calenderWeeks = new Set(calenderWeeks);
    expect(calenderWeeks.size).to.be.within(52, 53);

    // Expected Result: No appointments are displayed in this view.
    I.dontSee('.appointment');

    // 3. Resize the browser window
    const sizesAndStyles = new Map([
        [400, 'width: 100%;'],
        [800, 'width: 50%;'],
        [1200, 'width: 33.3333%;'],
        [1400, 'width: 25%;'],
        [1800, 'width: 16.6667%;']
    ]);

    const resizeAndCheckStyle = (width, style) => {
        I.resizeWindow(width, 1000);
        I.seeNumberOfVisibleElements(`.year-view .month-container[style*="${style}"]`, 12);
    };


    // Expected Result: Layout switches between a one-, two-, four or six-columned view
    // TODO: actually there is also a three columned layout, need to verify this is correct
    sizesAndStyles.forEach((style, width) => resizeAndCheckStyle(width, style));

    // 4. Use the arrow icons at the top of the view to move between years.
    const actualYearString = await I.grabTextFrom('.year-view .info'),
        actualYear = parseInt(actualYearString, 10);

    const checkCorrectYear = async (addedYears) => {
        const yearString = await I.grabTextFrom('.year-view .info'),
            year = parseInt(yearString, 10);
        // Expected Result: Years will change accordingly
        expect(year).to.equal(actualYear + addedYears);
    };

    I.click('~Next year');
    await checkCorrectYear(1);

    I.click('~Previous year');
    I.click('~Previous year');
    await checkCorrectYear(-1);

    // reset year to the actual year
    I.click('~Next year');

    // 5. Click on the Year at the top of the view
    I.click(`${actualYear}`);

    // Expected Result: A year picker will open
    I.waitForVisible('.date-picker.open');
    I.see(`${Math.floor(actualYear / 10) * 10} - ${(Math.floor(actualYear / 10) * 10) + 12}`);

    // 6. Choose a year -20 and +20 years in the past and future from now and verify the week days on random days are correct
    const checkCorrectDays = async (addedYears) => {
        const startDay = moment().startOf('year').add(addedYears, 'years').format('d'),
            endDay = moment().endOf('year').add(addedYears, 'years').format('d'),
            daysLocator = locate('td')
                .after('.cw')
                .inside('.year-view-container'),
            { 0: firstWeek, length: l, [l - 1]: lastWeek } = _(await I.grabTextFrom(daysLocator)).chunk(7);
        expect(`${firstWeek.indexOf('1')}`).to.equal(startDay);
        expect(`${lastWeek.indexOf('31')}`).to.equal(endDay);
    };

    I.click('~Go to next decade');
    I.click('~Go to next decade');
    I.click(`#year_${actualYear + 20}`, '.date-picker.open');
    await checkCorrectDays(20);

    I.click(`${actualYear + 20}`);
    I.click('~Go to previous decade');
    I.click('~Go to previous decade');
    I.click('~Go to previous decade');
    I.click('~Go to previous decade');
    I.click(`#year_${actualYear - 20}`, '.date-picker.open');
    await checkCorrectDays(-20);

    // 7. Click on any date
    // click the first 15th this will reliably open January
    I.click('15', '.year-view .month-container');

    // Expected Result: The respective month will be opened in month view
    I.waitForVisible('.monthview-container');
    I.see('January', '.monthview-container');
});

Scenario('[C236795] Visibility Flags', (I, calendar) => {
    const createAppointment = (subject, startDate, startTime, visibility) => {
        I.clickToolbar('New appointment');
        I.waitForVisible('.io-ox-calendar-edit-window');
        I.retry(5).fillField('Subject', subject);
        calendar.setDate('startDate', startDate);
        I.click('~Start time');
        I.click(startTime);
        I.scrollTo('.io-ox-calendar-edit select');

        // PUBLIC => Standard
        // CONFIDENTIAL => Private
        // PRIVATE => Secret
        I.selectOption('.io-ox-calendar-edit select', visibility);

        // save
        I.click('Create', '.io-ox-calendar-edit-window');
        I.waitForDetached('.io-ox-calendar-edit-window', 5);
    };

    const getAppointmentLocator = function (subject, labelAndIcon) {
        const appointmentLocator = `.appointment div[title="${subject}"]`;
        if (!labelAndIcon) {
            return appointmentLocator;
        }
        const [label, iconClass] = labelAndIcon;
        return `${appointmentLocator} span[aria-label^="${label}"] i${iconClass}`;
    };

    const checkAppointment = (subject, visibility, time) => {
        createAppointment(subject, moment().startOf('week').add(1, 'days'), time, visibility);
        // PRIVATE => Private
        // CONFIDENTIAL => Secret
        let labelAndIcon;
<<<<<<< HEAD
        if (visibility === 'PRIVATE') {
            labelAndIcon = ['Appointment is private', '.fa-user-circle'];
        } else if (visibility === 'CONFIDENTIAL') labelAndIcon = ['Appointment is confidential', '.fa-lock'];
=======
        if (visibility === 'PRIVATE') labelAndIcon = ['Appointment is private', '.fa-user-circle'];
        else if (visibility === 'CONFIDENTIAL') labelAndIcon = ['Appointment is confidential', '.fa-lock'];
>>>>>>> 938790d3
        // Expected Result: You created 3 appointsments with visivilities of Public, Private, Secret
        // Each visibility is displayed as in the example
        I.waitForVisible(getAppointmentLocator(subject, labelAndIcon));
    };

    I.login(['app=io.ox/calendar&perspective=week:week']);
    calendar.waitForApp();

    // 1. Create 3 appointments:
    // Set 1 of the 3 different visibilities to each appointment
    checkAppointment('Standard visibility', 'PUBLIC', '12:00 PM');
    checkAppointment('Private visibility', 'CONFIDENTIAL', '1:00 PM');
    checkAppointment('Secret visibility', 'PRIVATE', '2:00 PM');
});

Scenario('[C236832] Navigate by using the mini calendar in folder tree', async (I, calendar) => {
    I.say('1. Sign in, switch to calendar');
    I.login(['app=io.ox/calendar&perspective=week:week']);
    calendar.waitForApp();

    // Expected Result: The current month switches as you click the "previous" or "next" month button
    I.say('2. Switch month by using the arrows of the mini calendar on the left');
<<<<<<< HEAD
    const currentMonth = moment().format('MMMM YYYY'),
        nextMonth = moment().add(1, 'month').format('MMMM YYYY'),
        previousMonth = moment().subtract(1, 'month').format('MMMM YYYY');
=======
    const currentMonth = moment().format('MMMM YYYY');
    const nextMonth = moment().add(1, 'month').format('MMMM YYYY');
    const previousMonth = moment().subtract(1, 'month').format('MMMM YYYY');
>>>>>>> 938790d3

    I.see(currentMonth, '.window-sidepanel .date-picker');
    I.click('~Go to next month');
    I.see(nextMonth, '.window-sidepanel .date-picker');
    I.click('~Go to previous month');
    I.click('~Go to previous month');
    I.see(previousMonth, '.window-sidepanel .date-picker');

    I.say('3. Click the name of the current calendar month');
    const year = moment().subtract(1, 'month').format('YYYY'),
        months = ['January', 'February', 'March', 'April', 'May', 'June', 'July', 'August', 'September', 'October', 'November', 'December'];
    I.click(previousMonth, '.window-sidepanel .date-picker');
    I.seeElement(locate('span').withText(year).inside('.window-sidepanel .date-picker'));

    // Expected Result: The mini calendar show all 12 months
    months.forEach(month => I.see(`${month.slice(0, 3)}`, '.window-sidepanel .date-picker .grid'));

    I.say('4. Click the number of the current year');
<<<<<<< HEAD
    const minYear = Math.floor(year / 10) * 10,
        maxYear = minYear + 12,
        years = _.range(minYear, maxYear);
=======
    const minYear = Math.floor(year / 10) * 10;
    const maxYear = minYear + 12;
    const years = _.range(minYear, maxYear);
>>>>>>> 938790d3
    I.click(year, '.window-sidepanel .date-picker');
    I.seeElement(locate('span').withText(`${minYear} - ${maxYear}`).inside('.window-sidepanel .date-picker'));

    // Expected Results: The mini calendar show all years from 2010-2021
    years.forEach(year => I.see(`${year}`, '.window-sidepanel .date-picker .grid'));

    // minyear + 8 is a bit more futureproof as hardcoded 2018
    I.say('5. Select "2018" as year');
    I.click(`#year_${minYear + 8}`, '.window-sidepanel .date-picker .grid');
    I.seeElement(locate('span').withText(`${minYear + 8}`).inside('.window-sidepanel .date-picker'));

    // All months are displayed of 2018 (as in step 3)
    months.forEach(month => I.see(`${month.slice(0, 3)}`, '.window-sidepanel .date-picker .grid'));

    I.say('6. Select a month');
    I.click(`#month_${minYear + 8}-07`, '.window-sidepanel .date-picker .grid');
    I.seeElement(locate('span').withText(`July ${minYear + 8}`).inside('.window-sidepanel .date-picker'));

    // Expected Result: The whole month is displayed
    const daysLocator = locate('td').after('.cw').inside('.window-sidepanel .date-picker .grid');
    const days = new Set(await I.grabTextFrom(daysLocator));

    expect(days.size).to.equal(31);
    _.range(1, 32).forEach(day => expect(days.has(`${day}`)).to.be.true);

    // 7. Select a day
    const seventeenLocator = locate('td.date').withText('17').inside('.window-sidepanel .date-picker .grid .date');

    I.click(seventeenLocator);

    // Expected Result: The selected year, month and day is shown in the view on the right
    I.see(`July ${minYear + 8}`, '.weekview-container .info');
    I.see('17', '.weekview-container .weekview-toolbar .weekday');
});

Scenario('[C244785] Open event from invite notification in calendar', async (I, users, calendar) => {
<<<<<<< HEAD
    const [userA, userB] = users,
        startTime = moment().add(10, 'minutes'),
        endTime = moment().add(70, 'minutes');

    // check if start and end time is transitioning between am/pm
    /*         isTransitionTime = function () {
            return startTime.format('A') !== endTime.format('A');
        }; */
=======
    const [userA, userB] = users;
    const startTime = moment().add(10, 'minutes');
    const endTime = moment().add(70, 'minutes');
>>>>>>> 938790d3

    await I.haveSetting({ 'io.ox/core': { autoOpenNotification: false } }, { user: userB });

    // 1. User#A: Create an appointment which starts in less than 15 minutes and invite User#B
    I.login(['app=io.ox/calendar&perspective=week:week'], { user: userA });
    calendar.waitForApp();
    calendar.newAppointment();
    I.fillField('Subject', 'Totally nerdy event');

    I.fillField(calendar.locators.starttime, startTime.format('hh:mm A'));
    I.fillField('Add contact/resource', userB.userdata.primaryEmail);
    I.wait(0.2);
    I.pressKey('Enter');

    // save
    I.click('Create', '.io-ox-calendar-edit-window');
    I.waitForDetached('.io-ox-calendar-edit-window', 5);
    I.logout();

    // 2. User#B: Login and go to any app except Calendar
    I.login(['app=io.ox/mail'], { user: userB });
    I.waitForVisible({ css: '*[data-app-name="io.ox/mail"]' });

    // 3. User#B: Open the notification area from top bar
    I.waitForText('1', 30, '#io-ox-notifications-icon');
    I.click('1', '#io-ox-notifications-icon');
    I.waitForElement('#io-ox-notifications-icon.open');

    // Expected Result: Notification area contains an appointment invitation
    I.see('Appointment invitations');

    // 4. User#B: Click 'Open in calendar'
    I.click('Open in calendar');

    // Expected Result: Calendar opens containing a side popup with detailed appointment information.
    calendar.waitForApp();
    I.waitForText('Totally nerdy event', 5, '.appointment');
    I.seeElement('.io-ox-sidepopup');
    I.seeNumberOfElements('.calendar-detail.view', 1);
    I.see('Totally nerdy event', '.io-ox-sidepopup');
    I.see(`${startTime.format('ddd, M/D/YYYY')}`, '.io-ox-sidepopup .date');

    // Have to check since transition times are shown differently
    //isTransitionTime() ? I.see(`${startTime.format('h:mm')} ${startTime.format('A')} – ${endTime.format('h:mm')} ${endTime.format('A')}`) :
    I.see(`${startTime.format('h:mm')} – ${endTime.format('h:mm')} ${endTime.format('A')}`);

    //I.see(`${startTime.format('h:mm')} – ${endTime.format('h:mm')} ${startTime.format('A')}CEST`, '.io-ox-sidepopup .time');
    I.see(`${userA.userdata.sur_name}, ${userA.userdata.given_name}`, '.io-ox-sidepopup');
    I.see(`${userB.userdata.sur_name}, ${userB.userdata.given_name}`, '.io-ox-sidepopup');
});

Scenario('[C252158] All my public appointments', (I, users, calendar, dialogs) => {
    const [userA, userB] = users;

    // 1. User#A: Login and go to Calendar
<<<<<<< HEAD
    I.login(['app=io.ox/calendar&perspective=week:week'], { user: userA });
=======
    I.login('app=io.ox/calendar&perspective=week:week');
>>>>>>> 938790d3
    calendar.waitForApp();

    // 2. User#A: Create a public calendar (Cal#A)
    I.waitForText('Add new calendar');
    I.click('Add new calendar');
    I.clickDropdown('Personal calendar');
    dialogs.waitForVisible();
    I.waitForElement('input', 5, dialogs.locators.body);
    I.fillField('Calendar name', 'Cal#A');
    I.checkOption('Add as public calendar');
    I.click('Add');
    I.waitForVisible('#io-ox-core');

    // 3. User#A: Share the newly created calendar to all other users
    I.wait(1);
    I.click('.fa.fa-caret-right', '~Public calendars');
    I.selectFolder('Cal#A');
    I.waitForVisible({ css: 'a[title="Actions for Cal#A"]' });
    I.click({ css: 'a[title="Actions for Cal#A"]' });
    I.waitForText('Permissions');
    I.wait(1);
    I.click('Permissions');
    I.waitForVisible('.share-permissions-dialog');
    I.waitForFocus('.form-control.tt-input');
    I.fillField('.form-control.tt-input', userB.get('primaryEmail'));
    I.pressKey('Enter');
    I.click('Save');

    // 4. User#A: Create a new appointment in that calendar and invite User#B
    const subject = `${userA.userdata.name}s awesome appointment`;
    I.clickToolbar('New appointment');
    I.waitForText('Appointments in public calendar');
    I.click('Create in public calendar');
    I.waitForVisible('.io-ox-calendar-edit-window');
    I.retry(5).fillField('Subject', subject);
    I.see('Cal#A', '.io-ox-calendar-edit-window .folder-selection');
    I.click('~Start time');
    I.pressKey('Enter');
    I.pressKey(['Control', 'a']);
    I.pressKeys(moment().format('hh:mm'));
    I.pressKey('Enter');
    I.fillField('Add contact/resource', userB.userdata.primaryEmail);
    I.wait(0.5);
    I.pressKey('Enter');
    I.click('Create', '.io-ox-calendar-edit-window');
    I.waitForDetached('.io-ox-calendar-edit-window', 5);

    // 5. User#B: Login and go to Calendar
    I.logout();
    I.login(['app=io.ox/calendar&perspective=week:week'], { user: userB });
    I.waitForVisible({ css: '*[data-app-name="io.ox/calendar"]' });

    // 6. User#B: Enable "All my public appointments" view and disable Cal#A
    I.waitForVisible('~Public calendars');
    I.click('.fa.fa-caret-right', '~Public calendars');
    I.seeElement({ css: 'div[title="All my public appointments"] .color-label.selected' });
    I.dontSeeElement({ css: 'div[title="Cal#A"] .color-label.selected' });

    // Expected Result: The appointment from step 4 is shown
    I.waitForText(subject, 5, '.appointment');

    // 7. User#B: Enable "All my public appointments" view and enable Cal#A
    I.click('.color-label', { css: 'div[title="Cal#A"]' });
    I.seeElement({ css: 'div[title="Cal#A"] .color-label.selected' });

    // Expected Result: The appointment from step 4 is shown only once.
    I.waitForText(subject, 5, '.appointment');
    I.seeNumberOfElements(`.appointment[aria-label="${subject}"]`, 1);

    // 8. User#B: Disable "All my public appointments" view and enable Cal#A
    I.click('.color-label', { css: 'div[title="All my public appointments"]' });
    I.dontSeeElement({ css: 'div[title="All my public appointments"] .color-label.selected' });

    // Expected Result: The appointment from step 4 is shown
    I.waitForText(subject, 5, '.appointment');

    // 9. User#B: Disable "All my public appointments" view and disbale Cal#A
    I.click('.color-label', { css: 'div[title="Cal#A"]' });
    I.dontSeeElement({ css: 'div[title="Cal#A"] .color-label.selected' });

    // Expected Result: The appointment from step 4 is not shown
    I.seeNumberOfElements(`.appointment[aria-label="${subject}"]`, 0);
    I.dontSee(subject);
});

Scenario('[C265147] Appointment organizer should be marked in attendee list', async (I, calendar, users) => {
    const [userA, userB] = users;

    await I.haveSetting({ 'io.ox/core': { autoOpenNotification: false } }, { user: userB });

    // 1. Login as User#A
    // 2. Go to Calendar
<<<<<<< HEAD
    I.login(['app=io.ox/calendar&perspective=week:week'], { user: userA });
=======
    I.login('app=io.ox/calendar&perspective=week:week');
>>>>>>> 938790d3
    calendar.waitForApp();

    // 3. Create new appointment
    const subject = `${userA.userdata.name}s awesome appointment`;
    I.clickToolbar('New appointment');
    I.waitForVisible('.io-ox-calendar-edit-window');
    I.retry(5).fillField('Subject', subject);
    const startTime = moment().add(10, 'minutes');
    I.click('~Start time');
    I.pressKey('Enter');
    I.pressKey(['Control', 'a']);
    I.pressKeys(startTime.format('hh:mm P'));
    I.pressKey('Enter');

    // 4. add User#B as participant
    I.fillField('Add contact/resource', userB.userdata.primaryEmail);
    I.wait(0.5);
    I.pressKey('Enter');
    I.click('Create', '.io-ox-calendar-edit-window');
    I.waitForDetached('.io-ox-calendar-edit-window', 5);
    I.logout();

    // 5. Login with User#B
    // 6. Go to Calendar
    I.login(['app=io.ox/calendar&perspective=week:week'], { user: userB });
    I.waitForVisible({ css: '*[data-app-name="io.ox/calendar"]' });
    I.waitForVisible('.appointment');

    // 7. Open Appointment
    I.retry(5).click(subject, '.appointment');
    I.waitForElement('.calendar-detail.view');
    I.seeNumberOfElements('.calendar-detail.view', 1);

    // 8. Check if User#A is set as organizer
    I.see(subject, '.io-ox-sidepopup');
    I.see(`${userA.userdata.sur_name}, ${userA.userdata.given_name}`, '.io-ox-sidepopup');
    I.see(`${userB.userdata.sur_name}, ${userB.userdata.given_name}`, '.io-ox-sidepopup');

    // Expected Result: User#A is set as Organizer
    const organizerLocator = locate('li.participant')
        .withDescendant({ css: `a[title="${userA.userdata.primaryEmail}"]` })
        .withDescendant({ css: 'span.organizer-container' });
    I.seeElement(organizerLocator);
});

Scenario('[C274410] Subscribe shared Calendar and [C274410] Unsubscribe shared Calendar', async function (I, users, calendar, dialogs) {
<<<<<<< HEAD

=======
>>>>>>> 938790d3
    const sharedCalendarName = `${users[0].userdata.sur_name}, ${users[0].userdata.given_name}: New calendar`;
    await I.haveFolder({ title: 'New calendar', module: 'event', parent: await calendar.defaultFolder() });

    // share folder for preconditions
    // TODO should be part of the haveFolder helper
    I.login('app=io.ox/calendar');
    calendar.waitForApp();

    I.waitForText('New calendar');
    I.rightClick({ css: '[aria-label^="New calendar"]' });
    I.waitForText('Permissions / Invite people');
    I.wait(0.2); // Just wait a little extra for all event listeners
    I.click('Permissions / Invite people');
    dialogs.waitForVisible();
    I.waitForText('Permissions for folder "New calendar"');
    I.fillField('.modal-dialog .tt-input', users[1].userdata.primaryEmail);
    I.waitForText(`${users[1].userdata.sur_name}, ${users[1].userdata.given_name}`, undefined, '.tt-dropdown-menu');
    I.pressKey('ArrowDown');
    I.pressKey('Enter');
    dialogs.clickButton('Save');
    I.waitForDetached('.share-permissions-dialog .modal-dialog');

    I.logout();

    I.login('app=io.ox/calendar', { user: users[1] });

    I.retry(5).doubleClick('~Shared calendars');
    I.waitForText(sharedCalendarName);

    I.retry(5).click('Add new calendar');
    I.click('Subscribe shared Calendar');

    dialogs.waitForVisible();
    I.waitForText('Subscribe shared calendars');

    I.seeCheckboxIsChecked(locate('li').withChild(locate('*').withText(sharedCalendarName)).find({ css: 'input[name="subscribed"]' }));
    I.seeCheckboxIsChecked(locate('li').withChild(locate('*').withText(sharedCalendarName)).find({ css: 'input[name="used_for_sync"]' }));

    I.click(locate('li').withChild(locate('*').withText(sharedCalendarName)).find('.checkbox'));
    I.dontSeeCheckboxIsChecked(locate('li').withChild(locate('*').withText(sharedCalendarName)).find({ css: 'input[name="subscribed"]' }));
    I.dontSeeCheckboxIsChecked(locate('li').withChild(locate('*').withText(sharedCalendarName)).find({ css: 'input[name="used_for_sync"]' }));

    dialogs.clickButton('Save');
    I.waitForDetached('.modal-dialog');

    I.waitForInvisible(locate('*').withText(sharedCalendarName));

    I.click('Add new calendar');
    I.click('Subscribe shared Calendar');

    dialogs.waitForVisible();
    I.waitForText('Subscribe shared calendars');

    I.dontSeeCheckboxIsChecked(locate('li').withChild(locate('*').withText(sharedCalendarName)).find({ css: 'input[name="subscribed"]' }));
    I.dontSeeCheckboxIsChecked(locate('li').withChild(locate('*').withText(sharedCalendarName)).find({ css: 'input[name="used_for_sync"]' }));

    I.click(locate('li').withChild(locate('*').withText(sharedCalendarName)).find('.checkbox'));
    I.seeCheckboxIsChecked(locate('li').withChild(locate('*').withText(sharedCalendarName)).find({ css: 'input[name="subscribed"]' }));
    I.dontSeeCheckboxIsChecked(locate('li').withChild(locate('*').withText(sharedCalendarName)).find({ css: 'input[name="used_for_sync"]' }));

    I.click(locate('li').withChild(locate('*').withText(sharedCalendarName)).find({ css: 'label' }).withText('Sync via DAV'));

    dialogs.clickButton('Save');
    I.waitForDetached('.modal-dialog');

    I.waitForText(sharedCalendarName);
});

<<<<<<< HEAD
Scenario('Weeks with daylight saving changes are rendered correctly: Weekstart Monday, change to daylight saving', async function (I, users, calendar) {
    // see: OXUIB-146 Fix daylight saving issues
    I.haveSetting('io.ox/core//localeData/firstDayOfWeek', 'monday');

    const appointmentDefaultFolder = await I.grabDefaultFolder('calendar');

    await I.haveAppointment({
        folder: 'cal://0/' + appointmentDefaultFolder,
        summary: 'Saturday 12-13 date without daylight saving change',
        startDate: {
            tzid: 'Europe/Berlin',
            value: '20200328T120000'
        },
        endDate: {
            tzid: 'Europe/Berlin',
            value: '20200328T130000'
        }
    });

    await I.haveAppointment({
        folder: 'cal://0/' + appointmentDefaultFolder,
        summary: 'Saturday 12-13 date without daylight saving change',
        startDate: {
            tzid: 'America/New_York',
            value: '20200328T070000'
        },
        endDate: {
            tzid: 'America/New_York',
            value: '20200328T080000'
        }
    });

    await I.haveAppointment({
        folder: 'cal://0/' + appointmentDefaultFolder,
        summary: 'Sunday 12-13 date with daylight saving change',
        startDate: {
            tzid: 'Europe/Berlin',
            value: '20200329T120000'
        },
        endDate: {
            tzid: 'Europe/Berlin',
            value: '20200329T130000'
        }
    });

    await I.haveAppointment({
        folder: 'cal://0/' + appointmentDefaultFolder,
        summary: 'Sunday 12-13 date with daylight saving change',
        startDate: {
            tzid: 'America/New_York',
            value: '20200329T060000'
        },
        endDate: {
            tzid: 'America/New_York',
            value: '20200329T070000'
        }
    });

    I.login('app=io.ox/calendar&perspective=week:week', { user: users[0] });
=======
Scenario('Weeks with daylight saving changes are rendered correctly: Weekstart Sunday, change to daylight saving', async function (I, calendar) {
    // see: OXUIB-146 Fix daylight saving issues
    const folder = await calendar.defaultFolder();

    await Promise.all([
        I.haveAppointment({
            folder,
            summary: 'Sunday 12-13 date with daylight saving change',
            startDate: { tzid: 'Europe/Berlin', value: '20200329T120000' },
            endDate:   { tzid: 'Europe/Berlin', value: '20200329T130000' }
        }),
        I.haveAppointment({
            folder,
            summary: 'Sunday 12-13 date with daylight saving change',
            startDate: { tzid: 'America/New_York', value: '20200329T060000' },
            endDate:   { tzid: 'America/New_York', value: '20200329T070000' }
        }),
        I.haveAppointment({
            folder,
            summary: 'Monday 12-13 date without daylight saving change',
            startDate: { tzid: 'Europe/Berlin', value: '20200330T120000' },
            endDate:   { tzid: 'Europe/Berlin', value: '20200330T130000' }
        }),
        I.haveAppointment({
            folder,
            summary: 'Monday 12-13 date without daylight saving change',
            startDate: { tzid: 'America/New_York', value: '20200330T060000' },
            endDate:   { tzid: 'America/New_York', value: '20200330T070000' }
        })
    ]);

    I.login('app=io.ox/calendar&perspective=week:week');
    calendar.waitForApp();
    // jump to daylight saving change
    I.executeScript('ox.ui.apps.get("io.ox/calendar").setDate(new moment("2020-03-29"))');

    // grab css
    I.waitForElement('.day:nth-child(2) .appointment');
    const topOfAppointment1 = await I.executeScript(el => $(el).get(0).style.top, '.day:nth-child(2) .appointment');

    I.waitForElement('.day:nth-child(2) .appointment');
    const topOfAppointment2 = await I.executeScript(el => $(el).get(1).style.top, '.day:nth-child(2) .appointment');

    I.waitForElement('.day:nth-child(3) .appointment');
    const topOfAppointment3 = await I.executeScript(el => $(el).get(0).style.top, '.day:nth-child(3) .appointment');

    I.waitForElement('.day:nth-child(3) .appointment');
    const topOfAppointment4 = await I.executeScript(el => $(el).get(1).style.top, '.day:nth-child(3) .appointment');

    // must be 50% because we set the appointments to 12 o clock
    expect(topOfAppointment1).to.equal('50%');
    expect(topOfAppointment2).to.equal('50%');
    expect(topOfAppointment3).to.equal('50%');
    expect(topOfAppointment4).to.equal('50%');
});

Scenario('Weeks with daylight saving changes are rendered correctly: Weekstart Sunday, change from daylight saving', async function (I, calendar) {
    // see: OXUIB-146 Fix daylight saving issues
    const folder = await calendar.defaultFolder();

    await Promise.all([
        I.haveAppointment({
            folder,
            summary: 'Sunday 12-13 date with daylight saving change',
            startDate: { tzid: 'Europe/Berlin', value: '20201025T120000' },
            endDate:   { tzid: 'Europe/Berlin', value: '20201025T130000' }
        }),
        I.haveAppointment({
            folder,
            summary: 'Sunday 12-13 date with daylight saving change',
            startDate: { tzid: 'America/New_York', value: '20201025T070000' },
            endDate:   { tzid: 'America/New_York', value: '20201025T080000' }
        }),
        I.haveAppointment({
            folder,
            summary: 'Monday 12-13 date without daylight saving change',
            startDate: { tzid: 'Europe/Berlin', value: '20201026T120000' },
            endDate:   { tzid: 'Europe/Berlin', value: '20201026T130000' }
        }),
        I.haveAppointment({
            folder,
            summary: 'Monday 12-13 date without daylight saving change',
            startDate: { tzid: 'America/New_York', value: '20201026T070000' },
            endDate:   { tzid: 'America/New_York', value: '20201026T080000' }
        })
    ]);

    I.login('app=io.ox/calendar&perspective=week:week');
    calendar.waitForApp();
    // jump to daylight saving change
    I.executeScript('ox.ui.apps.get("io.ox/calendar").setDate(new moment("2020-10-25"))');

    // grab css
    I.waitForElement('.day:nth-child(2) .appointment');
    const topOfAppointment1 = await I.executeScript(el => $(el).get(0).style.top, '.day:nth-child(2) .appointment');

    I.waitForElement('.day:nth-child(2) .appointment');
    const topOfAppointment2 = await I.executeScript(el => $(el).get(1).style.top, '.day:nth-child(2) .appointment');

    I.waitForElement('.day:nth-child(3) .appointment');
    const topOfAppointment3 = await I.executeScript(el => $(el).get(0).style.top, '.day:nth-child(3) .appointment');

    I.waitForElement('.day:nth-child(3) .appointment');
    const topOfAppointment4 = await I.executeScript(el => $(el).get(1).style.top, '.day:nth-child(3) .appointment');

    // must be 50% because we set the appointments to 12 o clock
    expect(topOfAppointment1).to.equal('50%');
    expect(topOfAppointment2).to.equal('50%');
    expect(topOfAppointment3).to.equal('50%');
    expect(topOfAppointment4).to.equal('50%');
});

Scenario('Weeks with daylight saving changes are rendered correctly: Weekstart Monday, change to daylight saving', async function (I, calendar) {
    // see: OXUIB-146 Fix daylight saving issues
    I.haveSetting('io.ox/core//localeData/firstDayOfWeek', 'monday');

    const folder = await calendar.defaultFolder();

    await Promise.all([
        I.haveAppointment({
            folder,
            summary: 'Saturday 12-13 date without daylight saving change',
            startDate: { tzid: 'Europe/Berlin', value: '20200328T120000' },
            endDate:   { tzid: 'Europe/Berlin', value: '20200328T130000' }
        }),
        I.haveAppointment({
            folder,
            summary: 'Saturday 12-13 date without daylight saving change',
            startDate: { tzid: 'America/New_York', value: '20200328T070000' },
            endDate:   { tzid: 'America/New_York', value: '20200328T080000' }
        }),
        I.haveAppointment({
            folder,
            summary: 'Sunday 12-13 date with daylight saving change',
            startDate: { tzid: 'Europe/Berlin', value: '20200329T120000' },
            endDate:   { tzid: 'Europe/Berlin', value: '20200329T130000' }
        }),
        I.haveAppointment({
            folder,
            summary: 'Sunday 12-13 date with daylight saving change',
            startDate: { tzid: 'America/New_York', value: '20200329T060000' },
            endDate:   { tzid: 'America/New_York', value: '20200329T070000' }
        })
    ]);

    I.login('app=io.ox/calendar&perspective=week:week');
>>>>>>> 938790d3
    calendar.waitForApp();
    // jump to daylight saving change
    I.executeScript('ox.ui.apps.get("io.ox/calendar").setDate(new moment("2020-03-23"))');

    // grab css
    I.waitForElement('.day:nth-child(7) .appointment');
<<<<<<< HEAD
    const topOfAppointment1 = await I.executeScript(function (el) {
        return $(el).get(0).style.top;
    }, '.day:nth-child(7) .appointment');

    I.waitForElement('.day:nth-child(7) .appointment');
    const topOfAppointment2 = await I.executeScript(function (el) {
        return $(el).get(1).style.top;
    }, '.day:nth-child(7) .appointment');

    I.waitForElement('.day:nth-child(8) .appointment');
    const topOfAppointment3 = await I.executeScript(function (el) {
        return $(el).get(0).style.top;
    }, '.day:nth-child(8) .appointment');

    I.waitForElement('.day:nth-child(8) .appointment');
    const topOfAppointment4 = await I.executeScript(function (el) {
        return $(el).get(1).style.top;
    }, '.day:nth-child(8) .appointment');
=======
    const topOfAppointment1 = await I.executeScript(el => $(el).get(0).style.top, '.day:nth-child(7) .appointment');

    I.waitForElement('.day:nth-child(7) .appointment');
    const topOfAppointment2 = await I.executeScript(el => $(el).get(1).style.top, '.day:nth-child(7) .appointment');

    I.waitForElement('.day:nth-child(8) .appointment');
    const topOfAppointment3 = await I.executeScript(el => $(el).get(0).style.top, '.day:nth-child(8) .appointment');

    I.waitForElement('.day:nth-child(8) .appointment');
    const topOfAppointment4 = await I.executeScript(el => $(el).get(1).style.top, '.day:nth-child(8) .appointment');
>>>>>>> 938790d3

    // must be 50% because we set the appointments to 12 o clock
    expect(topOfAppointment1).to.equal('50%');
    expect(topOfAppointment2).to.equal('50%');
    expect(topOfAppointment3).to.equal('50%');
    expect(topOfAppointment4).to.equal('50%');
});

<<<<<<< HEAD
Scenario('Weeks with daylight saving changes are rendered correctly: Weekstart Monday, change from daylight saving', async function (I, users, calendar) {
    // see: OXUIB-146 Fix daylight saving issues
    I.haveSetting('io.ox/core//localeData/firstDayOfWeek', 'monday');

    const appointmentDefaultFolder = await I.grabDefaultFolder('calendar');

    await I.haveAppointment({
        folder: 'cal://0/' + appointmentDefaultFolder,
        summary: 'Saturday 12-13 date without daylight saving change',
        startDate: {
            tzid: 'Europe/Berlin',
            value: '20201024T120000'
        },
        endDate: {
            tzid: 'Europe/Berlin',
            value: '20201024T130000'
        }
    });

    await I.haveAppointment({
        folder: 'cal://0/' + appointmentDefaultFolder,
        summary: 'Saturday 12-13 date without daylight saving change',
        startDate: {
            tzid: 'America/New_York',
            value: '20201024T060000'
        },
        endDate: {
            tzid: 'America/New_York',
            value: '20201024T070000'
        }
    });

    await I.haveAppointment({
        folder: 'cal://0/' + appointmentDefaultFolder,
        summary: 'Sunday 12-13 date with daylight saving change',
        startDate: {
            tzid: 'Europe/Berlin',
            value: '20201025T120000'
        },
        endDate: {
            tzid: 'Europe/Berlin',
            value: '20201025T130000'
        }
    });

    await I.haveAppointment({
        folder: 'cal://0/' + appointmentDefaultFolder,
        summary: 'Sunday 12-13 date with daylight saving change',
        startDate: {
            tzid: 'America/New_York',
            value: '20201025T070000'
        },
        endDate: {
            tzid: 'America/New_York',
            value: '20201025T080000'
        }
    });

    I.login('app=io.ox/calendar&perspective=week:week', { user: users[0] });
=======
Scenario('Weeks with daylight saving changes are rendered correctly: Weekstart Monday, change from daylight saving', async function (I, calendar) {
    // see: OXUIB-146 Fix daylight saving issues
    I.haveSetting('io.ox/core//localeData/firstDayOfWeek', 'monday');

    const folder = await calendar.defaultFolder();

    await Promise.all([
        I.haveAppointment({
            folder,
            summary: 'Saturday 12-13 date without daylight saving change',
            startDate: { tzid: 'Europe/Berlin', value: '20201024T120000' },
            endDate:   { tzid: 'Europe/Berlin', value: '20201024T130000' }
        }),
        I.haveAppointment({
            folder,
            summary: 'Saturday 12-13 date without daylight saving change',
            startDate: { tzid: 'America/New_York', value: '20201024T060000' },
            endDate:   { tzid: 'America/New_York', value: '20201024T070000' }
        }),
        I.haveAppointment({
            folder,
            summary: 'Sunday 12-13 date with daylight saving change',
            startDate: { tzid: 'Europe/Berlin', value: '20201025T120000' },
            endDate:   { tzid: 'Europe/Berlin', value: '20201025T130000' }
        }),
        I.haveAppointment({
            folder,
            summary: 'Sunday 12-13 date with daylight saving change',
            startDate: { tzid: 'America/New_York', value: '20201025T070000' },
            endDate:   { tzid: 'America/New_York', value: '20201025T080000' }
        })
    ]);

    I.login('app=io.ox/calendar&perspective=week:week');
>>>>>>> 938790d3
    calendar.waitForApp();
    // jump to daylight saving change
    I.executeScript('ox.ui.apps.get("io.ox/calendar").setDate(new moment("2020-10-19"))');

    // grab css
    I.waitForElement('.day:nth-child(7) .appointment');
<<<<<<< HEAD
    const topOfAppointment1 = await I.executeScript(function (el) {
        return $(el).get(0).style.top;
    }, '.day:nth-child(7) .appointment');

    I.waitForElement('.day:nth-child(7) .appointment');
    const topOfAppointment2 = await I.executeScript(function (el) {
        return $(el).get(1).style.top;
    }, '.day:nth-child(7) .appointment');

    I.waitForElement('.day:nth-child(8) .appointment');
    const topOfAppointment3 = await I.executeScript(function (el) {
        return $(el).get(0).style.top;
    }, '.day:nth-child(8) .appointment');

    I.waitForElement('.day:nth-child(8) .appointment');
    const topOfAppointment4 = await I.executeScript(function (el) {
        return $(el).get(1).style.top;
    }, '.day:nth-child(8) .appointment');
=======
    const topOfAppointment1 = await I.executeScript(el => $(el).get(0).style.top, '.day:nth-child(7) .appointment');

    I.waitForElement('.day:nth-child(7) .appointment');
    const topOfAppointment2 = await I.executeScript(el => $(el).get(1).style.top, '.day:nth-child(7) .appointment');

    I.waitForElement('.day:nth-child(8) .appointment');
    const topOfAppointment3 = await I.executeScript(el => $(el).get(0).style.top, '.day:nth-child(8) .appointment');

    I.waitForElement('.day:nth-child(8) .appointment');
    const topOfAppointment4 = await I.executeScript(el => $(el).get(1).style.top, '.day:nth-child(8) .appointment');
>>>>>>> 938790d3

    // must be 50% because we set the appointments to 12 o clock
    expect(topOfAppointment1).to.equal('50%');
    expect(topOfAppointment2).to.equal('50%');
    expect(topOfAppointment3).to.equal('50%');
    expect(topOfAppointment4).to.equal('50%');
<<<<<<< HEAD
=======
});

Scenario('[C85743] Special-Use flags', async function (I, dialogs) {
    I.login('app=io.ox/settings&folder=virtual/settings/io.ox/settings/accounts');
    I.waitForText('Edit');
    I.retry(10).click('Edit');
    dialogs.waitForVisible();
    I.scrollTo('#sent_fullname');
    I.seeInField('#sent_fullname', 'INBOX/Sent');
    I.dontSeeInField('#sent_fullname', 'INBOX/Sent Items');  // Default if no special use folder exists on imap (AdminUser.properties:SENT_MAILFOLDER_EN_US)
    I.dontSeeInField('#sent_fullname', 'INBOX/Sent Messages');
});

Scenario('[C274517] Download multiple attachments (as ZIP)', async function (I, calendar) {
    I.handleDownloads('../../build/e2e');
    const folder = await calendar.defaultFolder();
    const subject = 'Meetup XY';
    const appointment = await I.haveAppointment({
        folder,
        summary: subject,
        startDate: { tzid: 'Europe/Berlin', value: moment().set('hour', 13).format('YYYYMMDD[T]HHmmss') },
        endDate:   { tzid: 'Europe/Berlin', value: moment().set('hour', 14).format('YYYYMMDD[T]HHmmss') }
    });
    let updatedAppointment = await I.haveAttachment('calendar', appointment, 'e2e/media/files/generic/testdocument.odt');
    updatedAppointment = await I.haveAttachment('calendar', updatedAppointment, 'e2e/media/files/generic/testdocument.rtf');
    await I.haveAttachment('calendar', updatedAppointment, 'e2e/media/files/generic/testspreadsheed.xlsm');

    I.login('app=io.ox/calendar');

    I.waitForText(subject);
    I.click(subject);

    I.waitForText('Attachments');
    I.waitForText('testdocument.odt');
    I.waitForText('testdocument.rtf');
    I.waitForText('testspreadsheed.xlsm');
    I.waitForText('All attachments');

    I.click('All attachments');
    I.waitForText('Download');
    I.waitForText('Save to Drive');
    I.seeNumberOfElements('.dropdown.open a[role="menuitem"]', 2);

    I.click('Download', '.dropdown.open');

    I.amInPath('/build/e2e/');
    I.waitForFile('attachments.zip', 5);
>>>>>>> 938790d3
});<|MERGE_RESOLUTION|>--- conflicted
+++ resolved
@@ -44,21 +44,8 @@
 });
 
 Scenario('[C207509] Year view', async (I, calendar) => {
-<<<<<<< HEAD
-    // 1. Go to Calendar
-    I.login(['app=io.ox/calendar']);
-    calendar.waitForApp();
-
-    // 2. Switch to year view (View -> Year)
-    calendar.switchView('Year');
-
-    // Expected Result: Year view opens.
-    I.waitForElement('.year-view');
-
-=======
     I.login(['app=io.ox/calendar&perspective=year']);
     calendar.waitForApp();
->>>>>>> 938790d3
     // Expected Result: The year view displays each day of the year separated in month.
     I.seeNumberOfElements('.year-view .month-container', 12);
     let calenderWeeks = await I.grabTextFrom('.year-view tbody td.cw');
@@ -82,7 +69,6 @@
         I.resizeWindow(width, 1000);
         I.seeNumberOfVisibleElements(`.year-view .month-container[style*="${style}"]`, 12);
     };
-
 
     // Expected Result: Layout switches between a one-, two-, four or six-columned view
     // TODO: actually there is also a three columned layout, need to verify this is correct
@@ -184,14 +170,8 @@
         // PRIVATE => Private
         // CONFIDENTIAL => Secret
         let labelAndIcon;
-<<<<<<< HEAD
-        if (visibility === 'PRIVATE') {
-            labelAndIcon = ['Appointment is private', '.fa-user-circle'];
-        } else if (visibility === 'CONFIDENTIAL') labelAndIcon = ['Appointment is confidential', '.fa-lock'];
-=======
         if (visibility === 'PRIVATE') labelAndIcon = ['Appointment is private', '.fa-user-circle'];
         else if (visibility === 'CONFIDENTIAL') labelAndIcon = ['Appointment is confidential', '.fa-lock'];
->>>>>>> 938790d3
         // Expected Result: You created 3 appointsments with visivilities of Public, Private, Secret
         // Each visibility is displayed as in the example
         I.waitForVisible(getAppointmentLocator(subject, labelAndIcon));
@@ -214,15 +194,9 @@
 
     // Expected Result: The current month switches as you click the "previous" or "next" month button
     I.say('2. Switch month by using the arrows of the mini calendar on the left');
-<<<<<<< HEAD
-    const currentMonth = moment().format('MMMM YYYY'),
-        nextMonth = moment().add(1, 'month').format('MMMM YYYY'),
-        previousMonth = moment().subtract(1, 'month').format('MMMM YYYY');
-=======
     const currentMonth = moment().format('MMMM YYYY');
     const nextMonth = moment().add(1, 'month').format('MMMM YYYY');
     const previousMonth = moment().subtract(1, 'month').format('MMMM YYYY');
->>>>>>> 938790d3
 
     I.see(currentMonth, '.window-sidepanel .date-picker');
     I.click('~Go to next month');
@@ -241,15 +215,9 @@
     months.forEach(month => I.see(`${month.slice(0, 3)}`, '.window-sidepanel .date-picker .grid'));
 
     I.say('4. Click the number of the current year');
-<<<<<<< HEAD
-    const minYear = Math.floor(year / 10) * 10,
-        maxYear = minYear + 12,
-        years = _.range(minYear, maxYear);
-=======
     const minYear = Math.floor(year / 10) * 10;
     const maxYear = minYear + 12;
     const years = _.range(minYear, maxYear);
->>>>>>> 938790d3
     I.click(year, '.window-sidepanel .date-picker');
     I.seeElement(locate('span').withText(`${minYear} - ${maxYear}`).inside('.window-sidepanel .date-picker'));
 
@@ -286,20 +254,9 @@
 });
 
 Scenario('[C244785] Open event from invite notification in calendar', async (I, users, calendar) => {
-<<<<<<< HEAD
-    const [userA, userB] = users,
-        startTime = moment().add(10, 'minutes'),
-        endTime = moment().add(70, 'minutes');
-
-    // check if start and end time is transitioning between am/pm
-    /*         isTransitionTime = function () {
-            return startTime.format('A') !== endTime.format('A');
-        }; */
-=======
     const [userA, userB] = users;
     const startTime = moment().add(10, 'minutes');
     const endTime = moment().add(70, 'minutes');
->>>>>>> 938790d3
 
     await I.haveSetting({ 'io.ox/core': { autoOpenNotification: false } }, { user: userB });
 
@@ -355,11 +312,7 @@
     const [userA, userB] = users;
 
     // 1. User#A: Login and go to Calendar
-<<<<<<< HEAD
-    I.login(['app=io.ox/calendar&perspective=week:week'], { user: userA });
-=======
     I.login('app=io.ox/calendar&perspective=week:week');
->>>>>>> 938790d3
     calendar.waitForApp();
 
     // 2. User#A: Create a public calendar (Cal#A)
@@ -452,11 +405,7 @@
 
     // 1. Login as User#A
     // 2. Go to Calendar
-<<<<<<< HEAD
-    I.login(['app=io.ox/calendar&perspective=week:week'], { user: userA });
-=======
     I.login('app=io.ox/calendar&perspective=week:week');
->>>>>>> 938790d3
     calendar.waitForApp();
 
     // 3. Create new appointment
@@ -503,10 +452,6 @@
 });
 
 Scenario('[C274410] Subscribe shared Calendar and [C274410] Unsubscribe shared Calendar', async function (I, users, calendar, dialogs) {
-<<<<<<< HEAD
-
-=======
->>>>>>> 938790d3
     const sharedCalendarName = `${users[0].userdata.sur_name}, ${users[0].userdata.given_name}: New calendar`;
     await I.haveFolder({ title: 'New calendar', module: 'event', parent: await calendar.defaultFolder() });
 
@@ -575,67 +520,6 @@
     I.waitForText(sharedCalendarName);
 });
 
-<<<<<<< HEAD
-Scenario('Weeks with daylight saving changes are rendered correctly: Weekstart Monday, change to daylight saving', async function (I, users, calendar) {
-    // see: OXUIB-146 Fix daylight saving issues
-    I.haveSetting('io.ox/core//localeData/firstDayOfWeek', 'monday');
-
-    const appointmentDefaultFolder = await I.grabDefaultFolder('calendar');
-
-    await I.haveAppointment({
-        folder: 'cal://0/' + appointmentDefaultFolder,
-        summary: 'Saturday 12-13 date without daylight saving change',
-        startDate: {
-            tzid: 'Europe/Berlin',
-            value: '20200328T120000'
-        },
-        endDate: {
-            tzid: 'Europe/Berlin',
-            value: '20200328T130000'
-        }
-    });
-
-    await I.haveAppointment({
-        folder: 'cal://0/' + appointmentDefaultFolder,
-        summary: 'Saturday 12-13 date without daylight saving change',
-        startDate: {
-            tzid: 'America/New_York',
-            value: '20200328T070000'
-        },
-        endDate: {
-            tzid: 'America/New_York',
-            value: '20200328T080000'
-        }
-    });
-
-    await I.haveAppointment({
-        folder: 'cal://0/' + appointmentDefaultFolder,
-        summary: 'Sunday 12-13 date with daylight saving change',
-        startDate: {
-            tzid: 'Europe/Berlin',
-            value: '20200329T120000'
-        },
-        endDate: {
-            tzid: 'Europe/Berlin',
-            value: '20200329T130000'
-        }
-    });
-
-    await I.haveAppointment({
-        folder: 'cal://0/' + appointmentDefaultFolder,
-        summary: 'Sunday 12-13 date with daylight saving change',
-        startDate: {
-            tzid: 'America/New_York',
-            value: '20200329T060000'
-        },
-        endDate: {
-            tzid: 'America/New_York',
-            value: '20200329T070000'
-        }
-    });
-
-    I.login('app=io.ox/calendar&perspective=week:week', { user: users[0] });
-=======
 Scenario('Weeks with daylight saving changes are rendered correctly: Weekstart Sunday, change to daylight saving', async function (I, calendar) {
     // see: OXUIB-146 Fix daylight saving issues
     const folder = await calendar.defaultFolder();
@@ -782,33 +666,12 @@
     ]);
 
     I.login('app=io.ox/calendar&perspective=week:week');
->>>>>>> 938790d3
     calendar.waitForApp();
     // jump to daylight saving change
     I.executeScript('ox.ui.apps.get("io.ox/calendar").setDate(new moment("2020-03-23"))');
 
     // grab css
     I.waitForElement('.day:nth-child(7) .appointment');
-<<<<<<< HEAD
-    const topOfAppointment1 = await I.executeScript(function (el) {
-        return $(el).get(0).style.top;
-    }, '.day:nth-child(7) .appointment');
-
-    I.waitForElement('.day:nth-child(7) .appointment');
-    const topOfAppointment2 = await I.executeScript(function (el) {
-        return $(el).get(1).style.top;
-    }, '.day:nth-child(7) .appointment');
-
-    I.waitForElement('.day:nth-child(8) .appointment');
-    const topOfAppointment3 = await I.executeScript(function (el) {
-        return $(el).get(0).style.top;
-    }, '.day:nth-child(8) .appointment');
-
-    I.waitForElement('.day:nth-child(8) .appointment');
-    const topOfAppointment4 = await I.executeScript(function (el) {
-        return $(el).get(1).style.top;
-    }, '.day:nth-child(8) .appointment');
-=======
     const topOfAppointment1 = await I.executeScript(el => $(el).get(0).style.top, '.day:nth-child(7) .appointment');
 
     I.waitForElement('.day:nth-child(7) .appointment');
@@ -819,7 +682,6 @@
 
     I.waitForElement('.day:nth-child(8) .appointment');
     const topOfAppointment4 = await I.executeScript(el => $(el).get(1).style.top, '.day:nth-child(8) .appointment');
->>>>>>> 938790d3
 
     // must be 50% because we set the appointments to 12 o clock
     expect(topOfAppointment1).to.equal('50%');
@@ -828,67 +690,6 @@
     expect(topOfAppointment4).to.equal('50%');
 });
 
-<<<<<<< HEAD
-Scenario('Weeks with daylight saving changes are rendered correctly: Weekstart Monday, change from daylight saving', async function (I, users, calendar) {
-    // see: OXUIB-146 Fix daylight saving issues
-    I.haveSetting('io.ox/core//localeData/firstDayOfWeek', 'monday');
-
-    const appointmentDefaultFolder = await I.grabDefaultFolder('calendar');
-
-    await I.haveAppointment({
-        folder: 'cal://0/' + appointmentDefaultFolder,
-        summary: 'Saturday 12-13 date without daylight saving change',
-        startDate: {
-            tzid: 'Europe/Berlin',
-            value: '20201024T120000'
-        },
-        endDate: {
-            tzid: 'Europe/Berlin',
-            value: '20201024T130000'
-        }
-    });
-
-    await I.haveAppointment({
-        folder: 'cal://0/' + appointmentDefaultFolder,
-        summary: 'Saturday 12-13 date without daylight saving change',
-        startDate: {
-            tzid: 'America/New_York',
-            value: '20201024T060000'
-        },
-        endDate: {
-            tzid: 'America/New_York',
-            value: '20201024T070000'
-        }
-    });
-
-    await I.haveAppointment({
-        folder: 'cal://0/' + appointmentDefaultFolder,
-        summary: 'Sunday 12-13 date with daylight saving change',
-        startDate: {
-            tzid: 'Europe/Berlin',
-            value: '20201025T120000'
-        },
-        endDate: {
-            tzid: 'Europe/Berlin',
-            value: '20201025T130000'
-        }
-    });
-
-    await I.haveAppointment({
-        folder: 'cal://0/' + appointmentDefaultFolder,
-        summary: 'Sunday 12-13 date with daylight saving change',
-        startDate: {
-            tzid: 'America/New_York',
-            value: '20201025T070000'
-        },
-        endDate: {
-            tzid: 'America/New_York',
-            value: '20201025T080000'
-        }
-    });
-
-    I.login('app=io.ox/calendar&perspective=week:week', { user: users[0] });
-=======
 Scenario('Weeks with daylight saving changes are rendered correctly: Weekstart Monday, change from daylight saving', async function (I, calendar) {
     // see: OXUIB-146 Fix daylight saving issues
     I.haveSetting('io.ox/core//localeData/firstDayOfWeek', 'monday');
@@ -923,33 +724,12 @@
     ]);
 
     I.login('app=io.ox/calendar&perspective=week:week');
->>>>>>> 938790d3
     calendar.waitForApp();
     // jump to daylight saving change
     I.executeScript('ox.ui.apps.get("io.ox/calendar").setDate(new moment("2020-10-19"))');
 
     // grab css
     I.waitForElement('.day:nth-child(7) .appointment');
-<<<<<<< HEAD
-    const topOfAppointment1 = await I.executeScript(function (el) {
-        return $(el).get(0).style.top;
-    }, '.day:nth-child(7) .appointment');
-
-    I.waitForElement('.day:nth-child(7) .appointment');
-    const topOfAppointment2 = await I.executeScript(function (el) {
-        return $(el).get(1).style.top;
-    }, '.day:nth-child(7) .appointment');
-
-    I.waitForElement('.day:nth-child(8) .appointment');
-    const topOfAppointment3 = await I.executeScript(function (el) {
-        return $(el).get(0).style.top;
-    }, '.day:nth-child(8) .appointment');
-
-    I.waitForElement('.day:nth-child(8) .appointment');
-    const topOfAppointment4 = await I.executeScript(function (el) {
-        return $(el).get(1).style.top;
-    }, '.day:nth-child(8) .appointment');
-=======
     const topOfAppointment1 = await I.executeScript(el => $(el).get(0).style.top, '.day:nth-child(7) .appointment');
 
     I.waitForElement('.day:nth-child(7) .appointment');
@@ -960,15 +740,12 @@
 
     I.waitForElement('.day:nth-child(8) .appointment');
     const topOfAppointment4 = await I.executeScript(el => $(el).get(1).style.top, '.day:nth-child(8) .appointment');
->>>>>>> 938790d3
 
     // must be 50% because we set the appointments to 12 o clock
     expect(topOfAppointment1).to.equal('50%');
     expect(topOfAppointment2).to.equal('50%');
     expect(topOfAppointment3).to.equal('50%');
     expect(topOfAppointment4).to.equal('50%');
-<<<<<<< HEAD
-=======
 });
 
 Scenario('[C85743] Special-Use flags', async function (I, dialogs) {
@@ -1016,5 +793,4 @@
 
     I.amInPath('/build/e2e/');
     I.waitForFile('attachments.zip', 5);
->>>>>>> 938790d3
 });