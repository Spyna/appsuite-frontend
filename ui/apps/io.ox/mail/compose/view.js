--- conflicted
+++ resolved
@@ -626,58 +626,12 @@
             // backend will append vcard for every send operation (which save as draft is)
             delete mail.vcard;
 
-<<<<<<< HEAD
-            return attachmentEmpty.emptinessCheck(mail.files).then(function () {
-                var def = $.Deferred();
-                ext.point('io.ox/mail/compose/actions/send').get('wait-for-pending-images', function (p) {
-                    p.perform(new ext.Baton({
-                        mail: mail,
-                        model: model
-                    })).then(def.resolve, def.reject);
-                });
-                return def;
-            })
-            .then(function () {
-                return attachmentQuota.publishMailAttachmentsNotification(mail.files);
-            })
-            .then(function () {
-                return mailAPI.send(mail, mail.files);
-            }).then(function (result) {
-                var opt = self.parseMsgref(result.data);
-                if (mail.attachments[0].content_type === 'text/plain') opt.view = 'raw';
-
-                return $.when(
-                    result,
-                    mailAPI.get(opt)
-                );
-            }, function (result) {
-                if (result.error) {
-                    notifications.yell(result);
-                    return def.reject(result);
-                }
-            }).then(function (result, data) {
-                // Replace inline images in contenteditable with links from draft response
-                if (model.get('editorMode') === 'html') {
-                    $('<div>' + data.attachments[0].content + '</div>').find('img:not(.emoji)').each(function (index, el) {
-                        $('img:not(.emoji):eq(' + index + ')', self.editorContainer.find('.editable')).attr('src', $(el).attr('src'));
-                    });
-                }
-                data.attachments.forEach(function (a, index) {
-                    var m = model.get('attachments').at(index);
-                    if (typeof m === 'undefined') {
-                        model.get('attachments').add(a);
-                    } else if (m.id !== a.id) {
-                        m.clear({ silent: true });
-                        m.set(a);
-                    }
-=======
             var view = this,
                 baton = new ext.Baton({
                     mail: mail,
                     model: this.model,
                     app: this.app,
                     view: view
->>>>>>> 8efd135e
                 });
 
             var point = ext.point('io.ox/mail/compose/actions/save');
