/**
 * This work is provided under the terms of the CREATIVE COMMONS PUBLIC
 * LICENSE. This work is protected by copyright and/or other applicable
 * law. Any use of the work other than as authorized under this license
 * or copyright law is prohibited.
 *
 * http://creativecommons.org/licenses/by-nc-sa/2.5/
 *
 * © 2012 Open-Xchange Inc., Tarrytown, NY, USA. info@open-xchange.com
 *
 * @author Matthias Biggeleben <matthias.biggeleben@open-xchange.com>
 */

define('io.ox/files/actions', [
    'io.ox/files/api',
    'io.ox/core/extensions',
    'io.ox/core/extPatterns/links',
    'io.ox/core/capabilities',
    'io.ox/files/util',
    'io.ox/core/folder/api',
    'gettext!io.ox/files'
], function (api, ext, links, capabilities, util, folderAPI, gt) {

    'use strict';

    var Action = links.Action;

    // actions
    new Action('io.ox/files/actions/upload', {
        requires: function (e) {
            return e.baton.app.folder.getData().then(function (data) {
                //  hide for virtual folders (other files root, public files root)
                var virtual = _.contains(['14', '15'], data.id);
<<<<<<< HEAD
                // no new files in trash folders
=======
                //no new files in trash folders
>>>>>>> e7758a2e
                return folderAPI.can('create', data) && !virtual && !folderAPI.is('trash', data);
            });
        },
        action: function (baton) {
            require(['io.ox/files/views/create'], function (create) {
                create.show(baton.app, {
                    uploadedFile: function (data) {
                        if ('invalidateFolder' in baton.app) {
                            baton.app.invalidateFolder(data);
                        }
                    }
                });
            });
        }
    });

<<<<<<< HEAD
=======
    new Action('io.ox/files/actions/layout-tile', {
        require: true,
        action: function (baton) {
            ox.ui.Perspective.show(baton.app, 'fluid:tile');
        }
    });

    new Action('io.ox/files/actions/layout-icon', {
        require: true,
        action: function (baton) {
            ox.ui.Perspective.show(baton.app, 'fluid:icon');
        }
    });

    new Action('io.ox/files/actions/layout-list', {
        require: true,
        action: function (baton) {
            ox.ui.Perspective.show(baton.app, 'fluid:list');
        }
    });

    new Action('io.ox/files/actions/publish', {
        capabilities: 'publication',
        requires: function (e) {
            var check = function (data) {
                    data = data || {};
                    return e.collection.has('one') && !_.isEmpty(e.baton.data.filename) && !folderAPI.is('trash', data);
                };
            if (e.baton.app){
                return e.baton.app.folder.getData().then(check);
            } else if (e.baton.data.folder_id) {
                //no app given, maybe the item itself has a folder
                return folderAPI.get(e.baton.data.folder_id).then(check);
            } else {
                //continue without foldercheck
                return check();
            }
        },
        action: function (baton) {
            require(['io.ox/core/pubsub/publications'], function (publications) {
                publications.buildPublishDialog(baton);
            });
        }
    });

    new Action('io.ox/files/actions/videoplayer', {
        requires: function (e) {
            if (_.device('android')) return false;
            if (e.collection.has('none')) return false;
            return checkMedia(e, 'video');
        },
        action: function (baton) {
            require(['io.ox/files/mediaplayer'], function (mediaplayer) {
                mediaplayer.init({
                    baton: baton,
                    videoSupport: true
                });
            });
        }
    });

>>>>>>> e7758a2e
    // editor
    if (window.Blob) {

        new Action('io.ox/files/actions/editor', {
            requires: function (e) {
<<<<<<< HEAD
                return util.conditionChain(
                    e.collection.has('one'),
                    (/\.(txt|js|css|md|tmpl|html?)$/i).test(e.context.filename),
                    (e.baton.openedBy !== 'io.ox/mail/compose'),
                    util.isFolderType('!trash', e.baton)
                );

=======
                var check = function (data) {
                        data = data || {};
                        return e.collection.has('one') &&
                            (/\.(txt|js|css|md|tmpl|html?)$/i).test(e.context.filename) &&
                            (e.baton.openedBy !== 'io.ox/mail/write') &&
                            !folderAPI.is('trash', data);
                    };
                if (e.baton.app){
                    return e.baton.app.folder.getData().then(check);
                } else if (e.baton.data.folder_id) {
                    //no app given, maybe the item itself has a folder
                    return folderAPI.get(e.baton.data.folder_id).then(check);
                } else {
                    //continue without folderche    ck
                    return check();
                }
>>>>>>> e7758a2e
            },
            action: function (baton) {
                if (ox.ui.App.reuse('io.ox/editor:edit.' + _.cid(baton.data))) return;
                ox.launch('io.ox/editor/main', { folder: baton.data.folder_id, id: baton.data.id });
            }
        });

        new Action('io.ox/files/actions/editor-new', {
            requires: function (e) {
<<<<<<< HEAD
                return util.conditionChain(
                    (e.baton.openedBy !== 'io.ox/mail/compose'),
                    util.isFolderType('!trash', e.baton)
                );
=======
                var check = function (data) {
                        data = data || {};
                        return e.baton.openedBy !== 'io.ox/mail/write' && !folderAPI.is('trash', data);
                    };
                if (e.baton.app){
                    return e.baton.app.folder.getData().then(check);
                } else if (e.baton.data.folder_id) {
                    //no app given, maybe the item itself has a folder
                    return folderAPI.get(e.baton.data.folder_id).then(check);
                } else {
                    //continue without foldercheck
                    return check();
                }
>>>>>>> e7758a2e
            },
            action: function (baton) {
                ox.launch('io.ox/editor/main').done(function () {
                    this.create({ folder: baton.app.folder.get() });
                });
            }
        });
    }

    new Action('io.ox/files/actions/download', {
        requires: function (e) {
            // no file-system, no download
            if (_.device('ios')) return false;
            if (e.collection.has('multiple')) return true;
            // 'description only' items
            return !_.isEmpty(e.baton.data.filename) || e.baton.data.file_size > 0;
        },
        multiple: function (list) {
            ox.load(['io.ox/files/actions/download']).done(function (action) {
                action(list);
            });
        }
    });

    new Action('io.ox/files/actions/downloadversion', {
        requires: function (e) {
            // no file-system, no download
            if (_.device('ios')) return false;
            if (e.collection.has('multiple')) return true;
            // 'description only' items
            return !_.isEmpty(e.baton.data.filename) || e.baton.data.file_size > 0;
        },
        multiple: function (list) {
            // loop over list, get full file object and trigger downloads
            require(['io.ox/core/download'], function (download) {
                _(list).each(function (o) {
                    download.file(o);
                });
            });
        }
    });

    new Action('io.ox/files/actions/open', {
        requires: function (e) {
            if (e.collection.has('multiple')) return false;
            // 'description only' items
            return !_.isEmpty(e.baton.data.filename) || e.baton.data.file_size > 0;
        },
        multiple: function (list) {
            _(list).each(function (file) {
                window.open(api.getUrl(file, 'open'));
            });
        }
    });

    new Action('io.ox/files/actions/sendlink', {
        capabilities: 'webmail !alone',
        requires: function (e) {
<<<<<<< HEAD
            return util.conditionChain(
                _.device('!smartphone'),
                !_.isEmpty(e.baton.data),
                e.collection.has('some'),
                e.baton.openedBy !== 'io.ox/mail/compose',
                util.isFolderType('!trash', e.baton)
            );
=======
            var check = function (data) {
                    data = data || {};
                    return _.device('!small') &&
                        !_.isEmpty(e.baton.data) &&
                        e.collection.has('some') &&
                        e.baton.openedBy !== 'io.ox/mail/write' &&
                        !folderAPI.is('trash', data);
                };
            if (e.baton.app){
                return e.baton.app.folder.getData().then(check);
            } else if (e.baton.data.folder_id) {
                //no app given, maybe the item itself has a folder
                return folderAPI.get(e.baton.data.folder_id).then(check);
            } else {
                //continue without foldercheck
                return check();
            }
>>>>>>> e7758a2e
        },
        multiple: function (list) {
            ox.load(['io.ox/files/actions/sendlink']).done(function (action) {
                action(list);
            });
        }
    });

    new Action('io.ox/files/actions/send', {
        capabilities: 'webmail',
        requires: function (e) {
<<<<<<< HEAD
            var list = _.getArray(e.context);
            return util.conditionChain(
                _.device('!smartphone'),
                !_.isEmpty(e.baton.data),
                e.collection.has('some'),
                e.baton.openedBy !== 'io.ox/mail/compose',
                _(list).reduce(function (memo, obj) {
                    return memo || obj.file_size > 0;
                }, false),
                util.isFolderType('!trash', e.baton)
            );
=======
            var check = function (data) {
                    data = data || {};
                    var list = _.getArray(e.context);
                    return _.device('!small') &&
                        !_.isEmpty(e.baton.data) &&
                        e.collection.has('some') &&
                        e.baton.openedBy !== 'io.ox/mail/write' &&
                        !folderAPI.is('trash', data) &&
                        _(list).reduce(function (memo, obj) {
                            return memo || obj.file_size > 0;
                        }, false);
                };
            if (e.baton.app){
                return e.baton.app.folder.getData().then(check);
            } else if (e.baton.data.folder_id) {
                //no app given, maybe the item itself has a folder
                return folderAPI.get(e.baton.data.folder_id).then(check);
            } else {
                //continue without foldercheck
                return check();
            }
>>>>>>> e7758a2e
        },
        multiple: function (list) {
            api.getList(list).done(function (list) {
                var filtered_list = _.filter(list, function (o) { return o.file_size !== 0; });
                if (filtered_list.length > 0) {
                    ox.registry.call('mail-compose', 'compose', { infostore_ids: filtered_list });
                }
            });
        }
    });

    new Action('io.ox/files/actions/showlink', {
        capabilities: '!alone',
        requires: function (e) {
<<<<<<< HEAD
            return util.conditionChain(
                _.device('!smartphone'),
                !_.isEmpty(e.baton.data),
                e.collection.has('some'),
                util.isFolderType('!trash', e.baton)
            );
=======
            var check = function (data) {
                    data = data || {};
                    return _.device('!small') &&
                        !_.isEmpty(e.baton.data) &&
                        e.collection.has('some') &&
                        !folderAPI.is('trash', data);
                };
            if (e.baton.app){
                return e.baton.app.folder.getData().then(check);
            } else if (e.baton.data.folder_id) {
                //no app given, maybe the item itself has a folder
                return folderAPI.get(e.baton.data.folder_id).then(check);
            } else {
                //continue without foldercheck
                return check();
            }
>>>>>>> e7758a2e
        },
        multiple: function (list) {
            ox.load(['io.ox/files/actions/showlink']).done(function (action) {
                action(list);
            });
        }
    });

    new Action('io.ox/files/actions/delete', {
        requires: function (e) {
<<<<<<< HEAD
            // hide in mail compose preview
            return e.collection.has('some') && e.collection.has('delete') && util.hasStatus('!lockedByOthers', e) && (e.baton.openedBy !== 'io.ox/mail/compose');
=======
            //hide in mail write preview
            return e.collection.has('some') && e.collection.has('delete') && isUnLocked(e) && (e.baton.openedBy !== 'io.ox/mail/write');
>>>>>>> e7758a2e
        },
        multiple: function (list) {
            ox.load(['io.ox/files/actions/delete']).done(function (action) {
                action(list);
            });
        }
    });

    new Action('io.ox/files/actions/lock', {
        capabilities: '!alone',
        requires: function (e) {
            return _.device('!smartphone') &&
                !_.isEmpty(e.baton.data) &&
                e.collection.has('some') &&
<<<<<<< HEAD
                // hide in mail compose preview
                (e.baton.openedBy !== 'io.ox/mail/compose') &&
                util.hasStatus('!locked', e);
=======
                // hide in mail write preview
                (e.baton.openedBy !== 'io.ox/mail/write') &&
                _(list).reduce(function (memo, obj) {
                    return memo || !api.tracker.isLocked(obj);
                }, false);
>>>>>>> e7758a2e
        },
        multiple: function (list) {
            ox.load(['io.ox/files/actions/lock-unlock']).done(function (action) {
                action.lock(list);
            });
        }
    });

    new Action('io.ox/files/actions/unlock', {
        capabilities: '!alone',
        requires: function (e) {
            return _.device('!smartphone') &&
                !_.isEmpty(e.baton.data) &&
                e.collection.has('some') &&
<<<<<<< HEAD
                // hide in mail compose preview
                (e.baton.openedBy !== 'io.ox/mail/compose') &&
                util.hasStatus('lockedByMe', e);
=======
                // hide in mail write preview
                (e.baton.openedBy !== 'io.ox/mail/write') &&
                _(list).reduce(function (memo, obj) {
                    return memo || api.tracker.isLockedByMe(obj);
                }, false);
>>>>>>> e7758a2e
        },
        multiple: function (list) {
            ox.load(['io.ox/files/actions/lock-unlock']).done(function (action) {
                action.unlock(list);
            });
        }
    });

    new Action('io.ox/files/actions/add-to-portal', {
        capabilities: 'portal',
        requires: function (e) {
            return util.conditionChain(
                e.collection.has('one'),
                !_.isEmpty(e.baton.data),
                util.isFolderType('!trash', e.baton)
            );
        },
        action: function (baton) {
            ox.load(['io.ox/files/actions/add-to-portal']).done(function (action) {
                action(baton.data);
            });
        }
    });

    new Action('io.ox/files/actions/videoplayer', {
        requires: function (e) {
            if (_.device('android')) return false;
            return util.checkMedia('video', e);
        },
        action: function (baton) {
            require(['io.ox/files/mediaplayer'], function (mediaplayer) {
                mediaplayer.init({
                    baton: baton,
                    videoSupport: true
                });
            });
        }
    });

    new Action('io.ox/files/actions/rename', {
        requires: function (e) {
<<<<<<< HEAD
            // hide in mail compose preview
            return e.collection.has('one') && util.hasStatus('!lockedByOthers', e) && (e.baton.openedBy !== 'io.ox/mail/compose');
=======
            //hide in mail write preview
            return e.collection.has('one') && isUnLocked(e) && (e.baton.openedBy !== 'io.ox/mail/write');
>>>>>>> e7758a2e
        },
        action: function (baton) {
            ox.load(['io.ox/files/actions/rename']).done(function (action) {
                action(baton.data);
            });
        }
    });

    new Action('io.ox/files/actions/edit-description', {
        requires: function (e) {
<<<<<<< HEAD
            // hide in mail compose preview
            return e.collection.has('one') && util.hasStatus('!lockedByOthers', e) && (e.baton.openedBy !== 'io.ox/mail/compose');
=======
            //hide in mail write preview
            return e.collection.has('one') && isUnLocked(e) && (e.baton.openedBy !== 'io.ox/mail/write');
>>>>>>> e7758a2e
        },
        action: function (baton) {
            ox.load(['io.ox/files/actions/edit-description']).done(function (action) {
                action(baton.data);
            });
        }
    });

    function moveAndCopy(type, label, success) {
        new Action('io.ox/files/actions/' + type, {
            id: type,
            requires:  function (e) {
                return e.collection.has('some') &&
                        (e.baton.openedBy !== 'io.ox/mail/compose') &&
                        (type === 'move' ? e.collection.has('delete') &&
                        util.hasStatus('!lockedByOthers', e) : e.collection.has('read'));
            },
            multiple: function (list, baton) {
                ox.load(['io.ox/files/actions/move-copy']).done(function (action) {
                    var options = {
                        type: type,
                        label: label,
                        success: success
                    };
                    action(list, baton, options);
                });
            }
        });
    }

    moveAndCopy('move', gt('Move'), { single: gt('File has been moved'), multiple: gt('Files have been moved') });
    moveAndCopy('copy', gt('Copy'), { single: gt('File has been copied'), multiple: gt('Files have been copied') });

    // folder based actions
    new Action('io.ox/files/icons/share', {
        capabilities: 'publication',
        requires: 'some',
        action: function (baton) {
            ox.load(['io.ox/files/actions/share']).done(function (action) {
                var list = [].concat(baton.data);
                action(list);
            });
        }
    });

    new Action('io.ox/files/icons/slideshow', {
        requires: function (e) {
<<<<<<< HEAD
            return _(e.baton.allIds).reduce(function (memo, obj) {
                return memo || (/\.(gif|bmp|tiff|jpe?g|gmp|png)$/i).test(obj.filename);
            }, false);
=======
            var check = function (data) {
                    data = data || {};
                    return e.collection.has('one') && !_.isEmpty(e.baton.data) && !folderAPI.is('trash', data);
                };
            if (e.baton.app){
                return e.baton.app.folder.getData().then(check);
            } else if (e.baton.data.folder_id) {
                //no app given, maybe the item itself has a folder
                return folderAPI.get(e.baton.data.folder_id).then(check);
            } else {
                //continue without foldercheck
                return check();
            }
>>>>>>> e7758a2e
        },
        action: function (baton) {
            ox.load(['io.ox/files/actions/slideshow']).done(function (action) {
                action({
                    baton: baton
                });
            });
        }
    });

    new Action('io.ox/files/icons/audioplayer', {
        requires: function (e) {
            if (_.device('android')) return false;
            return util.checkMedia('audio', e);
        },
        action: function (baton) {
            ox.load(['io.ox/files/mediaplayer']).done(function (mediaplayer) {
                mediaplayer.init({
                    baton: baton,
                    videoSupport: false
                });
            });
        }
    });

    new Action('io.ox/files/icons/videoplayer', {
        requires: function (e) {
            if (_.device('android')) return false;
            return util.checkMedia('video', e);
        },
        action: function (baton) {
            ox.load(['io.ox/files/mediaplayer']).done(function (mediaplayer) {
                mediaplayer.init({
                    baton: baton,
                    videoSupport: true
                });
            });
        }
    });

    // version specific actions

    new Action('io.ox/files/versions/actions/makeCurrent', {
        requires: function (e) {
<<<<<<< HEAD
            // hide in mail compose preview
            return e.collection.has('one') && !e.context.current_version && (e.baton.openedBy !== 'io.ox/mail/compose');
=======
            //hide in mail write preview
            return !e.context.current_version && (e.baton.openedBy !== 'io.ox/mail/write');
>>>>>>> e7758a2e
        },
        action: function (baton) {
            var data = baton.data;
            api.update({
                id: data.id,
                last_modified: data.last_modified,
                version: data.version
            }, true);
        }
    });

    new Action('io.ox/files/versions/actions/delete', {
        requires: function (e) {
<<<<<<< HEAD
            // hide in mail compose preview
            return e.collection.has('one') && e.baton.openedBy !== 'io.ox/mail/compose';

=======
            //hide in mail write preview
            return e.baton.openedBy !== 'io.ox/mail/write';
>>>>>>> e7758a2e
        },
        action: function (baton) {
            ox.load(['io.ox/files/actions/versions-delete']).done(function (action) {
                action(baton.data);
            });
        }
    });

    // guidance
    new Action('io.ox/files/actions/guidance', {
        action: function (baton) {
            require(['io.ox/files/guidance/main'], function (guidance) {
                guidance.sidePopup(baton.app, baton.e);
            });
        }
    });

    new Action('io.ox/files/actions/guidance-reload', {
        action: function (baton) {
            require(['io.ox/files/guidance/main'], function (guidance) {
                guidance.reloadPopup(baton.app, baton.e);
            });
        }
    });

    // 'new' dropdown
    new links.ActionLink('io.ox/files/links/toolbar/default', {
        index: 100,
        id: 'upload',
        label: gt('Upload new file'),
        ref: 'io.ox/files/actions/upload'
    });

    new links.ActionLink('io.ox/files/links/toolbar/default', {
        index: 200,
        id: 'note',
        label:
            //#. Please translate like "take a note", "Notiz" in German, for example.
            //#. more like "to notice" than "to notify".
            gt('Add note'),
        ref: 'io.ox/files/actions/editor-new'
    });

    // INLINE (used in detail view / portal)
    var index = 100;

    ext.point('io.ox/files/links/inline').extend(new links.Link({
        id: 'open',
        index: index += 100,
        prio: 'hi',
        mobile: 'hi',
        label: gt('Open'),
        ref: 'io.ox/files/actions/open'
    }));

    ext.point('io.ox/files/links/inline').extend(new links.Link({
        id: 'editor',
        index: index += 100,
        prio: 'hi',
        mobile: 'lo',
        label: gt('Edit'),
        ref: 'io.ox/files/actions/editor'
    }));

    ext.point('io.ox/files/links/inline').extend(new links.Link({
        id: 'download',
        index: index += 100,
        prio: 'hi',
        mobile: 'lo',
        label: gt('Download'),
        ref: 'io.ox/files/actions/download'
    }));

    ext.point('io.ox/files/links/inline').extend(new links.Link({
        id: 'delete',
        index: index += 100,
        prio: 'hi',
        mobile: 'lo',
        label: gt('Delete'),
        ref: 'io.ox/files/actions/delete'
    }));

    // low

    ext.point('io.ox/files/links/inline').extend(new links.Link({
        id: 'send',
        index: index += 100,
        prio: 'lo',
        mobile: 'lo',
        label: gt('Send by mail'),
        ref: 'io.ox/files/actions/send',
        section: 'share'
    }));

    ext.point('io.ox/files/links/inline').extend(new links.Link({
        id: 'sendlink',
        index: index += 100,
        prio: 'lo',
        mobile: 'lo',
        label: gt('Send as internal link'),
        ref: 'io.ox/files/actions/sendlink',
        section: 'share'
    }));

    ext.point('io.ox/files/links/inline').extend(new links.Link({
        id: 'showlink',
        index: index += 100,
        prio: 'lo',
        mobile: 'lo',
        label: gt('Show internal link'),
        ref: 'io.ox/files/actions/showlink',
        section: 'share'
    }));

    ext.point('io.ox/files/links/inline').extend(new links.Link({
        id: 'add-to-portal',
        index: index += 100,
        prio: 'lo',
        mobile: 'lo',
        label: gt('Add to portal'),
        ref: 'io.ox/files/actions/add-to-portal',
        section: 'share'
    }));

    ext.point('io.ox/files/links/inline').extend(new links.Link({
        id: 'rename',
        index: index += 100,
        prio: 'lo',
        mobile: 'lo',
        label: gt('Rename'),
        ref: 'io.ox/files/actions/rename',
        section: 'edit'
    }));

    ext.point('io.ox/files/links/inline').extend(new links.Link({
        id: 'edit-description',
        index: index += 100,
        prio: 'lo',
        mobile: 'lo',
        label: gt('Edit description'),
        ref: 'io.ox/files/actions/edit-description',
        section: 'edit'
    }));

    ext.point('io.ox/files/links/inline').extend(new links.Link({
        id: 'move',
        index: index += 100,
        prio: 'lo',
        mobile: 'lo',
        label: gt('Move'),
        ref: 'io.ox/files/actions/move',
        section: 'file-op'
    }));

    ext.point('io.ox/files/links/inline').extend(new links.Link({
        id: 'copy',
        index: index += 100,
        prio: 'lo',
        mobile: 'lo',
        label: gt('Copy'),
        ref: 'io.ox/files/actions/copy',
        section: 'file-op'
    }));

    ext.point('io.ox/files/links/inline').extend(new links.Link({
        id: 'lock',
        index: index += 100,
        prio: 'lo',
        mobile: 'lo',
        label: gt('Lock'),
        ref: 'io.ox/files/actions/lock',
        section: 'file-op'
    }));

    ext.point('io.ox/files/links/inline').extend(new links.Link({
        id: 'unlock',
        index: index += 100,
        prio: 'lo',
        mobile: 'lo',
        label: gt('Unlock'),
        ref: 'io.ox/files/actions/unlock',
        section: 'file-op'
    }));

    ext.point('io.ox/files/links/inline').extend(new links.Link({
        id: 'mediaplayer-video',
        index: index += 100,
        prio: 'lo',
        mobile: 'lo',
        label: gt('Play video files'),
        ref: 'io.ox/files/actions/videoplayer',
        section: 'media'
    }));

    // version links

    ext.point('io.ox/files/versions/links/inline').extend(new links.Link({
        id: 'open',
        index: 100,
        label: gt('Open'),
        ref: 'io.ox/files/actions/open'
    }));

    ext.point('io.ox/files/versions/links/inline').extend(new links.Link({
        id: 'download',
        index: 200,
        label: gt('Download'),
        ref: 'io.ox/files/actions/downloadversion'
    }));

    ext.point('io.ox/files/versions/links/inline').extend(new links.Link({
        id: 'makeCurrent',
        index: 250,
        label: gt('Make this the current version'),
        ref: 'io.ox/files/versions/actions/makeCurrent'
    }));

    ext.point('io.ox/files/versions/links/inline').extend(new links.Link({
        id: 'delete',
        index: 300,
        label: gt('Delete version'),
        ref: 'io.ox/files/versions/actions/delete',
        special: 'danger'
    }));

    // Drag and Drop

    ext.point('io.ox/files/dnd/actions').extend({
        id: 'create',
        index: 10,
        label: gt('Drop here to upload a <b class="dndignore">new file</b>'),
        multiple: function (files, app) {
            app.queues.create.offer(files, { folder: app.folder.get() });
        }
    });

    ext.point('io.ox/files/dnd/actions').extend({
        id: 'newVersion',
        index: 20,
        isEnabled: function (app) {
            return !!app.currentFile;
        },
        label: function (app) {
            if (app.currentFile.filename || app.currentFile.title) {
                return gt(
                    //#. %1$s is the filename or title of the file
                    'Drop here to upload a <b class="dndignore">new version</b> of "%1$s"',
                    String(app.currentFile.filename || app.currentFile.title).replace(/</g, '&lt;')
                );
            } else {
                return gt('Drop here to upload a <b class="dndignore">new version</b>');
            }
        },
        action: function (file, app) {
            app.queues.update.offer(file, { folder: app.folder.get() });
        }
    });
<<<<<<< HEAD
=======

    // Iconview Inline Links

    new Action('io.ox/files/icons/share', {
        capabilities: 'publication',
        requires: function (e) {
            var check = function (data) {
                data = data || {};
                return folderAPI.can('publish', data) && !folderAPI.is('trash', data);
            };
            if (e.baton.app){
                return e.baton.app.folder.getData().then(check);
            } else if (e.baton.data.folder_id) {
                //no app given, maybe the item itself has a folder
                return folderAPI.get(e.baton.data.folder_id).then(check);
            } else {
                //continue without foldercheck
                return check();
            }
        },
        action: function (baton) {
            require(['io.ox/core/pubsub/publications'], function (publications) {
                baton.app.folder.getData().then(function (data) {
                    baton = ext.Baton({ data: data });
                    publications.buildPublishDialog(baton);
                });
            });
        }
    });

    new Action('io.ox/files/icons/slideshow', {
        requires: function (e) {
            return _(e.baton.allIds).reduce(function (memo, obj) {
                return memo || (/\.(gif|bmp|tiff|jpe?g|gmp|png)$/i).test(obj.filename);
            }, false);
        },
        action: function (baton) {
            require(['io.ox/files/carousel'], function (carousel) {
                carousel.init({
                    fullScreen: false,
                    baton: baton,
                    attachmentMode: false,
                    //tries to start with first displayable item in the current selection
                    useSelectionAsStart: true
                });
            });
        }
    });

    new Action('io.ox/files/icons/slideshow-fullscreen', {
        requires: function (e) {
            return BigScreen.enabled && _(e.baton.allIds).reduce(function (memo, obj) {
                return memo || (/\.(gif|bmp|tiff|jpe?g|gmp|png)$/i).test(obj.filename);
            }, false);
        },
        action: function (baton) {
            BigScreen.request($('.io-ox-files-main .carousel')[0]);
            require(['io.ox/files/carousel'], function (carousel) {
                carousel.init({
                    fullScreen: true,
                    baton: baton,
                    attachmentMode: false,
                    //tries to start with first displayable item in the current selection
                    useSelectionAsStart: true
                });
            });
        }
    });

    /**
     * filters 'description only files'
     * @param  {object|array} list or single item
     * @return {deferred} resolves as array
     */
    function filterUnsupported(list) {
        return _(list).filter(function (obj) {
            return !_.isEmpty(obj.filename) || obj.file_size > 0;
        });
    }

    function checkMedia(e, type) {

        if (!e.collection.has('some') && !settings.get(type + 'Enabled')) {
            return false;
        }

        var list = _.copy(e.baton.allIds, true),
            incompleteHash = {},
            incompleteItems = [],
            def = $.Deferred(),
            index, folder;

        if (_.isUndefined(e.baton.allIds)) {
            e.baton.allIds = e.baton.data;
            list = [e.baton.allIds];
        }

        // avoid runtime errors
        if (!_.isArray(list)) return false;

        //identify incomplete items
        _(list).each(function (item) {
            if (_.isUndefined(item.filename)) {
                // collect all incomplete items grouped by folder ID
                incompleteHash[item.folder_id] = (incompleteHash[item.folder_id] || []).concat(item);
                // all incomplete items
                incompleteItems.push(item);
                index = list.indexOf(item);
                if (index !== -1) {
                    list.splice(index, 1);
                }
            }
        });

        //complement data from server/cache
        folder = Object.keys(incompleteHash);
        if (folder.length === 1) {
            // get only this folder
            def = api.getAll({ folder: folder[0] });
        } else if (folder.length > 1) {
            // multiple folder -> use getList
            def = api.getList(incompleteItems).then(function (data) {
                return list.concat(data);
            });
        } else {
            // nothing to do
            def.resolve(list);
        }

        return def.then(function (data) {
            //update baton
            e.baton.allIds = data;
            return _(data).reduce(function (memo, obj) {
                return memo || !!(obj && api.checkMediaFile(type, obj.filename));
            }, false);
        });
    }

    new Action('io.ox/files/icons/audioplayer', {
        requires: function (e) {
            if (_.device('android')) return false;
            return checkMedia(e, 'audio');
        },
        action: function (baton) {
            require(['io.ox/files/mediaplayer'], function (mediaplayer) {
                mediaplayer.init({
                    baton: baton,
                    videoSupport: false
                });
            });
        }
    });

    new Action('io.ox/files/icons/videoplayer', {
        requires: function (e) {
            if (_.device('android')) return false;
            return checkMedia(e, 'video');
        },
        action: function (baton) {
            require(['io.ox/files/mediaplayer'], function (mediaplayer) {
                mediaplayer.init({
                    baton: baton,
                    videoSupport: true
                });
            });
        }
    });

    ext.point('io.ox/files/icons/actions').extend(new links.InlineLinks({
        index: 100,
        id: 'inline-links',
        dropdown: true,
        ref: 'io.ox/files/icons/inline'
    }));

    ext.point('io.ox/files/icons/inline').extend(new links.Link({
        index: 100,
        prio: 'hi',
        id: 'upload',
        label: gt('Upload new file'),
        ref: 'io.ox/files/actions/upload',
        cssClasses: 'io-ox-action-link btn btn-primary'
    }));

    ext.point('io.ox/files/icons/inline').extend(new links.Link({
        index: 200,
        prio: 'hi',
        mobile: 'lo',
        id: 'share',
        label: gt('Share this folder'),
        ref: 'io.ox/files/icons/share'
    }));

    ext.point('io.ox/files/icons/inline').extend(new links.Link({
        index: 300,
        prio: 'hi',
        mobile: 'lo',
        id: 'slideshow',
        label: gt('View Slideshow'),
        ref: 'io.ox/files/icons/slideshow'
    }));

    ext.point('io.ox/files/icons/inline').extend(new links.Link({
        index: 500,
        id: 'mediaplayer-audio',
        label: gt('Play audio files'),
        ref: 'io.ox/files/icons/audioplayer'
    }));

    ext.point('io.ox/files/icons/inline').extend(new links.Link({
        index: 500,
        id: 'mediaplayer-video',
        label: gt('Play video files'),
        ref: 'io.ox/files/icons/videoplayer'
    }));

    ext.point('io.ox/files/icons/inline').extend(new links.Link({
        id: 'download',
        index: 600,
        prio: 'lo',
        mobile: 'lo',
        label: gt('Download'),
        ref: 'io.ox/files/actions/download'
    }));

    ext.point('io.ox/files/icons/inline').extend(new links.Link({
        id: 'delete',
        index: 700,
        prio: 'lo',
        mobile: 'lo',
        label: gt('Delete'),
        ref: 'io.ox/files/actions/delete'
    }));

    ext.point('io.ox/files/icons/inline').extend(new links.Link({
        id: 'send',
        index: 800,
        prio: 'lo',
        mobile: 'lo',
        label: gt('Send by mail'),
        ref: 'io.ox/files/actions/send',
        section: 'share'
    }));

    ext.point('io.ox/files/icons/inline').extend(new links.Link({
        id: 'sendlink',
        index: 900,
        prio: 'lo',
        mobile: 'lo',
        label: gt('Send as internal link'),
        ref: 'io.ox/files/actions/sendlink',
        section: 'share'
    }));

    ext.point('io.ox/files/icons/inline').extend(new links.Link({
        id: 'showlink',
        index: 1000,
        prio: 'lo',
        mobile: 'lo',
        label: gt('Show internal link'),
        ref: 'io.ox/files/actions/showlink',
        section: 'share'
    }));

    ext.point('io.ox/files/icons/inline').extend(new links.Link({
        id: 'add-to-portal',
        index: 1100,
        prio: 'lo',
        mobile: 'lo',
        label: gt('Add to portal'),
        ref: 'io.ox/files/actions/add-to-portal',
        section: 'share'
    }));

    ext.point('io.ox/files/icons/inline').extend(new links.Link({
        id: 'move',
        index: 1200,
        label: gt('Move'),
        prio: 'lo',
        mobile: 'lo',
        ref: 'io.ox/files/actions/move',
        section: 'file-op'
    }));

    ext.point('io.ox/files/icons/inline').extend(new links.Link({
        id: 'copy',
        index: 1300,
        prio: 'lo',
        mobile: 'lo',
        label: gt('Copy'),
        ref: 'io.ox/files/actions/copy',
        section: 'file-op'
    }));

    ext.point('io.ox/files/icons/inline').extend(new links.Link({
        id: 'lock',
        index: 1400,
        prio: 'lo',
        mobile: 'lo',
        label: gt('Lock'),
        ref: 'io.ox/files/actions/lock',
        section: 'file-op'
    }));

    ext.point('io.ox/files/icons/inline').extend(new links.Link({
        id: 'unlock',
        index: 1500,
        prio: 'lo',
        mobile: 'lo',
        label: gt('Unlock'),
        ref: 'io.ox/files/actions/unlock',
        section: 'file-op'
    }));

    //rightside
    ext.point('io.ox/files/icons/actions-right').extend(new links.InlineButtonGroup({
        index: 100,
        id: 'inline-links',
        ref: 'io.ox/files/icons/inline-right'
    }));

    ext.point('io.ox/files/icons/inline-right').extend(new links.Link({
        index: 100,
        prio: 'hi',
        id: 'layout-list',
        ref: 'io.ox/files/actions/layout-list',
        title: gt('List'),
        icon: 'fa fa-align-justify',
        cssClasses: 'io-ox-action-link btn layout'
    }));

    ext.point('io.ox/files/icons/inline-right').extend(new links.Link({
        index: 200,
        prio: 'hi',
        id: 'layout-icon',
        ref: 'io.ox/files/actions/layout-icon',
        title: gt('Icons'),
        icon: 'fa fa-th',
        cssClasses: 'io-ox-action-link btn layout'
    }));

    ext.point('io.ox/files/icons/inline-right').extend(new links.Link({
        index: 300,
        prio: 'hi',
        id: 'layout-tile',
        ref: 'io.ox/files/actions/layout-tile',
        title: gt('Tile'),
        icon: 'fa fa-th-large',
        cssClasses: 'io-ox-action-link btn layout'
    }));

>>>>>>> e7758a2e
});<|MERGE_RESOLUTION|>--- conflicted
+++ resolved
@@ -29,13 +29,9 @@
     new Action('io.ox/files/actions/upload', {
         requires: function (e) {
             return e.baton.app.folder.getData().then(function (data) {
-                //  hide for virtual folders (other files root, public files root)
+                //hide for virtual folders (other files root, public files root)
                 var virtual = _.contains(['14', '15'], data.id);
-<<<<<<< HEAD
-                // no new files in trash folders
-=======
                 //no new files in trash folders
->>>>>>> e7758a2e
                 return folderAPI.can('create', data) && !virtual && !folderAPI.is('trash', data);
             });
         },
@@ -52,76 +48,11 @@
         }
     });
 
-<<<<<<< HEAD
-=======
-    new Action('io.ox/files/actions/layout-tile', {
-        require: true,
-        action: function (baton) {
-            ox.ui.Perspective.show(baton.app, 'fluid:tile');
-        }
-    });
-
-    new Action('io.ox/files/actions/layout-icon', {
-        require: true,
-        action: function (baton) {
-            ox.ui.Perspective.show(baton.app, 'fluid:icon');
-        }
-    });
-
-    new Action('io.ox/files/actions/layout-list', {
-        require: true,
-        action: function (baton) {
-            ox.ui.Perspective.show(baton.app, 'fluid:list');
-        }
-    });
-
-    new Action('io.ox/files/actions/publish', {
-        capabilities: 'publication',
-        requires: function (e) {
-            var check = function (data) {
-                    data = data || {};
-                    return e.collection.has('one') && !_.isEmpty(e.baton.data.filename) && !folderAPI.is('trash', data);
-                };
-            if (e.baton.app){
-                return e.baton.app.folder.getData().then(check);
-            } else if (e.baton.data.folder_id) {
-                //no app given, maybe the item itself has a folder
-                return folderAPI.get(e.baton.data.folder_id).then(check);
-            } else {
-                //continue without foldercheck
-                return check();
-            }
-        },
-        action: function (baton) {
-            require(['io.ox/core/pubsub/publications'], function (publications) {
-                publications.buildPublishDialog(baton);
-            });
-        }
-    });
-
-    new Action('io.ox/files/actions/videoplayer', {
-        requires: function (e) {
-            if (_.device('android')) return false;
-            if (e.collection.has('none')) return false;
-            return checkMedia(e, 'video');
-        },
-        action: function (baton) {
-            require(['io.ox/files/mediaplayer'], function (mediaplayer) {
-                mediaplayer.init({
-                    baton: baton,
-                    videoSupport: true
-                });
-            });
-        }
-    });
-
->>>>>>> e7758a2e
     // editor
     if (window.Blob) {
 
         new Action('io.ox/files/actions/editor', {
             requires: function (e) {
-<<<<<<< HEAD
                 return util.conditionChain(
                     e.collection.has('one'),
                     (/\.(txt|js|css|md|tmpl|html?)$/i).test(e.context.filename),
@@ -129,24 +60,6 @@
                     util.isFolderType('!trash', e.baton)
                 );
 
-=======
-                var check = function (data) {
-                        data = data || {};
-                        return e.collection.has('one') &&
-                            (/\.(txt|js|css|md|tmpl|html?)$/i).test(e.context.filename) &&
-                            (e.baton.openedBy !== 'io.ox/mail/write') &&
-                            !folderAPI.is('trash', data);
-                    };
-                if (e.baton.app){
-                    return e.baton.app.folder.getData().then(check);
-                } else if (e.baton.data.folder_id) {
-                    //no app given, maybe the item itself has a folder
-                    return folderAPI.get(e.baton.data.folder_id).then(check);
-                } else {
-                    //continue without folderche    ck
-                    return check();
-                }
->>>>>>> e7758a2e
             },
             action: function (baton) {
                 if (ox.ui.App.reuse('io.ox/editor:edit.' + _.cid(baton.data))) return;
@@ -156,26 +69,10 @@
 
         new Action('io.ox/files/actions/editor-new', {
             requires: function (e) {
-<<<<<<< HEAD
                 return util.conditionChain(
                     (e.baton.openedBy !== 'io.ox/mail/compose'),
                     util.isFolderType('!trash', e.baton)
                 );
-=======
-                var check = function (data) {
-                        data = data || {};
-                        return e.baton.openedBy !== 'io.ox/mail/write' && !folderAPI.is('trash', data);
-                    };
-                if (e.baton.app){
-                    return e.baton.app.folder.getData().then(check);
-                } else if (e.baton.data.folder_id) {
-                    //no app given, maybe the item itself has a folder
-                    return folderAPI.get(e.baton.data.folder_id).then(check);
-                } else {
-                    //continue without foldercheck
-                    return check();
-                }
->>>>>>> e7758a2e
             },
             action: function (baton) {
                 ox.launch('io.ox/editor/main').done(function () {
@@ -234,7 +131,6 @@
     new Action('io.ox/files/actions/sendlink', {
         capabilities: 'webmail !alone',
         requires: function (e) {
-<<<<<<< HEAD
             return util.conditionChain(
                 _.device('!smartphone'),
                 !_.isEmpty(e.baton.data),
@@ -242,25 +138,6 @@
                 e.baton.openedBy !== 'io.ox/mail/compose',
                 util.isFolderType('!trash', e.baton)
             );
-=======
-            var check = function (data) {
-                    data = data || {};
-                    return _.device('!small') &&
-                        !_.isEmpty(e.baton.data) &&
-                        e.collection.has('some') &&
-                        e.baton.openedBy !== 'io.ox/mail/write' &&
-                        !folderAPI.is('trash', data);
-                };
-            if (e.baton.app){
-                return e.baton.app.folder.getData().then(check);
-            } else if (e.baton.data.folder_id) {
-                //no app given, maybe the item itself has a folder
-                return folderAPI.get(e.baton.data.folder_id).then(check);
-            } else {
-                //continue without foldercheck
-                return check();
-            }
->>>>>>> e7758a2e
         },
         multiple: function (list) {
             ox.load(['io.ox/files/actions/sendlink']).done(function (action) {
@@ -272,7 +149,6 @@
     new Action('io.ox/files/actions/send', {
         capabilities: 'webmail',
         requires: function (e) {
-<<<<<<< HEAD
             var list = _.getArray(e.context);
             return util.conditionChain(
                 _.device('!smartphone'),
@@ -284,29 +160,6 @@
                 }, false),
                 util.isFolderType('!trash', e.baton)
             );
-=======
-            var check = function (data) {
-                    data = data || {};
-                    var list = _.getArray(e.context);
-                    return _.device('!small') &&
-                        !_.isEmpty(e.baton.data) &&
-                        e.collection.has('some') &&
-                        e.baton.openedBy !== 'io.ox/mail/write' &&
-                        !folderAPI.is('trash', data) &&
-                        _(list).reduce(function (memo, obj) {
-                            return memo || obj.file_size > 0;
-                        }, false);
-                };
-            if (e.baton.app){
-                return e.baton.app.folder.getData().then(check);
-            } else if (e.baton.data.folder_id) {
-                //no app given, maybe the item itself has a folder
-                return folderAPI.get(e.baton.data.folder_id).then(check);
-            } else {
-                //continue without foldercheck
-                return check();
-            }
->>>>>>> e7758a2e
         },
         multiple: function (list) {
             api.getList(list).done(function (list) {
@@ -321,31 +174,12 @@
     new Action('io.ox/files/actions/showlink', {
         capabilities: '!alone',
         requires: function (e) {
-<<<<<<< HEAD
             return util.conditionChain(
                 _.device('!smartphone'),
                 !_.isEmpty(e.baton.data),
                 e.collection.has('some'),
                 util.isFolderType('!trash', e.baton)
             );
-=======
-            var check = function (data) {
-                    data = data || {};
-                    return _.device('!small') &&
-                        !_.isEmpty(e.baton.data) &&
-                        e.collection.has('some') &&
-                        !folderAPI.is('trash', data);
-                };
-            if (e.baton.app){
-                return e.baton.app.folder.getData().then(check);
-            } else if (e.baton.data.folder_id) {
-                //no app given, maybe the item itself has a folder
-                return folderAPI.get(e.baton.data.folder_id).then(check);
-            } else {
-                //continue without foldercheck
-                return check();
-            }
->>>>>>> e7758a2e
         },
         multiple: function (list) {
             ox.load(['io.ox/files/actions/showlink']).done(function (action) {
@@ -356,13 +190,8 @@
 
     new Action('io.ox/files/actions/delete', {
         requires: function (e) {
-<<<<<<< HEAD
             // hide in mail compose preview
             return e.collection.has('some') && e.collection.has('delete') && util.hasStatus('!lockedByOthers', e) && (e.baton.openedBy !== 'io.ox/mail/compose');
-=======
-            //hide in mail write preview
-            return e.collection.has('some') && e.collection.has('delete') && isUnLocked(e) && (e.baton.openedBy !== 'io.ox/mail/write');
->>>>>>> e7758a2e
         },
         multiple: function (list) {
             ox.load(['io.ox/files/actions/delete']).done(function (action) {
@@ -377,17 +206,9 @@
             return _.device('!smartphone') &&
                 !_.isEmpty(e.baton.data) &&
                 e.collection.has('some') &&
-<<<<<<< HEAD
                 // hide in mail compose preview
                 (e.baton.openedBy !== 'io.ox/mail/compose') &&
                 util.hasStatus('!locked', e);
-=======
-                // hide in mail write preview
-                (e.baton.openedBy !== 'io.ox/mail/write') &&
-                _(list).reduce(function (memo, obj) {
-                    return memo || !api.tracker.isLocked(obj);
-                }, false);
->>>>>>> e7758a2e
         },
         multiple: function (list) {
             ox.load(['io.ox/files/actions/lock-unlock']).done(function (action) {
@@ -402,17 +223,9 @@
             return _.device('!smartphone') &&
                 !_.isEmpty(e.baton.data) &&
                 e.collection.has('some') &&
-<<<<<<< HEAD
                 // hide in mail compose preview
                 (e.baton.openedBy !== 'io.ox/mail/compose') &&
                 util.hasStatus('lockedByMe', e);
-=======
-                // hide in mail write preview
-                (e.baton.openedBy !== 'io.ox/mail/write') &&
-                _(list).reduce(function (memo, obj) {
-                    return memo || api.tracker.isLockedByMe(obj);
-                }, false);
->>>>>>> e7758a2e
         },
         multiple: function (list) {
             ox.load(['io.ox/files/actions/lock-unlock']).done(function (action) {
@@ -454,13 +267,8 @@
 
     new Action('io.ox/files/actions/rename', {
         requires: function (e) {
-<<<<<<< HEAD
             // hide in mail compose preview
             return e.collection.has('one') && util.hasStatus('!lockedByOthers', e) && (e.baton.openedBy !== 'io.ox/mail/compose');
-=======
-            //hide in mail write preview
-            return e.collection.has('one') && isUnLocked(e) && (e.baton.openedBy !== 'io.ox/mail/write');
->>>>>>> e7758a2e
         },
         action: function (baton) {
             ox.load(['io.ox/files/actions/rename']).done(function (action) {
@@ -471,13 +279,8 @@
 
     new Action('io.ox/files/actions/edit-description', {
         requires: function (e) {
-<<<<<<< HEAD
             // hide in mail compose preview
             return e.collection.has('one') && util.hasStatus('!lockedByOthers', e) && (e.baton.openedBy !== 'io.ox/mail/compose');
-=======
-            //hide in mail write preview
-            return e.collection.has('one') && isUnLocked(e) && (e.baton.openedBy !== 'io.ox/mail/write');
->>>>>>> e7758a2e
         },
         action: function (baton) {
             ox.load(['io.ox/files/actions/edit-description']).done(function (action) {
@@ -525,25 +328,9 @@
 
     new Action('io.ox/files/icons/slideshow', {
         requires: function (e) {
-<<<<<<< HEAD
             return _(e.baton.allIds).reduce(function (memo, obj) {
                 return memo || (/\.(gif|bmp|tiff|jpe?g|gmp|png)$/i).test(obj.filename);
             }, false);
-=======
-            var check = function (data) {
-                    data = data || {};
-                    return e.collection.has('one') && !_.isEmpty(e.baton.data) && !folderAPI.is('trash', data);
-                };
-            if (e.baton.app){
-                return e.baton.app.folder.getData().then(check);
-            } else if (e.baton.data.folder_id) {
-                //no app given, maybe the item itself has a folder
-                return folderAPI.get(e.baton.data.folder_id).then(check);
-            } else {
-                //continue without foldercheck
-                return check();
-            }
->>>>>>> e7758a2e
         },
         action: function (baton) {
             ox.load(['io.ox/files/actions/slideshow']).done(function (action) {
@@ -588,13 +375,8 @@
 
     new Action('io.ox/files/versions/actions/makeCurrent', {
         requires: function (e) {
-<<<<<<< HEAD
             // hide in mail compose preview
             return e.collection.has('one') && !e.context.current_version && (e.baton.openedBy !== 'io.ox/mail/compose');
-=======
-            //hide in mail write preview
-            return !e.context.current_version && (e.baton.openedBy !== 'io.ox/mail/write');
->>>>>>> e7758a2e
         },
         action: function (baton) {
             var data = baton.data;
@@ -608,14 +390,8 @@
 
     new Action('io.ox/files/versions/actions/delete', {
         requires: function (e) {
-<<<<<<< HEAD
             // hide in mail compose preview
             return e.collection.has('one') && e.baton.openedBy !== 'io.ox/mail/compose';
-
-=======
-            //hide in mail write preview
-            return e.baton.openedBy !== 'io.ox/mail/write';
->>>>>>> e7758a2e
         },
         action: function (baton) {
             ox.load(['io.ox/files/actions/versions-delete']).done(function (action) {
@@ -873,358 +649,4 @@
             app.queues.update.offer(file, { folder: app.folder.get() });
         }
     });
-<<<<<<< HEAD
-=======
-
-    // Iconview Inline Links
-
-    new Action('io.ox/files/icons/share', {
-        capabilities: 'publication',
-        requires: function (e) {
-            var check = function (data) {
-                data = data || {};
-                return folderAPI.can('publish', data) && !folderAPI.is('trash', data);
-            };
-            if (e.baton.app){
-                return e.baton.app.folder.getData().then(check);
-            } else if (e.baton.data.folder_id) {
-                //no app given, maybe the item itself has a folder
-                return folderAPI.get(e.baton.data.folder_id).then(check);
-            } else {
-                //continue without foldercheck
-                return check();
-            }
-        },
-        action: function (baton) {
-            require(['io.ox/core/pubsub/publications'], function (publications) {
-                baton.app.folder.getData().then(function (data) {
-                    baton = ext.Baton({ data: data });
-                    publications.buildPublishDialog(baton);
-                });
-            });
-        }
-    });
-
-    new Action('io.ox/files/icons/slideshow', {
-        requires: function (e) {
-            return _(e.baton.allIds).reduce(function (memo, obj) {
-                return memo || (/\.(gif|bmp|tiff|jpe?g|gmp|png)$/i).test(obj.filename);
-            }, false);
-        },
-        action: function (baton) {
-            require(['io.ox/files/carousel'], function (carousel) {
-                carousel.init({
-                    fullScreen: false,
-                    baton: baton,
-                    attachmentMode: false,
-                    //tries to start with first displayable item in the current selection
-                    useSelectionAsStart: true
-                });
-            });
-        }
-    });
-
-    new Action('io.ox/files/icons/slideshow-fullscreen', {
-        requires: function (e) {
-            return BigScreen.enabled && _(e.baton.allIds).reduce(function (memo, obj) {
-                return memo || (/\.(gif|bmp|tiff|jpe?g|gmp|png)$/i).test(obj.filename);
-            }, false);
-        },
-        action: function (baton) {
-            BigScreen.request($('.io-ox-files-main .carousel')[0]);
-            require(['io.ox/files/carousel'], function (carousel) {
-                carousel.init({
-                    fullScreen: true,
-                    baton: baton,
-                    attachmentMode: false,
-                    //tries to start with first displayable item in the current selection
-                    useSelectionAsStart: true
-                });
-            });
-        }
-    });
-
-    /**
-     * filters 'description only files'
-     * @param  {object|array} list or single item
-     * @return {deferred} resolves as array
-     */
-    function filterUnsupported(list) {
-        return _(list).filter(function (obj) {
-            return !_.isEmpty(obj.filename) || obj.file_size > 0;
-        });
-    }
-
-    function checkMedia(e, type) {
-
-        if (!e.collection.has('some') && !settings.get(type + 'Enabled')) {
-            return false;
-        }
-
-        var list = _.copy(e.baton.allIds, true),
-            incompleteHash = {},
-            incompleteItems = [],
-            def = $.Deferred(),
-            index, folder;
-
-        if (_.isUndefined(e.baton.allIds)) {
-            e.baton.allIds = e.baton.data;
-            list = [e.baton.allIds];
-        }
-
-        // avoid runtime errors
-        if (!_.isArray(list)) return false;
-
-        //identify incomplete items
-        _(list).each(function (item) {
-            if (_.isUndefined(item.filename)) {
-                // collect all incomplete items grouped by folder ID
-                incompleteHash[item.folder_id] = (incompleteHash[item.folder_id] || []).concat(item);
-                // all incomplete items
-                incompleteItems.push(item);
-                index = list.indexOf(item);
-                if (index !== -1) {
-                    list.splice(index, 1);
-                }
-            }
-        });
-
-        //complement data from server/cache
-        folder = Object.keys(incompleteHash);
-        if (folder.length === 1) {
-            // get only this folder
-            def = api.getAll({ folder: folder[0] });
-        } else if (folder.length > 1) {
-            // multiple folder -> use getList
-            def = api.getList(incompleteItems).then(function (data) {
-                return list.concat(data);
-            });
-        } else {
-            // nothing to do
-            def.resolve(list);
-        }
-
-        return def.then(function (data) {
-            //update baton
-            e.baton.allIds = data;
-            return _(data).reduce(function (memo, obj) {
-                return memo || !!(obj && api.checkMediaFile(type, obj.filename));
-            }, false);
-        });
-    }
-
-    new Action('io.ox/files/icons/audioplayer', {
-        requires: function (e) {
-            if (_.device('android')) return false;
-            return checkMedia(e, 'audio');
-        },
-        action: function (baton) {
-            require(['io.ox/files/mediaplayer'], function (mediaplayer) {
-                mediaplayer.init({
-                    baton: baton,
-                    videoSupport: false
-                });
-            });
-        }
-    });
-
-    new Action('io.ox/files/icons/videoplayer', {
-        requires: function (e) {
-            if (_.device('android')) return false;
-            return checkMedia(e, 'video');
-        },
-        action: function (baton) {
-            require(['io.ox/files/mediaplayer'], function (mediaplayer) {
-                mediaplayer.init({
-                    baton: baton,
-                    videoSupport: true
-                });
-            });
-        }
-    });
-
-    ext.point('io.ox/files/icons/actions').extend(new links.InlineLinks({
-        index: 100,
-        id: 'inline-links',
-        dropdown: true,
-        ref: 'io.ox/files/icons/inline'
-    }));
-
-    ext.point('io.ox/files/icons/inline').extend(new links.Link({
-        index: 100,
-        prio: 'hi',
-        id: 'upload',
-        label: gt('Upload new file'),
-        ref: 'io.ox/files/actions/upload',
-        cssClasses: 'io-ox-action-link btn btn-primary'
-    }));
-
-    ext.point('io.ox/files/icons/inline').extend(new links.Link({
-        index: 200,
-        prio: 'hi',
-        mobile: 'lo',
-        id: 'share',
-        label: gt('Share this folder'),
-        ref: 'io.ox/files/icons/share'
-    }));
-
-    ext.point('io.ox/files/icons/inline').extend(new links.Link({
-        index: 300,
-        prio: 'hi',
-        mobile: 'lo',
-        id: 'slideshow',
-        label: gt('View Slideshow'),
-        ref: 'io.ox/files/icons/slideshow'
-    }));
-
-    ext.point('io.ox/files/icons/inline').extend(new links.Link({
-        index: 500,
-        id: 'mediaplayer-audio',
-        label: gt('Play audio files'),
-        ref: 'io.ox/files/icons/audioplayer'
-    }));
-
-    ext.point('io.ox/files/icons/inline').extend(new links.Link({
-        index: 500,
-        id: 'mediaplayer-video',
-        label: gt('Play video files'),
-        ref: 'io.ox/files/icons/videoplayer'
-    }));
-
-    ext.point('io.ox/files/icons/inline').extend(new links.Link({
-        id: 'download',
-        index: 600,
-        prio: 'lo',
-        mobile: 'lo',
-        label: gt('Download'),
-        ref: 'io.ox/files/actions/download'
-    }));
-
-    ext.point('io.ox/files/icons/inline').extend(new links.Link({
-        id: 'delete',
-        index: 700,
-        prio: 'lo',
-        mobile: 'lo',
-        label: gt('Delete'),
-        ref: 'io.ox/files/actions/delete'
-    }));
-
-    ext.point('io.ox/files/icons/inline').extend(new links.Link({
-        id: 'send',
-        index: 800,
-        prio: 'lo',
-        mobile: 'lo',
-        label: gt('Send by mail'),
-        ref: 'io.ox/files/actions/send',
-        section: 'share'
-    }));
-
-    ext.point('io.ox/files/icons/inline').extend(new links.Link({
-        id: 'sendlink',
-        index: 900,
-        prio: 'lo',
-        mobile: 'lo',
-        label: gt('Send as internal link'),
-        ref: 'io.ox/files/actions/sendlink',
-        section: 'share'
-    }));
-
-    ext.point('io.ox/files/icons/inline').extend(new links.Link({
-        id: 'showlink',
-        index: 1000,
-        prio: 'lo',
-        mobile: 'lo',
-        label: gt('Show internal link'),
-        ref: 'io.ox/files/actions/showlink',
-        section: 'share'
-    }));
-
-    ext.point('io.ox/files/icons/inline').extend(new links.Link({
-        id: 'add-to-portal',
-        index: 1100,
-        prio: 'lo',
-        mobile: 'lo',
-        label: gt('Add to portal'),
-        ref: 'io.ox/files/actions/add-to-portal',
-        section: 'share'
-    }));
-
-    ext.point('io.ox/files/icons/inline').extend(new links.Link({
-        id: 'move',
-        index: 1200,
-        label: gt('Move'),
-        prio: 'lo',
-        mobile: 'lo',
-        ref: 'io.ox/files/actions/move',
-        section: 'file-op'
-    }));
-
-    ext.point('io.ox/files/icons/inline').extend(new links.Link({
-        id: 'copy',
-        index: 1300,
-        prio: 'lo',
-        mobile: 'lo',
-        label: gt('Copy'),
-        ref: 'io.ox/files/actions/copy',
-        section: 'file-op'
-    }));
-
-    ext.point('io.ox/files/icons/inline').extend(new links.Link({
-        id: 'lock',
-        index: 1400,
-        prio: 'lo',
-        mobile: 'lo',
-        label: gt('Lock'),
-        ref: 'io.ox/files/actions/lock',
-        section: 'file-op'
-    }));
-
-    ext.point('io.ox/files/icons/inline').extend(new links.Link({
-        id: 'unlock',
-        index: 1500,
-        prio: 'lo',
-        mobile: 'lo',
-        label: gt('Unlock'),
-        ref: 'io.ox/files/actions/unlock',
-        section: 'file-op'
-    }));
-
-    //rightside
-    ext.point('io.ox/files/icons/actions-right').extend(new links.InlineButtonGroup({
-        index: 100,
-        id: 'inline-links',
-        ref: 'io.ox/files/icons/inline-right'
-    }));
-
-    ext.point('io.ox/files/icons/inline-right').extend(new links.Link({
-        index: 100,
-        prio: 'hi',
-        id: 'layout-list',
-        ref: 'io.ox/files/actions/layout-list',
-        title: gt('List'),
-        icon: 'fa fa-align-justify',
-        cssClasses: 'io-ox-action-link btn layout'
-    }));
-
-    ext.point('io.ox/files/icons/inline-right').extend(new links.Link({
-        index: 200,
-        prio: 'hi',
-        id: 'layout-icon',
-        ref: 'io.ox/files/actions/layout-icon',
-        title: gt('Icons'),
-        icon: 'fa fa-th',
-        cssClasses: 'io-ox-action-link btn layout'
-    }));
-
-    ext.point('io.ox/files/icons/inline-right').extend(new links.Link({
-        index: 300,
-        prio: 'hi',
-        id: 'layout-tile',
-        ref: 'io.ox/files/actions/layout-tile',
-        title: gt('Tile'),
-        icon: 'fa fa-th-large',
-        cssClasses: 'io-ox-action-link btn layout'
-    }));
-
->>>>>>> e7758a2e
 });