--- conflicted
+++ resolved
@@ -1,10 +1,6 @@
 {
   "name": "open-xchange-guidedtours",
-<<<<<<< HEAD
-  "version": "7.8.4-36",
-=======
   "version": "7.10.0-10",
->>>>>>> 1c74fb5d
   "repository": {
     "type": "git",
     "url": "https://code.open-xchange.com/git/wd/frontend/web"
