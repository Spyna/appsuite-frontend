/**
 * This work is provided under the terms of the CREATIVE COMMONS PUBLIC
 * LICENSE. This work is protected by copyright and/or other applicable
 * law. Any use of the work other than as authorized under this license
 * or copyright law is prohibited.
 *
 * http://creativecommons.org/licenses/by-nc-sa/2.5/
 *
 * © 2016 OX Software GmbH, Germany. info@open-xchange.com
 *
 * @author Alexander Quast <alexander.quast@open-xchange.com>
 */

define('io.ox/calendar/edit/extensions', [
    'io.ox/core/extensions',
    'gettext!io.ox/calendar/edit/main',
    'io.ox/calendar/util',
    'io.ox/contacts/util',
    'io.ox/mail/util',
    'io.ox/core/util',
    'io.ox/backbone/views',
    'io.ox/backbone/mini-views',
    'io.ox/backbone/mini-views/datepicker',
    'io.ox/core/tk/attachments',
    'io.ox/calendar/edit/recurrence-view',
    'io.ox/calendar/api',
    'io.ox/participants/add',
    'io.ox/participants/views',
    'io.ox/core/capabilities',
    'io.ox/core/folder/picker',
    'io.ox/core/folder/api',
    'settings!io.ox/calendar',
    'settings!io.ox/core',
    'less!io.ox/calendar/style'
], function (ext, gt, calendarUtil, contactUtil, mailUtil, coreUtil, views, mini, DatePicker, attachments, RecurrenceView, api, AddParticipantView, pViews, capabilities, picker, folderAPI, settings, coreSettings) {

    'use strict';

    var point = views.point('io.ox/calendar/edit/section');

    point.basicExtend({
        id: 'header',
        index: 10,
        draw: function (baton) {
            var headerCol = $('<div class="header">');
            ext.point('io.ox/calendar/edit/section/title').invoke('draw', headerCol, baton);
            ext.point('io.ox/calendar/edit/section/buttons').invoke('draw', headerCol, baton);
            baton.app.getWindow().setHeader(headerCol);
        }
    });

    // pane title and button area
    ext.point('io.ox/calendar/edit/section/title').extend({
        index: 100,
        id: 'title',
        draw: function (baton) {
            this.append($('<h1>').addClass('sr-only').text(baton.mode === 'edit' ? gt('Edit appointment') : gt('Create appointment')));
        }
    });

    // buttons
    ext.point('io.ox/calendar/edit/section/buttons').extend({
        index: 100,
        id: 'save',
        draw: function (baton) {
            var oldFolder = baton.model.get('folder_id');
<<<<<<< HEAD
            this.append($('<button type="button" class="btn btn-primary save" data-action="save" tabindex="1">')
=======
            this.append($('<button type="button" class="btn btn-primary save" data-action="save">')
>>>>>>> 1c635981
                .text(baton.mode === 'edit' ? gt('Save') : gt('Create'))
                .on('click', function () {
                    var save = _.bind(baton.app.onSave || _.noop, baton.app),
                        fail = _.bind(baton.app.onError || _.noop, baton.app),
                        folder = baton.model.get('folder_id'),
                        inputfieldVal = baton.parentView.$el.find('.add-participant.tt-input').val();

                    //check if attachments are changed
                    if (baton.attachmentList.attachmentsToDelete.length > 0 || baton.attachmentList.attachmentsToAdd.length > 0) {
                        //temporary indicator so the api knows that attachments needs to be handled even if nothing else changes
                        baton.model.attributes.tempAttachmentIndicator = true;
                    }

                    if (oldFolder !== folder && baton.mode === 'edit') {
                        baton.model.set({ 'folder_id': oldFolder }, { silent: true });
                        //actual moving is done in the app.onSave method, because this method is also called after confirming conflicts, so we don't need duplicated code
                        baton.app.moveAfterSave = folder;
                    }
                    // cleanup temp timezone data from attributes without change events but keep it in the model (previousAttributes might be cleaned in some cases so it's not safe)
                    var timezone = baton.model.get('endTimezone');
                    baton.model.unset('endTimezone', { silent: true });
                    baton.model.endTimezone = timezone;

                    //check if participants inputfield contains a valid email address
                    if (!_.isEmpty(inputfieldVal.replace(/\s*/, '')) && coreUtil.isValidMailAddress(inputfieldVal)) {
                        var participantModel = new baton.model._participants.model({
                            display_name: mailUtil.parseRecipient(inputfieldVal)[0],
                            email1: mailUtil.parseRecipient(inputfieldVal)[1],
                            field: 'email1', type: 5
                        });
                        participantModel.loading.done(function () {
                            baton.model._participants.oldAdd(participantModel);
                        }).always(function () { baton.model.save().then(save, fail); });
                    } else {
                        baton.model.save().then(save, fail);
                    }
                })
            );

        }
    });

    ext.point('io.ox/calendar/edit/section/buttons').extend({
        index: 200,
        id: 'discard',
        draw: function (baton) {
            this.append($('<button type="button" class="btn btn-default discard" data-action="discard" tabindex="1">')
                .text(gt('Discard'))
                .on('click', function (e) {
                    e.stopPropagation();
                    baton.app.quit();
                })
            );
        }
    });

    ext.point('io.ox/calendar/edit/section/buttons').extend({
        id: 'metrics',
        draw: function () {
            var self = this;
            require(['io.ox/metrics/main'], function (metrics) {
                if (!metrics.isEnabled()) return;
                self.delegate('[data-action]', 'mousedown', function (e) {
                    var node =  $(e.target);
                    metrics.trackEvent({
                        app: 'calendar',
                        target: 'edit/toolbar',
                        type: 'click',
                        action: node.attr('data-action') || node.attr('data-name'),
                        detail: node.attr('data-value')
                    });
                });
            });
        }
    });

    var CalendarSelectionView = mini.AbstractView.extend({
        tagName: 'div',
        className: 'header-right',
        events: {
            'click a': 'onSelect'
        },
        setup: function () {
            this.listenTo(this.model, 'change:folder_id', this.render);
        },
        onSelect: function () {
            var self = this;

            picker({
                button: gt('Select'),
                filter: function (id, model) {
                    return model.id !== 'virtual/all-my-appointments';
                },
                flat: true,
                indent: false,
                module: 'calendar',
                persistent: 'folderpopup',
                root: '1',
                settings: settings,
                title: gt('Select folder'),
                folder: this.model.get('folder_id'),

                done: function (id) {
                    self.model.set('folder_id', id);
                },

                disable: function (data, options) {
                    var create = folderAPI.can('create', data);
                    return !create || (options && /^virtual/.test(options.folder));
                }
            });
        },
        render: function () {
            var link = $('<a href="#">'),
                folderId = this.model.get('folder_id');

            folderAPI.get(folderId).done(function (folder) {
                link.text(folder.display_title || folder.title);
            });

            this.$el.empty().append(
                $('<span>').text(gt('Calendar:')),
                link
            );

            return this;
        }
    });

    ext.point('io.ox/calendar/edit/section/buttons').extend({
        index: 1000,
        id: 'folder-selection',
        draw: function (baton) {
            this.append(
                new CalendarSelectionView({ model: baton.model }).render().$el
            );
        }
    });

    // title
    point.extend({
        id: 'title',
        index: 200,
        render: function () {
            var self = this, input;
            this.$el.append(
                $('<label class="control-label col-xs-12">').append(
                    $.txt(gt('Subject')),
                    input = new mini.InputView({ name: 'title', model: self.model }).render().$el,
                    new mini.ErrorView({ name: 'title', model: self.model }).render().$el
                )
            );
            input.on('keyup', function () {
                // update title on keyup
                self.model.trigger('keyup:title', $(this).val());
            });
        }
    });

    // location input
    point.extend({
        id: 'location',
        index: 300,
        render: function () {
            this.$el.append(
                $('<label class="control-label col-xs-12">').append(
                    $.txt(gt('Location')),
                    // only trim on save
                    new mini.InputView({ name: 'location', model: this.model }).render().$el
                )
            );
        }
    });

    function openTimezoneDialog() {
        var model = this.model;

        require(['io.ox/calendar/edit/timezone-dialog'], function (dialog) {
            dialog.open({ model: model });
        });
    }

    // start date
    point.basicExtend({
        id: 'start-date',
        index: 400,
        draw: function (baton) {
            this.append(
                new DatePicker({
                    model: baton.model,
                    className: 'col-xs-6',
                    display: baton.model.get('full_time') ? 'DATE' : 'DATETIME',
                    attribute: 'start_date',
                    label: gt('Starts on'),
                    timezoneButton: true,
                    timezoneAttribute: 'timezone'
                }).listenTo(baton.model, 'change:full_time', function (model, fulltime) {
                    this.toggleTimeInput(!fulltime);
                }).on('click:timezone', openTimezoneDialog, baton)
                    .on('click:time', function () {
                        var target = this.$el.find('.dropdown-menu.calendaredit'),
                            container = target.scrollParent(),
                            pos = target.offset().top - container.offset().top;

                        if ((pos < 0) || (pos + target.height() > container.height())) {
                            // scroll to Node, leave 16px offset
                            container.scrollTop(container.scrollTop() + pos - 16);
                        }

                    }).render().$el
            );
        }
    });

    // end date
    point.basicExtend({
        id: 'end-date',
        index: 500,
        nextTo: 'start-date',
        draw: function (baton) {
            this.append(
                new DatePicker({
                    model: baton.model,
                    className: 'col-xs-6',
                    display: baton.model.get('full_time') ? 'DATE' : 'DATETIME',
                    attribute: 'end_date',
                    label: gt('Ends on'),
                    timezoneButton: true,
                    timezoneAttribute: 'endTimezone'
                }).listenTo(baton.model, 'change:full_time', function (model, fulltime) {
                    this.toggleTimeInput(!fulltime);
                }).on('click:timezone', openTimezoneDialog, baton)
                    .on('click:time', function () {
                        var target = this.$el.find('.dropdown-menu.calendaredit'),
                            container = target.scrollParent(),
                            pos = target.offset().top - container.offset().top;

                        if ((pos < 0) || (pos + target.height() > container.height())) {
                            // scroll to Node, leave 16px offset
                            container.scrollTop(container.scrollTop() + pos - 16);
                        }

                    }).render().$el
            );
        }
    });

    // timezone hint
    point.extend({
        id: 'timezone-hint',
        index: 550,
        nextTo: 'end-date',
        render: function () {
            var appointmentTimezoneAbbr = moment.tz(this.model.get('timezone')).zoneAbbr(),
                userTimezoneAbbr = moment.tz(coreSettings.get('timezone')).zoneAbbr();

            if (appointmentTimezoneAbbr === userTimezoneAbbr) return;

            this.$el.append($('<div class="col-xs-12 help-block">').text(
                //#. %1$s timezone abbreviation of the appointment
                //#. %2$s default user timezone
                gt('The timezone of this appointment (%1$s) differs from your default timezone (%2$s).', appointmentTimezoneAbbr, userTimezoneAbbr)
            ));
        }
    });

    // full time
    point.extend({
        id: 'full_time',
        index: 600,
        className: 'col-md-6',
        render: function () {
            this.$el.append(
                $('<div>').addClass('checkbox').append(
                    $('<label class="control-label">').append(
                        new mini.CheckboxView({ name: 'full_time', model: this.model }).render().$el,
                        $.txt(gt('All day'))
                    )
                )
            );
        }
    });

    // find free time link
    point.basicExtend({
        id: 'find-free-time-1',
        index: 650,
        nextTo: 'full_time',
        draw: function () {
            this.append(
                $('<div class="hidden-xs col-sm-6 find-free-time"></div>')
            );
        }
    });

    // move recurrence view to collapsible area on mobile devices
    var recurrenceIndex = _.device('smartphone') ? 950 : 650;
    // recurrence
    point.extend(new RecurrenceView({
        id: 'recurrence',
        className: 'col-xs-12 recurrenceview',
        index: recurrenceIndex
    }), {
        rowClass: 'collapsed'
    });

    // note
    point.extend({
        id: 'note',
        index: 700,
        className: 'col-xs-12',
        render: function () {
            var guid = _.uniqueId('form-control-label-');
            this.$el.append(
                $('<label class="control-label">').text(gt('Description')).attr({ for: guid }),
                new mini.TextView({ name: 'note', model: this.model }).render().$el.attr({ id: guid }).addClass('note')
            );
        }
    });

    // separator or toggle
    point.basicExtend({
        id: 'noteSeparator',
        index: 750,
        draw: function (baton) {
            this.append(
                $('<a href="#">')
                    .text(gt('Expand form'))
                    .addClass('btn btn-link actionToggle')
                    .on('click', function (e) {
                        e.preventDefault();
                        if (baton.parentView.collapsed) {
                            $('.row.collapsed', baton.parentView.$el).css('display', '');
                            $(this).text(gt('Expand form'));
                        } else {
                            $('.row.collapsed', baton.parentView.$el).show();
                            $(this).text(gt('Collapse form'));
                        }
                        baton.parentView.collapsed = !baton.parentView.collapsed;
                    })
            );
        }
    });

    // alarms
    point.extend({
        id: 'alarm',
        className: 'col-md-6',
        index: 800,
        render: function () {
            var guid = _.uniqueId('form-control-label-');
            this.$el.append(
                $('<label>').attr({
                    class: 'control-label',
                    for: guid
                }).text(gt('Reminder')), //#. Describes how a appointment is shown in the calendar, values can be "reserved", "temporary", "absent" and "free"
                $('<div>').append(
                    new mini.SelectView({
                        list: _.map(calendarUtil.getReminderOptions(), function (key, val) { return { label: key, value: val }; }),
                        name: 'alarm',
                        model: this.baton.model,
                        id: guid,
                        className: 'form-control'
                    }).render().$el
                )
            );
        }
    }, {
        rowClass: 'collapsed form-spacer'
    });

    // shown as
    point.extend({
        id: 'shown_as',
        className: 'col-md-6',
        index: 900,
        render: function () {
            var guid = _.uniqueId('form-control-label-'),
                options = [
                    { label: gt('Reserved'), value: 1 },
                    { label: gt('Temporary'), value: 2 },
                    { label: gt('Absent'), value: 3 },
                    { label: gt('Free'), value: 4 }
                ];
            this.$el.append(
                $('<label>').attr({
                    class: 'control-label',
                    for: guid
                }).text(gt('Shown as')), //#. Describes how a appointment is shown in the calendar, values can be "reserved", "temporary", "absent" and "free"
                $('<div>').append(
                    new mini.SelectView({
                        list: options,
                        name: 'shown_as',
                        model: this.baton.model,
                        id: guid,
                        className: 'form-control'
                    }).render().$el
                )
            );
        }
    }, {
        nextTo: 'alarm',
        rowClass: 'collapsed form-spacer'
    });

    function changeColorHandler(e) {
        e.data.model.set('color_label', $(this).parent().children(':checked').val());
    }

    //color selection
    point.extend({
        id: 'color',
        index: 1000,
        className: 'col-md-6',
        render: function () {

            if (settings.get('colorScheme') !== 'custom') return;

            var currentColor = parseInt(this.model.get('color_label'), 10) || 0;

            // update color palette: different 'no-color' option for private appointents (white vs. dark grey)
            this.listenTo(this.model, 'change:private_flag', function (model, value) {
                this.$el.find('.no-color').toggleClass('color-label-10', value);
            });

            this.$el.append(
                $('<label class="control-label">').append(
                    $.txt(gt('Color')),
                    $('<div class="custom-color">').append(
                        _.map(_.range(0, 11), function (color_label) {
                            return $('<label>').append(
                                // radio button
                                $('<input type="radio" name="color">')
                                .attr('aria-label', calendarUtil.getColorLabel(color_label))
                                .val(color_label)
                                .prop('checked', color_label === currentColor)
                                .on('change', { model: this.model }, changeColorHandler),
                                // colored box
                                $('<span class="box">')
                                .addClass(color_label > 0 ? 'color-label-' + color_label : 'no-color')
                                .addClass(color_label === 0 && this.model.get('private_flag') ? 'color-label-10' : '')
                            );
                        }, this)
                    )
                )
            );
        }
    }, {
        rowClass: 'collapsed'
    });

    // private checkbox
    point.extend({
        id: 'private_flag',
        index: 1200,
        className: 'col-md-6',
        render: function () {

            // private flag only works in private folders
            var folder_id = this.model.get('folder_id');
            if (!folderAPI.pool.getModel(folder_id).is('private')) return;

            this.$el.append(
                $('<fieldset>').append(
                    $('<legend>').addClass('simple').text(gt('Type')),
                    $('<label class="checkbox-inline control-label">').append(
                        new mini.CheckboxView({ name: 'private_flag', model: this.model }).render().$el,
                        $.txt(gt('Private'))
                    )
                )
            );
        }
    }, {
        nextTo: 'color',
        rowClass: 'collapsed'
    });

    // participants container
    point.basicExtend({
        id: 'participants_list',
        index: 1400,
        rowClass: 'collapsed form-spacer',
        draw: function (baton) {
            this.append(new pViews.UserContainer({
                collection: baton.model.getParticipants(),
                baton: baton
            }).render().$el);
        }
    });

    // add participants view
    point.basicExtend({
        id: 'add-participant',
        index: 1500,
        rowClass: 'collapsed',
        draw: function (baton) {

            var typeahead = new AddParticipantView({
                apiOptions: {
                    contacts: true,
                    users: true,
                    groups: true,
                    resources: true,
                    distributionlists: true
                },
                collection: baton.model.getParticipants(),
                blacklist: settings.get('participantBlacklist') || false,
                scrollIntoView: true
            });

            this.append(typeahead.$el);
            typeahead.render().$el.addClass('col-md-6');
        }
    });

    // email notification
    point.extend({
        id: 'notify',
        index: 1510,
        className: 'col-md-6',
        render: function () {
            this.$el.append(
                $('<label class="checkbox-inline control-label">').append(
                    new mini.CheckboxView({ name: 'notification', model: this.model }).render().$el,
                    $.txt(gt('Notify all participants by email.'))
                )
            );
        }
    }, {
        nextTo: 'add-participant',
        rowClass: 'collapsed'
    });

    // Attachments

    // attachments label
    point.extend({
        id: 'attachments_legend',
        index: 1600,
        className: 'col-md-12',
        render: function () {
            this.$el.append(
                $('<fieldset>').append(
                    $('<legend>').text(gt('Attachments'))
                )
            );
        }
    }, {
        rowClass: 'collapsed form-spacer'
    });

    point.extend(new attachments.EditableAttachmentList({
        id: 'attachment_list',
        registerAs: 'attachmentList',
        className: 'div',
        index: 1700,
        module: 1,
        finishedCallback: function (model, id) {
            var obj = model.attributes;
            //new objects have no id in model yet
            obj.id = id || model.attributes.id;
            obj.folder_id = model.attributes.folder_id || model.attributes.folder;
            api.attachmentCallback(obj);
        }
    }), {
        rowClass: 'collapsed'
    });

    point.basicExtend({
        id: 'attachments_upload',
        index: 1800,
        rowClass: 'collapsed',
        draw: function (baton) {
            var guid = _.uniqueId('form-control-label-'),
                $node = $('<form class="attachments-form">').appendTo(this).attr('id', guid),
                $inputWrap = attachments.fileUploadWidget({ multi: true }),
                $input = $inputWrap.find('input[type="file"]'),
                changeHandler = function (e) {
                    e.preventDefault();
                    if (_.browser.IE !== 9) {
                        _($input[0].files).each(function (fileData) {
                            baton.attachmentList.addFile(fileData);
                        });
                        //WORKAROUND "bug" in Chromium (no change event triggered when selecting the same file again,
                        //in file picker dialog - other browsers still seem to work)
                        $input[0].value = '';
                        $input.trigger('reset.fileupload');
                    } else if ($input.val()) {
                        //IE
                        var fileData = {
                            name: $input.val().match(/[^\/\\]+$/),
                            size: 0,
                            hiddenField: $input
                        };
                        baton.attachmentList.addFile(fileData);
                        //hide input field with file
                        $input.addClass('add-attachment').hide();
                        //create new input field
                        $input = $('<input>', { type: 'file', name: 'file' })
                                .on('change', changeHandler)
                                .appendTo($input.parent());
                    }
                    // look if the quota is exceeded
                    baton.model.on('invalid:quota_exceeded', function (messages) {
                        require(['io.ox/core/yell'], function (yell) {
                            yell('error', messages[0]);
                        });
                    });
                    baton.model.validate();
                    // turn of again to prevent double yells on save
                    baton.model.off('invalid:quota_exceeded');
                };
            $input.on('change', changeHandler);
            $inputWrap.on('change.fileupload', function () {
                //use bubbled event to add fileupload-new again (workaround to add multiple files with IE)
                $(this).find('div[data-provides="fileupload"]').addClass('fileupload-new').removeClass('fileupload-exists');
            });
            $node.append($('<div>').addClass('col-md-12').append($inputWrap));
        }
    });

    point.basicExtend({
        id: 'attachments_upload_metrics',
        draw: function () {
            var self = this;
            require(['io.ox/metrics/main'], function (metrics) {
                if (!metrics.isEnabled()) return;
                self.parent()
                    .find('.file-input')
                    .on('change', function track() {
                        // metrics
                        metrics.trackEvent({
                            app: 'calendar',
                            target: 'edit',
                            type: 'click',
                            action: 'add-attachment'
                        });
                    });
            });
        }
    });

    ext.point('io.ox/calendar/edit/dnd/actions').extend({
        id: 'attachment',
        index: 10,
        label: gt('Drop here to upload a <b class="dndignore">new attachment</b>'),
        multiple: function (files, app) {
            _(files).each(function (fileData) {
                app.view.baton.attachmentList.addFile(fileData);
            });
        }
    });

    function openFreeBusyView(e) {
        require(['io.ox/calendar/freetime/main'], function (freetime) {
            //#. Applies changes to an existing appointment, used in scheduling view
            freetime.showDialog({ label: gt('Apply changes'), parentModel: e.data.model }).done(function (data) {
                var view = data.view;
                data.dialog.on('save', function () {
                    var appointment = view.createAppointment();

                    if (appointment) {
                        data.dialog.close();
                        e.data.model.set({ full_time: appointment.full_time });
                        e.data.model.set({ start_date: appointment.start_date });
                        var models = [],
                            defs = [];
                        // add to participants collection instead of the model attribute to make sure the edit view is redrawn correctly
                        _(appointment.participants).each(function (data) {
                            //create model
                            var mod = new e.data.model._participants.model(data);
                            models.push(mod);
                            // wait for fetch, then add to collection
                            defs.push(mod.loading);
                        });
                        $.when.apply($, defs).done(function () {
                            // first reset then addUniquely collection might not redraw correctly otherwise in some cases
                            e.data.model._participants.reset([]);
                            e.data.model._participants.addUniquely(models);
                        });
                        // set end_date in a seperate call to avoid the appointment model applyAutoLengthMagic (Bug 27259)
                        e.data.model.set({
                            end_date: appointment.end_date
                        }, { validate: true });
                    } else {
                        data.dialog.idle();
                        require(['io.ox/core/yell'], function (yell) {
                            yell('info', gt('Please select a time for the appointment'));
                        });
                    }
                });
            });
        });
    }

    /*function openFreeBusyView(e) {
        var app = e.data.app,
            model = e.data.model,
            start = model.get('start_date'),
            end = model.get('end_date');
        e.preventDefault();

        //when editing a series we are not interested in the past (see Bug 35492)
        if (model.get('recurrence_type') !== 0) {
            start = _.now();
            //prevent end_date before start_date
            if (start > end) {
                //just add an hour
                end = start + 3600000;
            }
        }
        ox.launch('io.ox/calendar/freebusy/main', {
            app: app,
            start_date: start,
            end_date: end,
            folder: model.get('folder_id'),
            participants: model.getParticipants().map(function (p) {
                return p.toJSON();
            }),
            model: model
        });
    }*/

    // link free/busy view
    point.basicExtend({
        id: 'link-free-busy',
        index: 100000,
        draw: function (baton) {
            // because that works
            if (capabilities.has('freebusy !alone')) {
                this.parent().find('.find-free-time').append(
                    $('<button type="button" class="btn btn-link">').text(gt('Find a free time'))
                        .on('click', { app: baton.app, model: baton.model }, openFreeBusyView)
                );
            }
        }
    });

    if (!capabilities.has('infostore')) {
        ext.point('io.ox/calendar/edit/section')
            .disable('attachments_legend')
            .disable('attachments_upload');
    }

    return null;
});<|MERGE_RESOLUTION|>--- conflicted
+++ resolved
@@ -64,11 +64,7 @@
         id: 'save',
         draw: function (baton) {
             var oldFolder = baton.model.get('folder_id');
-<<<<<<< HEAD
-            this.append($('<button type="button" class="btn btn-primary save" data-action="save" tabindex="1">')
-=======
             this.append($('<button type="button" class="btn btn-primary save" data-action="save">')
->>>>>>> 1c635981
                 .text(baton.mode === 'edit' ? gt('Save') : gt('Create'))
                 .on('click', function () {
                     var save = _.bind(baton.app.onSave || _.noop, baton.app),
@@ -115,7 +111,7 @@
         index: 200,
         id: 'discard',
         draw: function (baton) {
-            this.append($('<button type="button" class="btn btn-default discard" data-action="discard" tabindex="1">')
+            this.append($('<button type="button" class="btn btn-default discard" data-action="discard" >')
                 .text(gt('Discard'))
                 .on('click', function (e) {
                     e.stopPropagation();
