.mce-content-body.editable {
    outline: none;
    border-radius: @border-radius-base;
}

.io-ox-signature-edit {
    .user-select(text);
    background: white;
    border: 1px solid #ccc;
    padding: 13px;

    &:focus {
        border-color: #66afe9;
        outline: 0;
        -webkit-box-shadow: inset 0 1px 1px rgba(0,0,0,.075), 0 0 8px rgba(102, 175, 233, 0.6);
        box-shadow: inset 0 1px 1px rgba(0,0,0,.075), 0 0 8px rgba(102, 175, 233, 0.6);
    }
}

.io-ox-signature-import {


    /*.classic-sig-preview {
        background-color: white;
        border: 1px solid black;
        margin-top: 10px;
        margin-bottom: 10px;
        padding: 5px;
        font-family: Courier;
    }

    .sig-row {
        cursor: pointer;
        border-top: 10px solid white;
        background-color: whitesmoke;
    }*/
    padding: 0;
    margin-top: 10px;

    li {
        list-style-type: none;
        background-color: #f5f5f5;
        margin-top: 8px;
        padding: 8px;

        div {
            margin: 2px;
        }

        .signature-name {
            display: inline-block;
            font-weight: bold;
        }

        .signature-preview {
            margin-top: 10px;
            color: #666;
            font-size: 13px;
            line-height: 18px;
            max-height: 144px;
            overflow: hidden;
        }
    }

}

.io-ox-signature-settings {
    .radio label {
        width: 100%;
    }
    .signature-preview {
        overflow: hidden;
        color: #aaa;
        text-align: left;
        clear: both;
        cursor: pointer;
        font-size: 13px;
        line-height: 18px;
        max-height: 153px;
        padding-top: 9px;
    }
    li.widget-settings-view {
        .remove {
            max-height: 45px;
        }
    }
    .sectioncontent {
        .form-group {
            .btn {
                margin-right: 5px;
            }
        }
    }
}

input.error {
    border-color: #b94a48;
}

.io-ox-signature-dialog {
    .form-group {
        position: relative;

        .editable-toolbar {
            .mce-tinymce {
                background-color: transparent;

                .mce-toolbar-grp {
                    background-color: transparent;
                }
<<<<<<< HEAD

                .mce-edit-area {
                    border-color: transparent!important;
                }
            }
        }
    }
}
=======
>>>>>>> 74174fc6

                .mce-edit-area {
                    border-color: transparent!important;
                }
            }
        }
    }
}<|MERGE_RESOLUTION|>--- conflicted
+++ resolved
@@ -108,17 +108,6 @@
                 .mce-toolbar-grp {
                     background-color: transparent;
                 }
-<<<<<<< HEAD
-
-                .mce-edit-area {
-                    border-color: transparent!important;
-                }
-            }
-        }
-    }
-}
-=======
->>>>>>> 74174fc6
 
                 .mce-edit-area {
                     border-color: transparent!important;
