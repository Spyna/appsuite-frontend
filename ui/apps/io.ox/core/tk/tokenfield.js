--- conflicted
+++ resolved
@@ -18,19 +18,12 @@
     'io.ox/participants/views',
     'io.ox/contacts/api',
     'io.ox/core/util',
-<<<<<<< HEAD
-=======
     'gettext!io.ox/core',
->>>>>>> 15b67d9d
     'static/3rd.party/bootstrap-tokenfield/js/bootstrap-tokenfield.js',
     'css!3rd.party/bootstrap-tokenfield/css/bootstrap-tokenfield.css',
     'less!io.ox/core/tk/tokenfield',
     'static/3rd.party/jquery-ui.min.js'
-<<<<<<< HEAD
-], function (ext, Typeahead, pModel, pViews, contactAPI, util) {
-=======
 ], function (ext, Typeahead, pModel, pViews, contactAPI, util, gt) {
->>>>>>> 15b67d9d
 
     'use strict';
 
@@ -269,22 +262,6 @@
                     if (e.attrs.model.has('distribution_list')) {
                         // create a model/token for every member with an email address
                         var models = _.chain(e.attrs.model.get('distribution_list'))
-<<<<<<< HEAD
-                             .filter(function (m) { return !!m.mail; })
-                             .map(function (m) {
-                                 m.type = 5;
-                                 var model = new pModel.Participant({
-                                     type: 5,
-                                     display_name: m.display_name,
-                                     email1: m.mail
-                                 });
-                                 return model.set('token', {
-                                     label: m.display_name,
-                                     value: m.mail
-                                 }, { silent: true });
-                             })
-                             .value();
-=======
                             .filter(function (m) { return !!m.mail; })
                             .map(function (m) {
                                 m.type = 5;
@@ -309,7 +286,6 @@
                                 gt('Added distribution list %s with %s members. Members of the distribution list are %s.', name, members.length, members.join(', '))
                         );
 
->>>>>>> 15b67d9d
                         self.collection.add(models);
                         self.redrawTokens();
                         // clean input
