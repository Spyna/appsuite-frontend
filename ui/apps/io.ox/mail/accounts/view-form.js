--- conflicted
+++ resolved
@@ -347,11 +347,7 @@
                                 var dialog = new ModalDialog({ title: gt('Warnings') })
                                     .build(function () { this.$body.append(messages); })
                                     .addCancelButton()
-<<<<<<< HEAD
-                                    .addButton({ action: 'proceed', label: gt('Ignore Warnings') })
-=======
                                     .addButton({ label: gt('Ignore Warnings'), action: 'proceed', placement: 'left', className: 'btn-default' })
->>>>>>> 938790d3
                                     .on('action', function (action) {
                                         self.dialog.resume();
                                         if (action === 'proceed') {
