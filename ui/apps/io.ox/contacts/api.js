/**
 * This work is provided under the terms of the CREATIVE COMMONS PUBLIC
 * LICENSE. This work is protected by copyright and/or other applicable
 * law. Any use of the work other than as authorized under this license
 * or copyright law is prohibited.
 *
 * http://creativecommons.org/licenses/by-nc-sa/2.5/
 *
 * © 2011 Open-Xchange Inc., Tarrytown, NY, USA. info@open-xchange.com
 *
 * @author Matthias Biggeleben <matthias.biggeleben@open-xchange.com>
 */

define('io.ox/contacts/api', [
    'io.ox/core/extensions',
    'io.ox/core/http',
    'io.ox/core/api/factory',
    'io.ox/core/notifications',
    'io.ox/core/cache',
    'io.ox/contacts/util',
    'l10n/ja_JP/io.ox/collation',
    'settings!io.ox/contacts',
    'io.ox/core/date',
    'io.ox/core/capabilities'
], function (ext, http, apiFactory, notifications, cache, util, collation, settings, date, capabilities) {

    'use strict';

    var // object to store contacts, that have attachments uploading atm
        uploadInProgress = {},
        //columns ids mapped by keywords
        mapping = {
            email: ['555', '556', '557'],
            telephone: ['542', '543', '545', '546', '548', '549', '551', '552', '553', '559', '560', '561', '562', '563', '564', '567', '568'],
            cellular: ['551', '552'],
            fax: ['544', '550', '554'],
            addresses: '506 507 508 509 510 523 525 526 527 528 538 539 540 541'.split(' ')
        },
        convertResponseToGregorian = function (response) {
            if (response.id) {
                // single contact: convert birthdays with year 1 from julian to gregorian calendar
                if (response.birthday && new date.UTC(response.birthday).getYear() === 1) {
                    response.birthday = util.julianToGregorian(response.birthday);
                }
                return response;
            } else {
                // array of contacts: convert birthdays with year 1 from julian to gregorian calendar
                _(response).each(function (contact) {
                    if (contact.birthday && new date.UTC(contact.birthday).getYear() === 1) {
                        // birthday without year
                        contact.birthday = util.julianToGregorian(contact.birthday);
                    }
                });
                return response;
            }
        };

    // mapped ids for msisdn
    mapping.msisdn =  settings.get('msisdn/columns', mapping.cellular);

    // generate basic API
    var api = apiFactory({
        module: 'contacts',
        mapping: mapping,
        requests: {
            all: {
                action: 'all',
                folder: '6',
                columns: '20,1,101,607',
                extendColumns: 'io.ox/contacts/api/all',
                // 607 = magic field
                sort: '607',
                order: 'asc',
                admin: function () {
                    return settings.get('showAdmin', false);
                }
            },
            list: {
                action: 'list',
                columns: '20,1,101,500,501,502,505,520,524,555,556,557,569,592,602,606,607,5,2',
                extendColumns: 'io.ox/contacts/api/list'
            },
            get: {
                action: 'get'
            },
            search: {
                action: 'search',
                columns: '20,1,101,500,501,502,505,520,524,555,556,557,569,592,602,606,607,5,2',
                extendColumns: 'io.ox/contacts/api/list',
                // magic sort field: ignores asc/desc
                sort: '609',
                getData: function (query, opt) {
                    opt = opt || {};
                    query = query + '*';
                    var data = {
                        orSearch: true,
                        admin: settings.get('showAdmin', false),
                        emailAutoComplete: !!opt.emailAutoComplete
                    },
                    defaultBehaviour = true,
                    queryField = {
                        names: {
                            display_name: query,
                            first_name: query,
                            last_name: query,
                            email1: query,
                            email2: query,
                            email3: query
                        },
                        addresses: {
                            street_home: query,
                            postal_code_home: query,
                            city_home: query,
                            state_home: query,
                            country_home: query,
                            street_business: query,
                            postal_code_business: query,
                            city_business: query,
                            state_business: query,
                            country_business: query,
                            street_other: query,
                            postal_code_other: query,
                            city_other: query,
                            state_other: query,
                            country_other: query
                        },
                        phones: {
                            telephone_business1: query,
                            telephone_business2: query,
                            telephone_home1: query,
                            telephone_home2: query,
                            telephone_other: query,
                            fax_business: query,
                            telephone_callback: query,
                            telephone_car: query,
                            telephone_company: query,
                            fax_home: query,
                            cellular_telephone1: query,
                            cellular_telephone2: query,
                            fax_other: query,
                            telephone_isdn: query,
                            telephone_pager: query,
                            telephone_primary: query,
                            telephone_radio: query,
                            telephone_telex: query,
                            telephone_ttytdd: query,
                            telephone_ip: query,
                            telephone_assistant: query
                        }
                    };
                    _(opt).each(function (value, key) {
                        if (_(queryField).chain().keys().contains(key).value() && value === 'on') {
                            data = _(data).extend(queryField[key]);
                            defaultBehaviour = false;
                        }
                    });
                    if (defaultBehaviour) {
                        data = _(data).extend(queryField.names);
                    }
                    ext.point('io.ox/contacts/api/search')
                        .invoke('getData', data, query, opt);
                    return data;
                }
            },
            advancedsearch: {
                action: 'advancedSearch',
                columns: '20,1,101,500,501,502,505,520,524,555,556,557,569,592,602,606,607',
                extendColumns: 'io.ox/contacts/api/list',
                // magic sort field: ignores asc/desc
                sort: '607',
                getData: function (query, opt) {
                    var queryFields = {
                            names: ('display_name first_name last_name yomiFirstName yomiLastName company yomiCompany ' +
                            'email1 email2 email3').split(' '),
                            addresses: ('street_home postal_code_home city_home state_home country_home ' +
                            'street_business postal_code_business city_business state_business country_business ' +
                            'street_other postal_code_other city_other state_other country_other').split(' '),
                            phones: ('telephone_business1 telephone_business2 telephone_home1 telephone_home2 ' +
                            'telephone_other fax_business telephone_callback telephone_car telephone_company ' +
                            'fax_home cellular_telephone1 cellular_telephone2 fax_other telephone_isdn ' +
                            'telephone_pager telephone_primary telephone_radio telephone_telex telephone_ttytdd ' +
                            'telephone_ip telephone_assistant').split(' ')
                        },
                        filter = ['or'],
                        data,
                        defaultBehaviour = true;

                    opt = opt || {};
                    // add wildcards to front and back if none is specified
                    if ((query.indexOf('*') + query.indexOf('?')) < -1) {
                        query = '*' + query + '*';
                    }

                    _(opt).each(function (value, key) {
                        if (_(queryFields).chain().keys().contains(key).value() && value === 'on') {
                            _(queryFields[key]).each(function (name) {
                                filter.push(['=', { 'field': name }, query]);
                            });
                            defaultBehaviour = false;
                        }
                    });

                    if (defaultBehaviour) {
                        _(queryFields.names).each(function (name) {
                            filter.push(['=', { 'field': name }, query]);
                        });
                    }
                    data = { 'filter': filter };
                    ext.point('io.ox/contacts/api/search')
                        .invoke('getData', data, query, opt);
                    return data;
                }
            }
        },
        pipe: {
            all: function (response) {
                // japanese sorting
                if (ox.language === 'ja_JP') {
                    response.sort(collation.sorter);
                    //console.debug('Japanese order', _(response).pluck('sort_name'));
                    return response;
                }
                // move contacts with empty sort_name to end of array
                // would be nice if backend does this
                var i = 0, item, count = 0;
                while ((item = response[i++])) {
                    if (item.sort_name === '') count++;
                }
                if (count > 0) {
                    response = response.slice(count).concat(response.slice(0, count));
                }
                return response;
            },
            listPost: function (data) {
                _(data).each(function (obj) {
                    // remove from cache if get cache is outdated
                    api.caches.get.dedust(obj, 'last_modified');
                });
                api.trigger('list:ready');
                return data;
            },
            get: convertResponseToGregorian,
            search: convertResponseToGregorian,
            advancedsearch: convertResponseToGregorian
        }
    });

    // override/wrap api.getList call to inject check function
    var apiGetList = api.getList;

    api.getList = function (list, useCache, opt) {
        // check for valid option param and existing filter function
        if (!capabilities.has('gab') && opt && opt.check && _.isFunction(opt.check)) {
            var missingData = _(list).any(function (item) {
                return !opt.check(item);
            });
            // if some required data is missing, try to get fresh values
            if (missingData) {
                delete opt.check;
                return apiGetList.apply(this, arguments);
            } else {
                return new $.Deferred().resolve(list);
            }
        }
        return apiGetList.apply(this, arguments);
    };

    /**
     * clear userapi cache
     * @returns defered
     */
    function clearUserApiCache(data) {
        var def = $.Deferred();
        require(['io.ox/core/api/user'], function (userApi) {
            $.when(
                    userApi.caches.get.remove({ id: data.user_id }),
                    userApi.caches.all.clear(),
                    userApi.caches.list.remove({ id: data.user_id })
                ).pipe(function () {
                    def.resolve();
                }, function () {
                    def.reject();
                });
        });
        return def;
    }

    /**
     * fix backend WAT
     * @param  {object} data
     * @param  {string} id (data object property)
     * @return {object} data (cleaned)
     */
    function wat(data, id) {
        if (data[id] === '' || data[id] === undefined) {
            delete data[id];
        }
    }

    /**
     * create contact
     * @param  {object} data (contact object)
     * @param  {object} file (image) [optional]
     * @fires  api#create (object)
     * @fires  api#refresh.all
     * @return {deferred} returns contact object
     */
    api.create = function (data, file) {

        // TODO: Ask backend for a fix, until that:
        wat(data, 'email1');
        wat(data, 'email2');
        wat(data, 'email3');

        if (data.birthday && new date.UTC(data.birthday).getYear() === 1) {
            // convert birthdays with year 1 (birthdays without year) from gregorian to julian calendar
            data.birthday = util.gregorianToJulian(data.birthday);
        }

        var method,
            attachmentHandlingNeeded = data.tempAttachmentIndicator,
            opt = {
                module: 'contacts',
                data: data,
                appendColumns: false,
                fixPost: true
            };

        delete data.tempAttachmentIndicator;

        if (file) {
            if (window.FormData && file instanceof window.File) {
                method = 'UPLOAD';
                opt.data = new FormData();
                opt.data.append('file', file);
                opt.data.append('json', JSON.stringify(data));
                opt.params = { action: 'new' };
            } else {
                method = 'FORM';
                opt.form = file;
                opt.action = 'new';
            }
        } else {
            method = 'PUT';
            opt.params = { action: 'new' };
        }

        // go!
        return http[method](opt)
            .then(function (fresh) {
                // UPLOAD does not process response data, so ...
                fresh = fresh.data || fresh;
                // get brand new object
                return api.get({ id: fresh.id, folder: data.folder_id });
            })
            .then(function (d) {
                return $.when(
                    api.caches.all.grepRemove(d.folder_id + api.DELIM),
                    fetchCache.clear()
                )
                .then(function () {
                    if (attachmentHandlingNeeded) {
                        // to make the detailview show the busy animation
                        api.addToUploadList(_.ecid(d));
                    }
                    api.trigger('create', { id: d.id, folder: d.folder_id });
                    api.trigger('refresh.all');
                    return d;
                });
            });
    };

    /**
     * updates contact
     * @param  {object} o (contact object)
     * @fires  api#update: + folder + id
     * @fires  api#update: + cid
     * @fires  api#update (data)
     * @fires  api#refresh.all
     * @return {deferred} returns
     */
    api.update =  function (o) {

        var attachmentHandlingNeeded = o.data.tempAttachmentIndicator;
        delete o.data.tempAttachmentIndicator;

        if (_.isEmpty(o.data)) {
            if (attachmentHandlingNeeded) {
                return $.when().then(function () {
                    // to make the detailview show the busy animation
                    api.addToUploadList(_.ecid(o));
                    api.trigger('update:' + _.ecid(o));
                    api.trigger('update', o);
                    return { folder_id: o.folder, id: o.id };
                });
            } else {
                return $.when();
            }
        } else {
            // convert birthdays with year 1(birthdays without year) from gregorian to julian calendar
            if (o.data.birthday && new date.UTC(o.data.birthday).getYear() === 1) {
                o.data.birthday = util.gregorianToJulian(o.data.birthday);
            }
            // go!
            return http.PUT({
                module: 'contacts',
                params: {
                    action: 'update',
                    id: o.id,
                    folder: o.folder,
                    timestamp: _.then(),
                    timezone: 'UTC'
                },
                data: o.data,
                appendColumns: false
            })
            .then(function () {
                // get updated contact
                return api.get({ id: o.id, folder: o.folder }, false).then(function (data) {
                    return $.when(
                        api.caches.get.add(data),
                        api.caches.all.grepRemove(o.folder + api.DELIM),
                        api.caches.list.remove({ id: o.id, folder: o.folder }),
                        fetchCache.clear(),
                        data.user_id ? clearUserApiCache(data) : ''
                    )
                    .done(function () {
                        if (attachmentHandlingNeeded) {
                            // to make the detailview show the busy animation
                            api.addToUploadList(_.ecid(data));
                        }
                        api.trigger('update:' + _.ecid(data), data);
                        api.trigger('update', data);
                        // trigger refresh.all, since position might have changed
                        api.trigger('refresh.all');
                    });
                });
            });
        }
    };

    /**
     * update contact image (and properties)
     * @param  {object} o (id and folder_id)
     * @param  {object} changes (target values)
     * @param  {object} file
     * @fires  api#refresh.list
     * @fires  api#update:image ({id,folder})
     * @return {deferred} object with timestamp
     */
    api.editNewImage = function (o, changes, file) {

        var filter = function (data) {
            $.when(
                api.caches.get.clear(),
                api.caches.list.clear(),
                fetchCache.clear()
            )
            .then(function () {
                api.trigger('refresh.list');
                api.trigger('update:' + _.ecid(o));
                // TODO: needs a switch for created by hand or by test
                api.trigger('update:image', {
                    id: o.id,
                    folder: o.folder_id
                });
            });

            return data;
        };

        if ('FormData' in window && file instanceof window.File) {
            var form = new FormData();
            form.append('file', file);
            form.append('json', JSON.stringify(changes));

            return http.UPLOAD({
                module: 'contacts',
                params: { action: 'update', id: o.id, folder: o.folder_id, timestamp: _.then() },
                data: form,
                fixPost: true
            })
            .then(filter);
        } else {
            return http.FORM({
                module: 'contacts',
                action: 'update',
                form: file,
                data: changes,
                params: { id: o.id, folder: o.folder_id, timestamp: _.then() }
            })
            .then(filter);
        }
    };

    /**
     * delete contacts
     * @param  {array} list (object)
     * @fires  api#refresh.all
     * @fires  api#delete + cid
     * @fires  api#delete (data)
     * @return {promise}
     */
    api.remove =  function (list) {
        api.trigger('beforedelete', list);
        // get array
        list = _.isArray(list) ? list : [list];
        // remove
        return http.PUT({
            module: 'contacts',
            params: { action: 'delete', timestamp: _.then(), timezone: 'UTC' },
            appendColumns: false,
            data: _(list).map(function (data) {
                return { folder: data.folder_id, id: data.id };
            })
        })
        .then(function () {
            return $.when(
                api.caches.all.clear(),
                api.caches.list.remove(list),
                fetchCache.clear()
            );
        })
        .fail(function (response) {
            notifications.yell('error', response.error);
        })
        .done(function () {
            _(list).map(function (data) {
                api.trigger('delete:' + _.ecid(data), data);
                api.trigger('delete', data);
            });
            api.trigger('refresh.all');
        });
    };

    api.on('refresh^', function () {
        api.caches.get.clear();
    });

    /** @define {object} simple contact cache */
    var fetchCache = new cache.SimpleCache('contacts-fetching');

    /**
     * clear fetching cache
     * @return {deferred}
     */
    api.clearFetchCache = function () {
        return fetchCache.clear();
    };

    /**
    * get contact redced/filtered contact data; manages caching
    * @param  {string} address (emailaddress)
    * @return {deferred} returns exactyl one contact object
    */
    api.getByEmailaddress = function (address) {

        address = address || '';

        return fetchCache.get(address).then(function (data) {

            if (data !== null) return data;
            if (address === '') return {};

            //http://oxpedia.org/wiki/index.php?title=HTTP_API#SearchContactsAlternative
            return http.PUT({
                module: 'contacts',
                params: {
                    action: 'search',
                    admin: settings.get('showAdmin', false),
                    columns: '20,1,500,501,502,505,520,555,556,557,569,602,606,524,592',
                    timezone: 'UTC'
                },
                sort: 609,
                data: {
                    'email1': address,
                    'email2': address,
                    'email3': address,
                    'orSearch': true,
                    'exactMatch': true
                }
            })
            .then(function (data) {

                data = data.filter(function (item) {
                    return !item.mark_as_distributionlist;
                });

                if (data.length) {
                    // favor contacts with an image
                    data.sort(function (a, b) {
                        return !!b.image1_url ? + 1 : -1;
                    });
                    // favor contacts in global address book
                    data.sort(function (a, b) {
                        return b.folder_id === '6' ? + 1 : -1;
                    });
                    // just use the first one
                    data = data[0];
                    // remove host
                    if (data.image1_url) {
                        data.image1_url = data.image1_url
                            .replace(/^https?\:\/\/[^\/]+/i, '')
                            .replace(/^\/ajax/, ox.apiRoot);
                    }
                    // use first contact
                    return fetchCache.add(address, data);
                } else {
                    // no data found
                    return fetchCache.add(address, {});
                }
            });
        });
    };

    api.pictureHalo = (function () {

        // local hash to recognize URLs that have been fetched already
        var cachesURLs = {},
            uniq = ox.t0,
            fallback = ox.base + '/apps/themes/default/dummypicture.png';

        // update uniq on picture change
        api.on('update:image', function () {
            uniq = _.now();
        });

        function load(node, url, options) {
            var hideOnFallback = options.hideOnFallback || false;
            _.defer(function () {
                // use lazyload?
                var scrollpane = node.closest('.scrollpane');
                if (scrollpane.length) {
                    node.attr('data-original', url).lazyload({
                        container: scrollpane,
                        effect: 'show',
                        error: function () {
                            node.css('background-image', 'url(' + fallback + ')');
                            if (hideOnFallback) node.hide();
                            node = scrollpane = null;
                        },
                        load: function (elements_left, settings, image) {
                            if (image.width === 1) {
                                node.css('background-image', 'url(' + fallback + ')');
                            } else {
                                cachesURLs[url] = url;
                            }
                            node = scrollpane = null;
                        }
                    });
                } else {
                    $(new Image()).one('load error', function (e) {
                        var fail = this.width === 1 || e.type === 'error';
                        if (!fail) cachesURLs[url] = url;
                        if (fail && hideOnFallback) node.hide();
                        node.css('background-image', 'url(' + (fail ? fallback : url) + ')');
                        node = null;
                    })
                    .attr('src', url);
                }
            });
            return node;
        }

        // node is optional. if missing function returns just the URL
        return function (/* [node], options */) {

            var args = _(arguments).toArray(), node, options, params, url;

            // use copy of data object because of delete-statements
            if (args.length === 1) {
                options = _.clone(args[0]);
            } else {
                node = args[0];
                options = _.clone(args[1]);
            }

            // duck checks
            if (api.looksLikeResource(options)) {

                url = ox.base + '/apps/themes/default/dummypicture_resource.png';

            } else if (api.looksLikeGroup(options) || api.looksLikeDistributionList(options)) {

                url = ox.base + '/apps/themes/default/dummypicture_group.png';

            } else if (_.isString(options.image1_url) && options.image1_url !== '') {

                params = $.extend({}, {
                    // scale
                    width: options.width,
                    height: options.height,
                    scaleType: options.scaleType
                });
                url = options.image1_url.replace(/^\/ajax/, ox.apiRoot) + '&' + $.param(params);

            } else if (!options.email && !options.contact_id && !options.id && !options.internal_userid) {
                url = fallback;
            }

            // already done?
            if (url) return node ? load(node, url, options) : url;

            // preference; internal_userid must not be undefined, null, or zero
            if (options.internal_userid || options.userid || options.user_id) {
                delete options.contact_id;
                delete options.folder_id;
                delete options.folder;
                delete options.id;
            } else {
                delete options.internal_userid;
                delete options.userid;
                delete options.user_id;
            }

            // empty extend trick to restrict to non-undefined values
            params = $.extend({}, {
                // identifier
                email: options.email && String(options.email).toLowerCase() || options.mail && String(options.mail).toLowerCase() || options.email1 && String(options.email1).toLowerCase(),
                folder: options.folder_id || options.folder,
                id: options.contact_id || options.id,
                internal_userid: options.internal_userid || options.userid || options.user_id,
                // scale
                width: options.width,
                height: options.height,
                scaleType: options.scaleType,
                uniq: uniq
            });

            // remove empty values
            for (var k in params) {
                if (params.hasOwnProperty(k) && !params[k]) {
                    delete params[k];
                }
            }

            url = ox.apiRoot + '/halo/contact/picture?' + $.param(params);

            // just return URL
            if (!node) return url;

            // cached?
            if (cachesURLs[url]) {
                return node.css('background-image', 'url(' + cachesURLs[url] + ')');
            }

            load(node, url, options);

            // remove options
            options = null;

            return node;
        };

    }());

    /**
    * get div node with callbacks managing fetching/updating
    * @param  {object} obj ('display_name' and 'email')
    * @return {object} div node with callbacks
    */
    api.getDisplayName = function (data, options) {

        options = _.extend({
            halo: true,
            stringify: 'getDisplayName',
            tagName: 'a'
        }, options);

        var set, clear, cont,
            display_name = data.display_name || '',
            node = $('<' + options.tagName + '>').text('\u00A0'),
            email = data.email;

        // set node content
        set = function (name) {
            if (options.halo && /\@/.test(data.email)) {
                node
                .addClass('halo-link')
                .attr('href', '#')
                .data({
                    display_name: name,
                    email1: email
                });
            }
            node.text(_.noI18n(name + '\u00A0'));
        };

        // clear vars after call stack has cleared
        clear = function () {
            // use defer! otherwise we return null on cache hit
            _.defer(function () {
                // don't leak
                node = set = clear = cont = options = null;
            });
        };

        // serverresponse vs. cache
        cont = function (data) {

            if (_.isArray(data)) data = data[0];

            if (_.isString(data)) return set(data);

            if (data) {
                if (!_.isEmpty(data)) {
                    set(util[options.stringify](data));
                } else {
                    //fallback
                    set(display_name);
                }
                clear();
            }
        };

        if (data && data.full_name) {
            // has full_name?
            cont(data.full_name);
            clear();
        } else if (data && (data.last_name || data.first_name)) {
            // looks like a full object?
            cont(data);
            clear();
        } else {
            // load data
            api.getByEmailaddress(data.email).done(cont).fail(clear);
        }

        return node;
    };

    var copymove = function (list, action, targetFolderId) {
        // allow single object and arrays
        list = _.isArray(list) ? list : [list];
        // pause http layer
        http.pause();
        // process all updates
        _(list).map(function (o) {
            return http.PUT({
                module: 'contacts',
                params: {
                    action: action || 'update',
                    id: o.id,
                    folder: o.folder_id || o.folder,
                    timezone: 'UTC',
                    // mandatory for 'update'
                    timestamp: o.timestamp || _.then()
                },
                data: { folder_id: targetFolderId },
                appendColumns: false
            });
        });
        // resume & trigger refresh
        return http.resume()
            .then(function (result) {

                var def = $.Deferred();

                _(result).each(function (val) {
                    if (val.error) { notifications.yell(val.error); def.reject(val.error); }
                });

                if (def.state() === 'rejected') {
                    return def;
                }

                return $.when.apply($,
                    _(list).map(function (o) {
                        return $.when(
                            api.caches.all.grepRemove(targetFolderId + api.DELIM),
                            api.caches.all.grepRemove(o.folder_id + api.DELIM),
                            api.caches.list.remove({ id: o.id, folder: o.folder_id })
                        );
                    })
                );
            })
            .done(function () {
                api.trigger('refresh.all');
            });
    };

    /**
     * move contact to a folder
     * @param  {array} list
     * @param  {string} targetFolderId
     * @return {deferred}
     */
    api.move = function (list, targetFolderId) {
        return copymove(list, 'update', targetFolderId);
    };

    /**
     * copy contact to a folder
     * @param  {array} list
     * @param  {string} targetFolderId
     * @return {deferred}
     */
    api.copy = function (list, targetFolderId) {
        return copymove(list, 'copy', targetFolderId);
    };

    /**
     * get birthday ordered list of contacts
     * @param  {object} options
     * @return {deferred}
     */
    api.birthdays = function (options) {

        var now = _.now(),
            params = _.extend({
<<<<<<< HEAD
                action: 'birthdays',
                start: now,
                end: now + 604800000, // now + WEEK
                columns: '1,20,500,501,502,503,504,505,511',
                timezone: 'UTC'
            }, options || {});
=======
            action: 'birthdays',
            start: now,
            // now + WEEK
            end: now + 604800000,
            columns: '1,20,500,501,502,503,504,505,511',
            timezone: 'UTC'
        }, options || {});
>>>>>>> e7758a2e

        return http.GET({
            module: 'contacts',
            params: params
        }).then(convertResponseToGregorian);
    };

    /**
     * is ressource (duck check)
     * @param  {object} obj (contact)
     * @return {boolean}
     */
    api.looksLikeResource = function (obj) {
        return 'mailaddress' in obj && 'description' in obj;
    };

    /**
     * is ressource (duck check)
     * @param  {object} obj (contact)
     * @return {boolean}
     */
    api.looksLikeGroup = function (obj) {
        return 'members' in obj;
    };

    /**
     * is distribution list
     * @param  {object} obj (contact)
     * @return {boolean}
     */
    api.looksLikeDistributionList = function (obj) {
        return !!obj.mark_as_distributionlist;
    };

    /**
     * ask if this contact has attachments uploading at the moment (busy animation in detail View)
     * @param  {string} key (task id)
     * @return {boolean}
     */
    api.uploadInProgress = function (key) {
        //return true boolean
        return uploadInProgress[key] || false;
    };

    /**
     * add contact to the list
     * @param {string} key (task id)
     * @return {undefined}
     */
    api.addToUploadList = function (key) {
        uploadInProgress[key] = true;
    };

    /**
     * remove contact from the list
     * @param  {string} key (task id)
     * @fires  api#update: + key
     * @return {undefined}
     */
    api.removeFromUploadList = function (key) {
        delete uploadInProgress[key];
        //trigger refresh
        api.trigger('update:' + key);
    };

    //
    // Simple auto-complete search
    // that supports client-side lookups on former queries
    //
    api.autocomplete = (function () {

        // should be >= 1!
        var minLength = Math.max(1, settings.get('search/minimumQueryLength', 3)),
            // use these fields for local lookups
            fields = 'display_name email1 email2 email3 first_name last_name'.split(' ');

        // check for minimum length
        function hasMinLength(str) {
            return str.length >= minLength;
        }

        // hash key: it's the first word in a query that matches the minimum length
        function getHashKey(query) {
            return (_(query.split(' ')).find(hasMinLength) || '').substr(0, minLength);
        }

        // get from local cache
        function get(query) {

            var key = getHashKey(query), def = search.cache[key], words = query.split(' ');

            // cache miss
            if (!def) return;

            // local lookup:
            return def.then(function (data) {
                return _(data).filter(function (item) {
                    return _(words).every(function (word) {
                        return _(item.fulltext).some(function (str) {
                            // server also uses startsWith() / not contains()
                            return str.indexOf(word) === 0;
                        });
                    });
                });
            });
        }

        // add to cache
        function add(query, def) {
            var key = getHashKey(query);
            search.cache[key] = def.then(function (data) {
                return _(data).map(function (item) {
                    // prepare simple array for fast lookups
                    item.fulltext = _(fields).map(function (id) {
                        return String(item[id] || '').toLowerCase();
                    });
                    // avoid useless lookups by removing empty strings
                    item.fulltext = _(item.fulltext).compact();
                    return item;
                });
            });
        }

        function search(query, options) {

            // always work with trimmed lower-case variant
            query = $.trim(query).toLowerCase();

            // default: standard columns plus cell phone for MSISDN support
            var columns = '1,2,5,20,101,500,501,502,505,520,524,555,556,557,569,592,602,606,607,551,552';
            options = _.extend({ admin: false, email: true, sort: '609', columns: columns, cache: true, limit: 0 }, options);

            // try local cache
            var cache = options.cache && get(query);
            if (cache) return cache;

            // add query to cache
            add(query, http.GET({
                module: 'contacts',
                params: {
                    action: 'autocomplete',
                    // we just look for the shortest word
                    query: getHashKey(query),
                    admin: options.admin,
                    email: options.email,
                    sort: options.sort,
                    columns: options.columns,
                    right_hand_limit: options.limit
                }
            }));

            // use local lookup! first query might exceed minimum length
            return get(query);
        }

        // export cache for debugging/clearing
        search.cache = {};

        // DEBUGGING: use this to debug bad results:
        // search.inspect = function () {
        //     var pairs = _(search.cache).pairs();
        //     $.when.apply($, _(pairs).pluck(1)).then(function () {
        //         var result = {};
        //         _(arguments).each(function (data, index) {
        //             result[pairs[index][0]] = data;
        //         });
        //         console.log('Inspect', result);
        //     });
        // };

        return search;

    }());

    // clear update cache whenever a contact is added, changed, or removed
    api.on('create update delete', function () {
        api.autocomplete.cache = {};
    });

    return api;
});<|MERGE_RESOLUTION|>--- conflicted
+++ resolved
@@ -908,22 +908,13 @@
 
         var now = _.now(),
             params = _.extend({
-<<<<<<< HEAD
                 action: 'birthdays',
                 start: now,
-                end: now + 604800000, // now + WEEK
+                // now + WEEK
+                end: now + 604800000,
                 columns: '1,20,500,501,502,503,504,505,511',
                 timezone: 'UTC'
             }, options || {});
-=======
-            action: 'birthdays',
-            start: now,
-            // now + WEEK
-            end: now + 604800000,
-            columns: '1,20,500,501,502,503,504,505,511',
-            timezone: 'UTC'
-        }, options || {});
->>>>>>> e7758a2e
 
         return http.GET({
             module: 'contacts',
