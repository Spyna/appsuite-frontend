<html lang="de">
<head>
<meta http-equiv="Content-Type" content="text/html; charset=utf-8">
<title>Kapitel 3. Erste Schritte</title>
<link rel="stylesheet" type="text/css" href="../../help.css">
<meta name="generator" content="DocBook XSL Stylesheets V1.78.1">
<link rel="home" href="index.html" title="Benutzeranleitung">
<link rel="up" href="index.html" title="Benutzeranleitung">
<link rel="prev" href="ox.appsuite.user.sect.intro.login.html" title="2.4. Anmelden, Abmelden">
<link rel="next" href="ox.appsuite.user.sect.firststeps.gui.html" title="3.1. Allgemeine Beschreibung der Benutzeroberfläche">
<link rel="copyright" href="ox.appsuite.user.legalnotice.html" title="Rechtlicher Hinweis">
<link rel="stylesheet" type="text/css" href="../../bootstrap.min.css"​/> 
<link id="favicon" rel="shortcut icon" href="../../../apps/themes/default/favicon.ico" type="image/x-icon"> 
<meta name="viewport" content="width=device-width, initial-scale=1.0">
   <script src="../../jquery.min.js"></script> 

   <script src="../../bootstrap.min.js"></script> 
</head>
<body bgcolor="white" text="black" link="#0000FF" vlink="#840084" alink="#0000FF">
<div class="oxhelp-navigation-top"><nav class="navbar navbar-inverse" role="navigation"><div class="container-fluid">
<div class="navbar-header">
<button type="button" class="navbar-toggle" data-toggle="collapse" data-target="#ox-main-nav"><span class="sr-only">Navigation umschalten</span><span class="icon-bar"></span><span class="icon-bar"></span><span class="icon-bar"></span></button><a class="navbar-brand"></a>
</div>
<div class="collapse navbar-collapse" id="ox-main-nav"><ul class="nav navbar-nav">
<li><a accesskey="p" class="oxhelp-prev-link" href="ox.appsuite.user.sect.intro.login.html">Zurück</a></li>
<li><a accesskey="h" href="index.html" class="oxhelp-home-link">Startseite</a></li>
<li><a accesskey="t" href="bk01-toc.html" class="oxhelp-toc-link">Inhaltsverzeichnis</a></li>
<li><a accesskey="n" class="oxhelp-next-link" href="ox.appsuite.user.sect.firststeps.gui.html">Weiter</a></li>
</ul></div>
</div></nav></div>
<div class="oxhelp-content">
  <div lang="de-DE" class="chapter" id="ox.appsuite.user.chap.firststeps">
<div class="titlepage"><div><div><h1 class="title">Kapitel 3. Erste Schritte</h1></div></div></div>
<a class="indexterm" name="id-1.4.2"></a><div class="concept">
<<<<<<< HEAD
<a name="ox.appsuite.user.concept.firststeps"></a><p id="ox.appsuite.user.concept.firststeps">Sie sollten nun Folgendes tun.</p>
=======
<a name="ox.appsuite.user.concept.firststeps"></a><p id="ox.appsuite.user.concept.firststeps">Sie sollten nun Folgendes tun.
    </p>
>>>>>>> 1c74fb5d
<ul class="itemizedlist" style="list-style-type: disc; ">
<li class="listitem"><p role="presentation">Machen Sie sich vertraut mit der allgemeinen
          <a class="link" href="ox.appsuite.user.sect.firststeps.gui.html">Benutzeroberfläche</a>.
        </p></li>
<li class="listitem"><p role="presentation">Machen Sie sich vertraut mit der <a class="link" href="ox.appsuite.user.sect.firststeps.keyboard.html">Tastaturbedienung</a>.
        </p></li>
<li class="listitem"><p role="presentation">Passen Sie die <a class="link" href="ox.appsuite.user.sect.firststeps.globalsettings.html">Allgemeinen Einstellungen</a>
          Ihren Wünschen an.</p></li>
<li class="listitem"><p role="presentation">Prüfen Sie Ihre <a class="link" href="ox.appsuite.user.sect.firststeps.personaldata.html">persönlichen Kontaktdaten</a>.
          Ändern oder ergänzen Sie diese, falls es erforderlich ist.</p></li>
<<<<<<< HEAD
<li class="listitem"><p role="presentation">Zur Sicherheit sollten Sie Ihr
          <a class="link" href="ox.appsuite.user.sect.firststeps.changepassword.html">Passwort ändern</a>.</p></li>
<li class="listitem">
<p role="presentation">Wenn Sie mit Hilfe von lokalen Clients oder Apps auf Ihre Groupware Daten zugreifen wollen, können Sie Clients
=======
<li class="listitem"><p role="presentation">Zur Sicherheit sollten Sie Ihr 
          <a class="link" href="ox.appsuite.user.sect.firststeps.changepassword.html">Passwort ändern</a>.</p></li>
<li class="listitem"><p role="presentation">Bestimmen Sie, ob Sie bei Ereignissen wie das Eintreffen einer neuen E-Mail oder einer Termineinladung eine
          <a class="link" href="ox.appsuite.user.sect.firststeps.getnotifications.html">Benachrichtigung erhalten</a>.</p></li>
<li class="listitem">
<p role="presentation">Wenn Sie mit Hilfe von lokalen Clients oder Apps auf Ihre Groupware Daten zugreifen wollen, können Sie Clients 
>>>>>>> 1c74fb5d
          und Apps für Arbeitsplatzrechner oder Mobilgeräte installieren.
          Je nach Konfiguration der Groupware können Sie eine der folgenden Methoden verwenden:
          </p>
<ul class="itemizedlist" style="list-style-type: circle; ">
<<<<<<< HEAD
<li class="listitem"><p role="presentation">Clients und Apps
=======
<li class="listitem"><p role="presentation">Clients und Apps 
>>>>>>> 1c74fb5d
                <a class="link" href="ox.appsuite.user.sect.firststeps.clients.html">manuell herunterladen und installieren</a></p></li>
<li class="listitem"><p role="presentation">Clients und Apps
                <a class="link" href="ox.appsuite.user.sect.firststeps.wizard.html">mit Hilfe eines Assistenten einrichten</a></p></li>
</ul>
<p role="presentation">
        </p>
</li>
</ul>
<p>
  </p>
</div>
</div>
          </div>
        </body>
</html><|MERGE_RESOLUTION|>--- conflicted
+++ resolved
@@ -32,12 +32,8 @@
   <div lang="de-DE" class="chapter" id="ox.appsuite.user.chap.firststeps">
 <div class="titlepage"><div><div><h1 class="title">Kapitel 3. Erste Schritte</h1></div></div></div>
 <a class="indexterm" name="id-1.4.2"></a><div class="concept">
-<<<<<<< HEAD
-<a name="ox.appsuite.user.concept.firststeps"></a><p id="ox.appsuite.user.concept.firststeps">Sie sollten nun Folgendes tun.</p>
-=======
 <a name="ox.appsuite.user.concept.firststeps"></a><p id="ox.appsuite.user.concept.firststeps">Sie sollten nun Folgendes tun.
     </p>
->>>>>>> 1c74fb5d
 <ul class="itemizedlist" style="list-style-type: disc; ">
 <li class="listitem"><p role="presentation">Machen Sie sich vertraut mit der allgemeinen
           <a class="link" href="ox.appsuite.user.sect.firststeps.gui.html">Benutzeroberfläche</a>.
@@ -48,28 +44,17 @@
           Ihren Wünschen an.</p></li>
 <li class="listitem"><p role="presentation">Prüfen Sie Ihre <a class="link" href="ox.appsuite.user.sect.firststeps.personaldata.html">persönlichen Kontaktdaten</a>.
           Ändern oder ergänzen Sie diese, falls es erforderlich ist.</p></li>
-<<<<<<< HEAD
-<li class="listitem"><p role="presentation">Zur Sicherheit sollten Sie Ihr
-          <a class="link" href="ox.appsuite.user.sect.firststeps.changepassword.html">Passwort ändern</a>.</p></li>
-<li class="listitem">
-<p role="presentation">Wenn Sie mit Hilfe von lokalen Clients oder Apps auf Ihre Groupware Daten zugreifen wollen, können Sie Clients
-=======
 <li class="listitem"><p role="presentation">Zur Sicherheit sollten Sie Ihr 
           <a class="link" href="ox.appsuite.user.sect.firststeps.changepassword.html">Passwort ändern</a>.</p></li>
 <li class="listitem"><p role="presentation">Bestimmen Sie, ob Sie bei Ereignissen wie das Eintreffen einer neuen E-Mail oder einer Termineinladung eine
           <a class="link" href="ox.appsuite.user.sect.firststeps.getnotifications.html">Benachrichtigung erhalten</a>.</p></li>
 <li class="listitem">
 <p role="presentation">Wenn Sie mit Hilfe von lokalen Clients oder Apps auf Ihre Groupware Daten zugreifen wollen, können Sie Clients 
->>>>>>> 1c74fb5d
           und Apps für Arbeitsplatzrechner oder Mobilgeräte installieren.
           Je nach Konfiguration der Groupware können Sie eine der folgenden Methoden verwenden:
           </p>
 <ul class="itemizedlist" style="list-style-type: circle; ">
-<<<<<<< HEAD
-<li class="listitem"><p role="presentation">Clients und Apps
-=======
 <li class="listitem"><p role="presentation">Clients und Apps 
->>>>>>> 1c74fb5d
                 <a class="link" href="ox.appsuite.user.sect.firststeps.clients.html">manuell herunterladen und installieren</a></p></li>
 <li class="listitem"><p role="presentation">Clients und Apps
                 <a class="link" href="ox.appsuite.user.sect.firststeps.wizard.html">mit Hilfe eines Assistenten einrichten</a></p></li>
