/**
 * This work is provided under the terms of the CREATIVE COMMONS PUBLIC
 * LICENSE. This work is protected by copyright and/or other applicable
 * law. Any use of the work other than as authorized under this license
 * or copyright law is prohibited.
 *
 * http://creativecommons.org/licenses/by-nc-sa/2.5/
 *
 * © 2014 Open-Xchange Inc., Tarrytown, NY, USA. info@open-xchange.com
 *
 * @author Matthias Biggeleben <matthias.biggeleben@open-xchange.com>
 */

define('io.ox/mail/compose/extensions', [
    'io.ox/contacts/api',
    'io.ox/mail/sender',
    'io.ox/backbone/mini-views/common',
    'io.ox/backbone/mini-views/dropdown',
    'io.ox/core/extensions',
    'io.ox/core/tk/tokenfield',
    'io.ox/core/dropzone',
    'io.ox/core/capabilities',
    'settings!io.ox/mail',
    'gettext!io.ox/mail',
    'static/3rd.party/jquery-ui.min.js'
], function (contactAPI, sender, mini, Dropdown, ext, Tokenfield, dropzone, capabilities, settings, gt) {

    function renderFrom(array) {
        if (!array) return;
        var name = _(array).first(), address = _(array).last();
        // consider custom settings
        if (!settings.get('sendDisplayName', true)) {
            name = null;
        } else if (settings.get(['customDisplayNames', address, 'overwrite'])) {
            name = settings.get(['customDisplayNames', address, 'name'], '');
        }
        return [
            $('<span class="name">').text(name ? name + ' ' : ''),
            $('<span class="address">').text(name ? '<' + address + '>' : address)
        ];
    }

    var SenderDropdown = Dropdown.extend({

        label: function () {
            var from = _(this.model.get('from')).first();
            this.$('.dropdown-label').empty().append(renderFrom(from));
        }
    });

    var POINT = 'io.ox/mail/compose';

    //make strings accessible to translators
    var tokenfieldTranslations = {
        to: gt('To'),
        cc: gt('CC'),
        bcc: gt('BCC')
    };

    var extensions = {

        header: function (baton) {
            if (!baton.view.app.getWindow()) return;
            var header = $('<div data-extension-id="header">');
            ext.point(POINT + '/header').invoke('draw', header, baton);
            baton.view.app.getWindow().setHeader(header);
        },

        title: function () {
            this.append(
                $('<h1 class="hidden-xs clear-title title">').text(gt('Compose new mail'))
            );
        },

        buttons: {
            discard: function (baton) {
                this.append(
                    $('<button type="button" class="btn btn-default" data-action="discard">')
                        .on('click', function () { baton.view.app.quit(); })
                        .text(gt('Discard')));
            },
            save: function (baton) {
                this.append($('<button type="button" class="btn btn-default" data-action="save">')
                    .on('click', function () {
                        if (baton.view.isSaving === true) return false;
                        baton.view.isSaving = true;
                        baton.view.saveDraft().done(function () {
                            baton.view.isSaving = false;
                        }).fail(function () {
                            baton.view.isSaving = false;
                        });
                    })
                    .text(gt('Save')));
            },
            send: function (baton) {
                this.append($('<button type="button" class="btn btn-primary" data-action="send">')
                    .on('click', function () { baton.view.send(); })
                    .text(gt('Send')));
            }
        },

        sender: function (baton) {

            function editNames() {
                require(['io.ox/mail/compose/names'], function (names) {
                    names.open();
                });
            }

            var node = $('<div class="row sender" data-extension-id="sender">'),
                render = function () {

                    var defaultSender = _(baton.model.get('from')).first(),
                        dropdown = new SenderDropdown({
                            model: baton.model,
                            label: _(defaultSender).first() + ' <' + _(defaultSender).last() + '>',
                            aria: gt('From'),
                            caret: true
                        });

                    sender.drawDropdown().done(function (list) {

                        function toggleNames() {
                            var value = !!settings.get('sendDisplayName', true);
                            settings.set('sendDisplayName', !value).save();
                            redraw();
                            // stop propagation to keep drop-down open
                            return false;
                        }

                        function redraw() {
                            dropdown.$('ul').empty();
                            drawOptions();
                            dropdown.label();
                            // re-focus element otherwise the bootstap a11y closes the drop-down
                            dropdown.$ul.find('[data-name="toggle-display"]').focus();
                        }

                        function drawOptions() {

                            if (!list.sortedAddresses.length) return;
                            var options = _(list.sortedAddresses).pluck('option');

                            _(options).each(function (item) {
                                dropdown.option('from', [item], function () {
                                    return renderFrom(item);
                                });
                            });

                            if (_.device('smartphone')) return;

                            // append options to toggle and edit names
                            var state = !!settings.get('sendDisplayName', true);
                            dropdown
                                .divider()
                                .link('toggle-display', state ? gt('Hide names') : gt('Show names'), toggleNames)
                                .link('edit-real-names', gt('Edit names'), editNames);
                        }

                        drawOptions();

                        node.append(
                            $('<label class="maillabel col-xs-1">').text(gt('From')),
                            $('<div class="col-xs-11">').append(
                                dropdown.render().$el.attr({ 'data-dropdown': 'from' })
                            )
                        );

                        ox.on('change:customDisplayNames', redraw);
                    });
                };

            if (!baton.model.get('from')) {
                baton.model.once('change:from', function () {
                    render();
                });
            } else {
                render();
            }

            this.append(node);
        },

        tokenPicture: function (model) {
            // add contact picture
            $(this).prepend(
                contactAPI.pictureHalo(
                    $('<div class="contact-image">'),
                    model.toJSON(),
                    { width: 16, height: 16, scaleType: 'contain' }
                )
            );
        },

        recipientActionLink: function (type) {
            return function () {
                var node = $('<a href="#" tabindex="1" data-action="add" role="checkbox" aria-checked="false">');
                if (type === 'cc') {
                    node.attr({ 'data-type': 'cc', 'aria-label': gt('Show carbon copy input field') }).text(gt('CC'));
                } else {
                    node.attr({ 'data-type': 'bcc', 'aria-label': gt('Show blind carbon copy input field') }).text(gt('BCC'));
                }
                this.append(node);
            };
        },

        recipientActionLinkMobile: function () {
            var node = $('<a href="#" tabindex="1" data-action="add" role="checkbox" aria-checked="false">').append($('<span class="fa fa-angle-down">'));
            this.append(node);
        },

        recipientActions: function () {
            var node = $('<div class="recipient-actions">');
            if (_.device('!smartphone')) {
                ext.point(POINT + '/recipientActionLink').invoke('draw', node);
            } else {
                ext.point(POINT + '/recipientActionLinkMobile').invoke('draw', node);
            }

            this.append(node);
        },

        tokenfield: function (label) {

            var attr = String(label).toLowerCase();

            return function (baton) {
                var guid = _.uniqueId('form-control-label-'),
                    value = baton.model.get(attr) || [],
                    // display tokeninputfields if necessary
                    cls = 'row' + (attr === 'to' || value.length ? '' : ' hidden'),
                    redrawLock = false,
                    tokenfieldView = new Tokenfield({
                        id: guid,
                        className: attr,
<<<<<<< HEAD
                        placeholder: _.device('smartphone') ? '' : tokenfieldTranslations[attr],
=======
>>>>>>> eeab74f1
                        apiOptions: {
                            contacts: true,
                            distributionlists: true,
                            msisdn: true,
                            emailAutoComplete: true
                        },
                        maxResults: 20,
                        drawAutocompleteItem: function (result) {
                            baton.participantModel = result.model;
                            ext.point(POINT + '/autoCompleteItem').invoke('draw', this, baton);
                        },
                        drawToken: function (model) {
<<<<<<< HEAD
                            ext.point(POINT + '/token').invoke('draw', this, model);
=======
                            ext.point(POINT + '/token').invoke('draw', this, model, baton);
>>>>>>> eeab74f1
                        }
                    });

                var node = $('<div class="col-xs-11">').append(
                    tokenfieldView.$el
                );
                if (attr === 'to') {
                    ext.point(POINT + '/recipientActions').invoke('draw', node);
                }

                this.append(
                    $('<div data-extension-id="' + attr + '">').addClass(cls)
                        .append(
                            $('<label class="maillabel col-xs-1">').text(tokenfieldTranslations[attr]).attr({ 'for': guid }),
                            node
                        )
                    );

                tokenfieldView.render().$el.on('tokenfield:createdtoken', function (e) {
                    // extension point for validation etc.
                    ext.point(POINT + '/createtoken').invoke('action', this, _.extend(baton, { event: e }));
                });

                // bind mial-model to collection
                tokenfieldView.listenTo(baton.model, 'change:' + attr, function (mailModel, recipients) {
                    if (redrawLock) return;
                    var recArray = _(recipients).map(function (recipient) {
                        return {
                            type: 5,
                            display_name: recipient[0],
                            email1: recipient[1],
                            token: {
                                label: recipient[0],
                                value: recipient[1]
                            }
                        };
                    });
                    this.collection.reset(recArray);
                });

                // trigger change to fill tokenfield
                baton.model.trigger('change:' + attr, baton.model, baton.model.get(attr));

                tokenfieldView.collection.on('change reset add remove sort', function () {
                    var recipients = this.map(function (model) {
                        var token = model.get('token');
                        return [token.label, token.value];
                    });
                    redrawLock = true;
                    baton.model.set(attr, recipients);
                    redrawLock = false;
                });
            };
        },

        subject: function (baton) {
            var guid = _.uniqueId('form-control-label-');
            this.append(
                $('<div data-extension-id="subject" class="row subject">').append(
                    $('<label class="maillabel hidden-xs col-sm-1">').text(gt('Subject')).attr({
                        'for': guid
                    }),
                    $('<div class="col-xs-12 col-sm-11">').append(
                        new mini.InputView({ model: baton.model, id: guid, name: 'subject' }).render().$el.attr({ placeholder: gt('Subject') })
                    )
                )
            );
        },

        signature: function (baton) {
            var self = this;
            baton.view.signaturesLoading = $.Deferred();
            require(['io.ox/core/api/snippets'], function (snippetAPI) {
                snippetAPI.getAll('signature').always(function (signatures) {
                    baton.view.signatures = signatures;
                    baton.view.signaturesLoading.resolve(signatures);
                    var sa = _.map(signatures, function (o) {
                        return { 'id': o.id, 'displayName': o.displayname };
                    });

                    if (sa.length >= 1) {
                        _.each(sa, function (item) {
                            self.data('view').option('signature', item.id, item.displayName);
                        });
                    }
                });
            });
        },

        signaturemenu: function (baton) {
            var self = this,
            dropdown = new Dropdown({ model: baton.model, label: gt('Signatures'), caret: true })
                .option('signature', '', gt('No signature'));
            ext.point(POINT + '/signatures').invoke('draw', dropdown.$el, baton);
            dropdown.$ul.addClass('pull-right');
            baton.view.signaturesLoading.done(function (sig) {
                if (sig.length > 0) {
                    dropdown.$ul.addClass('pull-right');
                    dropdown.render().$el.addClass('signatures text-left');
                }
            });
            self.append(dropdown.$el);
        },

        optionsmenu: function (baton) {
            var dropdown = new Dropdown({ model: baton.model, label: gt('Options'), caret: true });
            ext.point(POINT + '/menuoptions').invoke('draw', dropdown.$el, baton);

            dropdown.$ul.addClass('pull-right');

            this.append(dropdown.render().$el.addClass('text-left'));
        },

        attachmentPreviewList: function (baton) {
            var $el = this,
                def = $.Deferred();

            require(['io.ox/core/attachments/view'], function (Attachments) {
                var view = new Attachments.List({
                        collection: baton.model.get('attachments'),
                        editable: true
                    });

                // dropzone
                var zone = new dropzone.Inplace({
                    caption: gt('Drop attachments here')
                });

                zone.on({
                    'show': function () {
                        $el.css('minHeight', '100px');
                    },
                    'hide': function () {
                        $el.css('minHeight', 0);
                    },
                    'drop': function (files) {
                        baton.model.attachFiles(
                            _(files).map(function (file) {
                                return _.extend(file, { group: 'localFile' });
                            })
                        );
                    }
                });

                view.listenToOnce(view.collection, 'add remove reset', _.debounce(function () {
                    if (this.getValidModels().length > 0) {
                        this.$el.addClass('open');
                        if (!this.isListRendered) this.renderList();
                    }
                }));

                view.render();
                if (view.getValidModels().length > 0) {
                    view.renderList();
                    view.$el.addClass('open');
                }
                $el.append(
                    zone.render().$el.addClass('abs'),
                    view.$el
                );

                def.resolve(view);
            }, def.reject);

            return def;
        },

        attachment: (function () {

            function addLocalFile(model, e) {
                model.attachFiles(
                    _(e.target.files).map(function (file) {
                        return _.extend(file, { group: 'localFile' });
                    })
                );
            }

            function openFilePicker(model) {
                require(['io.ox/files/filepicker'], function (Picker) {
                    new Picker({
                        primaryButtonText: gt('Add'),
                        cancelButtonText: gt('Cancel'),
                        header: gt('Add attachments'),
                        multiselect: true
                    })
                    .done(function (files) {
                        model.attachFiles(
                            _(files).map(function (file) {
                                return _.extend(file, { group: 'file' });
                            })
                        );
                    });
                });
            }

            return function (baton) {
                if (capabilities.has('infostore')) {
                    var dropdown = new Dropdown({ label: gt('Attachments'), caret: true }),
                        fileInput = $('<input type="file" name="file" capture="camera">').css('display', 'none')
                            .on('change', addLocalFile.bind(this, baton.model))
                            // multiple is off on smartphones in favor of camera roll/capture selection
                            .prop('multiple', _.device('!smartphone'));

                    this.append(
                        fileInput,
                        dropdown.append(
                            $('<a href="#">').append($.txt(gt('Add local file'))).on('click', function () {
                                fileInput.trigger('click');
                            })
                        )
                        .link('add-file', gt('Add from Drive'), openFilePicker.bind(this, baton.model))
                        .render().$el
                    );
                } else {
                    this.append($('<button type="button" class="btn btn-link hidden-file-picker">').append(
                        $('<span class="hidden">'),
                        $('<span>').text(gt('Attachments')),
                        // file input
                        $('<input type="file" name="file" tabindex="1" capture="camera">')
                            .on('change', addLocalFile.bind(this, baton.model))
                            // multiple is off on smartphones in favor of camera roll/capture selection
                            .prop('multiple', _.device('!smartphone'))
                    ));
                }
            };

        }()),

        body: function () {

            var self = this,
                editorId = _.uniqueId('tmce-'),
                editorToolbarId = _.uniqueId('tmcetoolbar-');

            self.append($('<div class="row">').append($('<div class="col-sm-12">').append(
                $('<div class="editable-toolbar">').attr('id', editorToolbarId),
                $('<div class="editable">').attr('id', editorId).css('min-height', '400px')
            )));
        },

        mailto: function () {
            // register mailto!
            if (settings.get('features/registerProtocolHandler', true)) {
                // only for browsers != firefox due to a bug in firefox
                // https://bugzilla.mozilla.org/show_bug.cgi?id=440620
                // maybe this will be fixed in the future by mozilla
                if (navigator.registerProtocolHandler && !_.browser.Firefox) {
                    var l = location, $l = l.href.indexOf('#'), url = l.href.substr(0, $l);
                    navigator.registerProtocolHandler(
                        'mailto', url + '#app=' + ox.registry.get('mail-compose') + ':compose&mailto=%s', ox.serverConfig.productNameMail
                    );
                }
            }
        },

        contactPicture: function (baton) {
            var node;
            this.append(
                node = $('<div class="contact-image lazyload">')
                    .css('background-image', 'url(' + ox.base + '/apps/themes/default/dummypicture.png)')
            );
            // apply picture halo lazy load
            contactAPI.pictureHalo(
                node,
                baton.participantModel.toJSON(),
                { width: 42, height: 42 }
            );
        },

        displayName: function (baton) {
            this.append(
                $('<div class="recipient-name">').text(baton.participantModel.getDisplayName())
            );
        },

        emailAddress: function (baton) {
            var model = baton.participantModel;
            this.append(
                $('<div class="ellipsis email">').append(
                    $.txt(model.getTarget() + ' '),
                    model.getFieldName() !== '' ?
                        $('<span style="color: #888;">').text('(' + model.getFieldName() + ')') : model.getTypeString()
                )
            );
        }
    };

    return extensions;
});<|MERGE_RESOLUTION|>--- conflicted
+++ resolved
@@ -233,10 +233,6 @@
                     tokenfieldView = new Tokenfield({
                         id: guid,
                         className: attr,
-<<<<<<< HEAD
-                        placeholder: _.device('smartphone') ? '' : tokenfieldTranslations[attr],
-=======
->>>>>>> eeab74f1
                         apiOptions: {
                             contacts: true,
                             distributionlists: true,
@@ -249,11 +245,7 @@
                             ext.point(POINT + '/autoCompleteItem').invoke('draw', this, baton);
                         },
                         drawToken: function (model) {
-<<<<<<< HEAD
-                            ext.point(POINT + '/token').invoke('draw', this, model);
-=======
                             ext.point(POINT + '/token').invoke('draw', this, model, baton);
->>>>>>> eeab74f1
                         }
                     });
 
