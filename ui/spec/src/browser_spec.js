/**
 * This work is provided under the terms of the CREATIVE COMMONS PUBLIC
 * LICENSE. This work is protected by copyright and/or other applicable
 * law. Any use of the work other than as authorized under this license
 * or copyright law is prohibited.
 *
 * http://creativecommons.org/licenses/by-nc-sa/2.5/
 *
 * © 2016 OX Software GmbH, Germany. info@open-xchange.com
 *
 * @author Alexander Quast <alexander.quast@open-xchange.com>
 */
define(['fixture!browser_support/userAgents.json'], function (userAgents) {
    describe('_.device utilities:', function () {
        afterEach(function () {
            // reset memoization cache
            _.device.cache = {};
            _.device.loadUA(window.navigator);
        });

        it('should detect the testrunner', function () {
            expect(_.browser.karma).to.be.true;
            expect(_.device('karma')).to.be.true;
        });

        it('should be defined', function () {
            expect(_.device).to.be.a('function');
        });

        it('should return an object if debug param was given', function () {
            expect(_.device('debug')).to.be.an('object');
        });

        it('should extend underscore with some helper functions and objects', function () {
            expect(_.browser).to.be.an('object');
            expect(_.browserSupport).to.be.an('object');
        });

        it('should add a global function "isBrowserSupported" which returns a bool', function () {
            expect(window.isBrowserSupported).to.be.a('function');
            expect(window.isBrowserSupported()).to.be.a('boolean');
        });

        _(userAgents.valid).each(function (a, browser) {
            _(userAgents.valid[browser]).each(function (b, version) {
                it('should detect ' + browser + ' ' + version, function () {
                    _.device.loadUA(userAgents.valid[browser][version]);
                    expect(_.device(browser), '_.device called with "' + browser + '"').to.be.true;
<<<<<<< HEAD
                    expect(parseFloat(_.browser[browser])).to.be.at.least(version);
=======
                    expect(parseFloat(_.browser[browser])).to.be.at.least(Number(version.split(' ')[0]));
>>>>>>> 1c74fb5d
                });
            });
        });

        _(userAgents.valid).each(function (a, browser) {
            _(userAgents.valid[browser]).each(function (b, version) {
                if (b.supported) {
                    it('should check ' + browser + ' ' + version + ' against AS support matrix', function () {
                        _.device.loadUA(userAgents.valid[browser][version]);
                        expect(window.isBrowserSupported()).to.be.true;
                    });
                } else if (!b.unsupported) {
                    it('should check ' + browser + ' ' + version + ' against AS support matrix', function () {
                        _.device.loadUA(userAgents.valid[browser][version]);
                        expect(window.isBrowserSupported()).to.be.false;
                    });
                }
                if (b.platformSupport === true) {
                    it('should check the mobile platform' + browser + ' ' + version + ' against AS support matrix', function () {
                        _.device.loadUA(userAgents.valid[browser][version]);
                        expect(window.isPlatformSupported()).to.be.true;
                    });
                } else if (b.platformSupport === false) {
                    it('should check the unsupported mobile platform' + browser + ' ' + version + ' against AS support matrix', function () {
                        _.device.loadUA(userAgents.valid[browser][version]);
                        expect(window.isPlatformSupported()).to.be.false;
                    });
                }
            });
        });

        _(userAgents.invalid).each(function (a, number) {
            it('should use the fallback "unknown" if an unknown or broken user agent occurs', function () {
                var spy = sinon.stub(console, 'warn').callsFake(function () {});
                _.device.loadUA(userAgents.invalid[number]);
                expect(spy).to.have.been.calledWithMatch('Could not detect browser, using fallback');
                expect(_.browser.unknown).to.be.true;
                spy.restore();
            });
        });

        it('should detect iOS Chrome as unsupported browser on a supported platform', function () {
            _.device.loadUA(userAgents.valid.ChromeiOS[56]);
            expect(window.isBrowserSupported()).to.be.false;
            expect(window.isPlatformSupported()).to.be.true;
        });

        it('should detect iOS Firefox as unsupported browser on a supported platform', function () {
            _.device.loadUA(userAgents.valid.FirefoxiOS[1]);
            expect(window.isBrowserSupported()).to.be.false;
            expect(window.isPlatformSupported()).to.be.true;
        });

        it('should detect Android Firefox as unsupported browser on a supported platform', function () {
            _.device.loadUA(userAgents.valid.FirefoxAndroid[52]);
            expect(window.isBrowserSupported()).to.be.false;
            expect(window.isPlatformSupported()).to.be.true;
        });

        it('should detect Windows Phone as an unsupported platform with an supported Browser', function () {
            _.device.loadUA(userAgents.valid.WindowsPhone[10]);
            expect(window.isBrowserSupported()).to.be.true;
            expect(window.isPlatformSupported()).to.be.false;
        });

        it('should handle Chrome on Windows 8 convertible devices as non-touch devices', function () {
            _.device.cache = {};
            _.device.loadUA(userAgents.valid.Chrome[34]);
            expect(_.device('touch')).to.be.false;
            expect(_.browser.windows8).to.be.true;
        });
        it('should handle Firefox on Windows desktops as non-touch devices', function () {
            _.device.cache = {};
            _.device.loadUA(userAgents.valid.Firefox['52 Windows']);
            expect(_.device('touch')).to.be.false;
            expect(_.browser.windows).to.be.true;
        });
        it('should handle Chrome on Linux convertible devices as non-touch devices', function () {
            _.device.cache = {};
            _.device.loadUA(userAgents.valid.Chrome[59]);
            expect(_.device('touch')).to.be.false;
            expect(_.device('linux')).to.be.true;
            expect(_.device('android')).to.be.false;
        });
        it('should handle Chrome on Android as touch device', function () {
            // report touch!
            var removeFakeTouch = false;
            if (!window.ontouchstart) {
                window.ontouchstart = _.noop;
                removeFakeTouch = true;
            }
            _.device.cache = {};
            _.device.loadUA(userAgents.valid.Android[6]);
            expect(_.device('touch')).to.be.true;
            expect(_.device('linux')).to.be.false;
            expect(_.device('android')).to.be.true;
            if (removeFakeTouch) delete window.ontouchstart;
        });
    });
});<|MERGE_RESOLUTION|>--- conflicted
+++ resolved
@@ -46,11 +46,7 @@
                 it('should detect ' + browser + ' ' + version, function () {
                     _.device.loadUA(userAgents.valid[browser][version]);
                     expect(_.device(browser), '_.device called with "' + browser + '"').to.be.true;
-<<<<<<< HEAD
-                    expect(parseFloat(_.browser[browser])).to.be.at.least(version);
-=======
                     expect(parseFloat(_.browser[browser])).to.be.at.least(Number(version.split(' ')[0]));
->>>>>>> 1c74fb5d
                 });
             });
         });
