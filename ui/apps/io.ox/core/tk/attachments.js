/**
 * This work is provided under the terms of the CREATIVE COMMONS PUBLIC
 * LICENSE. This work is protected by copyright and/or other applicable
 * law. Any use of the work other than as authorized under this license
 * or copyright law is prohibited.
 *
 * http://creativecommons.org/licenses/by-nc-sa/2.5/
 *
 * © 2011 Open-Xchange Inc., Tarrytown, NY, USA. info@open-xchange.com
 *
 * @author Francisco Laguna <francisco.laguna@open-xchange.com>
 */

define('io.ox/core/tk/attachments',
    ['io.ox/core/extensions',
     'io.ox/core/api/attachment',
     'io.ox/core/strings',
     'io.ox/core/tk/attachmentsUtil',
     'io.ox/preview/main',
     'io.ox/core/tk/dialogs',
     'gettext!io.ox/core/tk/attachments',
     'io.ox/core/extPatterns/links',
     'less!io.ox/core/tk/attachments.less'
    ], function (ext, attachmentAPI, strings, util, pre, dialogs, gt, links) {

    'use strict';

    var oldMode = _.browser.IE < 10;

    function EditableAttachmentList(options) {
        var counter = 0;

        _.extend(this, {

            init: function () {
                var self = this;
                this.attachmentsToAdd = [];
                this.attachmentsToDelete = [];
                this.attachmentsOnServer = [];

                this.allAttachments = [];

                this.loadAttachments();

                function uploadOnSave(response) {
                    self.model.off('create update', uploadOnSave);
                    var id = self.model.attributes.id,
                        folder = self.model.attributes.folder || self.model.attributes.folder_id;

                    if (id === undefined && response !== undefined) {
                        id = response.id;
                    }
                    if (folder && id) {
                        self.save(id, folder);
                    }
                }

                this.model.on('create update', uploadOnSave);
            },
            finishedCallback: function (model) {
                model.trigger('finishedAttachmentHandling');
            },
            render: function () {
                var self = this;
                _(this.allAttachments).each(function (attachment) {
                    self.$el.addClass('span12 io-ox-core-tk-attachment-list').append(self.renderAttachment(attachment));
                });

                //trigger refresh of attachmentcounter
                this.baton.parentView.trigger('attachmentCounterRefresh', this.allAttachments.length);

                return this;
            },
            renderAttachment: function (attachment) {
                var self = this;
                var size, removeFile;
                var $el = $('<div class="span6">').append(
                    $('<div class="io-ox-core-tk-attachment file">').append(
                        $('<i class="icon-paper-clip">'),
                        $('<div class="row-1">').text(_.ellipsis(attachment.filename, {max: 40, charpos: 'middel'})),
                        $('<div class="row-2">').append(
                            size = $('<span class="filesize">').text(strings.fileSize(attachment.file_size))
                        ),
                        removeFile = $('<a href="#" class="remove" tabindex="1" title="Remove attachment">').append($('<i class="icon-trash">'))
                    )
                );

                removeFile.on('click', function () { self.deleteAttachment(attachment); });

                if (size.text() === '0 B') {size.text(' '); }

                return $el;
            },
            loadAttachments: function () {
                var self = this;
                if (this.model.id) {
                    attachmentAPI.getAll({module: options.module, id: this.model.id, folder: this.model.get('folder') || this.model.get('folder_id')}).done(function (attachments) {
                        self.attachmentsOnServer = attachments;
                        self.updateState();
                    });
                }
            },

            updateState: function () {
                var self = this;
                this.allAttachments = _(this.attachmentsOnServer.concat(this.attachmentsToAdd)).reject(function (attachment) {
                    return _(self.attachmentsToDelete).any(function (toDelete) {
                        return toDelete.id === attachment.id;
                    });
                });
                this.attachmentsChanged();
            },

            attachmentsChanged: function () {
                this.$el.empty();
                this.render();
            },
            addFile: function (file) {
                if (oldMode) {
                    this.addAttachment({file: file.hiddenField, newAttachment: true, cid: counter++, filename: file.name, file_size: file.size});
                } else {
                    this.addAttachment({file: file, newAttachment: true, cid: counter++, filename: file.name, file_size: file.size});
                }
            },
            addAttachment: function (attachment) {
                this.attachmentsToAdd.push(attachment);
                this.updateState();
            },

            deleteAttachment: function (attachment) {
                if (attachment.newAttachment) {
                    this.attachmentsToAdd = _(this.attachmentsToAdd).reject(function (att) {
                        return att.cid === attachment.cid;
                    });
                    if (oldMode) {
                        attachment.file.remove();
                    }
                } else {
                    this.attachmentsToDelete.push(attachment);
                }
                this.updateState();
            },

            save: function (id, folderId) {
                var self = this,
                    allDone = 0;//0 ready 1 delete 2 add 3 delete and add
                var apiOptions = {
                    module: this.module,
                    id: id || this.model.id,
                    folder: folderId || this.model.get('folder') || this.model.get('folder_id')
                };
                if (this.attachmentsToDelete.length) {
                    allDone++;
                }
                if (this.attachmentsToAdd.length) {
                    allDone += 2;
                }
                if (this.attachmentsToDelete.length) {
                    attachmentAPI.remove(apiOptions, _(this.attachmentsToDelete).pluck('id')).fail(function (resp) {
                        self.model.trigger('backendError', resp);
                    }).done(function () {
                        allDone--;
                        if (allDone <= 0) { self.finishedCallback(self.model, id); }
                    });
                }

                if (this.attachmentsToAdd.length) {
                    if (oldMode) {
                        attachmentAPI.createOldWay(apiOptions, self.baton.parentView.$el.find('#attachmentsForm')[0]).fail(function (resp) {
                            self.model.trigger('backendError', resp);
                        }).done(function () {
                            allDone -= 2;
                            if (allDone <= 0) { self.finishedCallback(self.model, id); }
                        });
                    } else {
                        attachmentAPI.create(apiOptions, _(this.attachmentsToAdd).pluck('file')).fail(function (resp) {
                            self.model.trigger('backendError', resp);
                        }).done(function () {
                            allDone -= 2;
                            if (allDone <= 0) { self.finishedCallback(self.model, id); }
                        });
                    }
                }
                if (allDone <= 0) { self.finishedCallback(self.model, id); }
                this.attachmentsToAdd = [];
                this.attachmentsToDelete = [];
                this.attachmentsOnServer = [];

                this.allAttachments = [];
            }

        }, options);
    }

    /**
     * gui widget collecting files user wants to upload
     * @param {object} options
     * @param {object} baton
     */
    function EditableFileList(options, baton) {
        var self = this,
            counter = 0,
            files = [],
            $el = (options.$el || $('<div>').addClass('row-fluid'));

        if (options.registerTo) {
            _.each([].concat(options.registerTo), function (obj) {
                obj.fileList = self;
            });
        }

        _.extend(this, {

            init: function () {
                // add preview side-popup
                new dialogs.SidePopup().delegate($el, '.attachment-preview', util.preview);

            },

            render: function () {
                var self = this,
                    nodes = $('<div>').css('margin-bottom', '20px');
                this.empty();
                _(files).each(function (file) {
                    nodes.append(self.renderFile(file));
                });
                $el.addClass('io-ox-core-tk-attachment-list').prepend(nodes);
                return this;
            },

            renderFile: function (file) {
                var opt = {
                    showpreview: options.preview && util.hasPreview(file) && baton.view && baton.view.rightside,
                    rightside: (baton.view ? baton.view.rightside : undefined),
                    labelmax: options.labelmax
                };
                return util.node.call(this, file, opt);
            },

            listChanged: function () {
                this.empty();
                this.render();
            },

            empty: function () {
                //remove all nodes
                $el.find('.file').parent().remove();
            },

            get: function (group) {
                var list = [].concat(files);
                if (group) {
                    list = _.filter(list, function (item) {
                        return item.group === group;
                    });
                }
                return _.map(list, function (file) {
                            return file.file;
                        });
<<<<<<< HEAD
            },

            getNode: function () {
                return $el;
            },

            clear: function () {
                files = [];
                this.listChanged();
            },

            add: function (file) {
                var proceed = true, self = this,
                    list = [].concat(file);


                if (list.length) {
                    //check
                    require(['settings!io.ox/core', 'io.ox/core/notifications'], function (settings, notifications) {

                        var properties = settings.get('properties');
                        if (baton.app && baton.app.app.attributes.name !== 'io.ox/mail/write') {
                            proceed = false;
                        }
                        if (properties && proceed) {
                            var total = 0,
                                maxFileSize = properties.infostoreMaxUploadSize,
                                quota = properties.infostoreQuota;
                            _.each(list, function (item) {
                                var fileTitle = item.filename || item.name || item.subject,
                                    fileSize = item.file_size || item.size;
                                if (fileSize) {
                                    total += fileSize;
                                    if (maxFileSize > 0 && fileSize > maxFileSize) {
                                        proceed = false;
                                        notifications.yell('error', gt('The file "%1$s" cannot be uploaded because it exceeds the maximum file size of %2$s', fileTitle, strings.fileSize(maxFileSize)));
                                        return;
                                    }
                                    if (quota > 0) {
                                        if (total > quota - properties.infostoreUsage) {
=======
                    }
                    return _.map(list, function (file) {
                                return file.file;
                            });
                },

                getNode: function () {
                    return $el;
                },

                clear: function () {
                    files = [];
                    this.listChanged();
                },

                add: function (file) {
                    var proceed = true, self = this,
                        list = [].concat(file);


                    if (list.length) {
                        //check
                        require(['settings!io.ox/core', 'io.ox/core/notifications'], function (settings, notifications) {

                            var properties = settings.get('properties');
                            if (baton.app && baton.app.app.attributes.name !== 'io.ox/mail/write') {
                                proceed = false;
                            }
                            if (properties && proceed) {
                                var total = 0,
                                    maxFileSize = properties.infostoreMaxUploadSize,
                                    quota = properties.infostoreQuota;
                                _.each(list, function (item) {
                                    var fileTitle = item.filename || item.name || item.subject,
                                        fileSize = item.file_size || item.size;
                                    if (fileSize) {
                                        total += fileSize;
                                        if (maxFileSize > 0 && fileSize > maxFileSize) {
>>>>>>> 09747435
                                            proceed = false;
                                            notifications.yell('error', gt('The file "%1$s" cannot be uploaded because it exceeds the quota limit of %2$s', fileTitle, strings.fileSize(quota)));
                                            return;
                                        }
<<<<<<< HEAD
=======
                                        if (quota > 0) {
                                            if (total > quota - properties.infostoreUsage) {
                                                proceed = false;
                                                notifications.yell('error', gt('The file "%1$s" cannot be uploaded because it exceeds the quota limit of %2$s', fileTitle, strings.fileSize(quota)));
                                                return;
                                            }
                                        }
                                    }
                                    //add
                                    if (proceed) {
                                        files.push({
                                            file: (oldMode && item.hiddenField ? item.hiddenField : item),
                                            name: fileTitle,
                                            size: fileSize,
                                            group: item.group || 'unknown',
                                            cid: counter++
                                        });
>>>>>>> 09747435
                                    }
                                }
                                //add
                                if (proceed) {
                                    files.push({
                                        file: (oldMode && item.hiddenField ? item.hiddenField : item),
                                        name: fileTitle,
                                        size: fileSize,
                                        group: item.group || 'unknown',
                                        cid: counter++
                                    });
                                }
                            });
                        } else {
                            _.each(list, function (item) {
                                files.push({
                                    file: (oldMode && item.hiddenField ? item.hiddenField : item),
                                    name: item.filename || item.name || item.subject,
                                    size: item.file_size || item.size,
                                    group: item.group || 'unknown',
                                    cid: counter++
                                });
                            });
                            proceed = true;
                        }
                        if (proceed) self.listChanged();
                    });
                }
            },

            remove: function (attachment) {
                files = _.filter(files, function (att) {
                    return att.cid !== attachment.cid;
                });
                //remove hidden input form field
                if (attachment.file instanceof $ && attachment.file[0].tagName === 'INPUT') {
                    attachment.file.remove();
                }
                this.listChanged();
            }
        }, options);

        this.init();
    }

    function AttachmentList(options) {
        var self = this;
        _.extend(this, {

            draw: function (baton) {
                if (self.processArguments) {
                    baton = self.processArguments.apply(this, $.makeArray(arguments));
                }

                var $node = $('<div>').addClass('attachment-list').appendTo(this);

                function drawAttachment(data, label) {
                    return new links.DropdownLinks({
                        label: label || data.filename,
                        classes: 'attachment-link',
                        ref: 'io.ox/core/tk/attachments/links'
                    }).draw.call($node, { data: data, options: options});
                }

                function redraw(e, obj) {
                    if (obj && (obj.module !== options.module || obj.id !== baton.data.id || obj.folder !== (baton.data.folder || baton.data.folder_id))) {
                        return;
                    }
                    $node.empty();
                    attachmentAPI.getAll({
                        module: options.module,
                        id: baton.data.id,
                        folder: baton.data.folder || baton.data.folder_id
                    }).done(function (attachments) {
                        if (attachments.length) {
                            _(attachments).each(function (a) {
                                drawAttachment(a, _.noI18n(a.filename));
                            });
                            if (attachments.length > 1)
                                drawAttachment(attachments, gt('All attachments')).find('a').removeClass('attachment-link');
                        } else {
                            $node.append(gt('None'));
                        }
                    });
                }

                attachmentAPI.on('attach detach', redraw);
                $node.on('dispose', function () {
                    attachmentAPI.off('attach detach', redraw);
                });

                redraw();
            }

        }, options);
    }

    ext.point('io.ox/core/tk/attachments/links').extend(new links.Link({
        id: 'slideshow',
        index: 100,
        label: gt('Slideshow'),
        ref: 'io.ox/core/tk/attachment/actions/slideshow-attachment'
    }));

    ext.point('io.ox/core/tk/attachments/links').extend(new links.Link({
        id: 'preview',
        index: 100,
        label: gt('Preview'),
        ref: 'io.ox/core/tk/attachment/actions/preview-attachment'
    }));

    ext.point('io.ox/core/tk/attachments/links').extend(new links.Link({
        id: 'open',
        index: 150,
        label: gt('Open in browser'),
        ref: 'io.ox/core/tk/attachment/actions/open-attachment'
    }));

    ext.point('io.ox/core/tk/attachments/links').extend(new links.Link({
        id: 'download',
        index: 200,
        label: gt('Download'),
        ref: 'io.ox/core/tk/attachment/actions/download-attachment'
    }));

    ext.point('io.ox/core/tk/attachments/links').extend(new links.Link({
        id: 'save',
        index: 400,
        label: gt('Save in file store'),
        ref: 'io.ox/core/tk/attachment/actions/save-attachment'
    }));

    //attachment actions
    new links.Action('io.ox/core/tk/attachment/actions/preview-attachment', {
        id: 'preview',
        requires: function (e) {
            return require(['io.ox/preview/main'])
                .pipe(function (p) {
                    var list = _.getArray(e.context);
                    // is at least one attachment supported?
                    return e.collection.has('some') && _(list).reduce(function (memo, obj) {
                        return memo || new p.Preview({
                            filename: obj.filename,
                            mimetype: obj.content_type
                        })
                        .supportsPreview();
                    }, false);
                });
        },
        multiple: function (list, baton) {
            ox.load(['io.ox/core/tk/dialogs',
                     'io.ox/preview/main',
                     'io.ox/core/api/attachment']).done(function (dialogs, p, attachmentAPI) {
                //build Sidepopup
                new dialogs.SidePopup().show(baton.e, function (popup) {
                    _(list).each(function (data) {
                        data.dataURL = attachmentAPI.getUrl(data, 'view');
                        var pre = new p.Preview(data, {
                            width: popup.parent().width(),
                            height: 'auto'
                        });
                        if (pre.supportsPreview()) {
                            popup.append(
                                $('<h4>').text(data.filename)
                            );
                            pre.appendTo(popup);
                            popup.append($('<div>').text('\u00A0'));
                        }
                    });
                    if (popup.find('h4').length === 0) {
                        popup.append($('<h4>').text(gt('No preview available')));
                    }
                });
            });
        }
    });

    new links.Action('io.ox/core/tk/attachment/actions/slideshow-attachment', {
        id: 'slideshow',
        requires: function (e) {
            return e.collection.has('multiple') && _(e.context).reduce(function (memo, obj) {
                return memo || (/\.(gif|bmp|tiff|jpe?g|gmp|png)$/i).test(obj.filename);
            }, false);
        },
        multiple: function (list, baton) {
            require(['io.ox/files/carousel'], function (slideshow) {
                var files = _(list).map(function (file) {
                    return {
                        url: attachmentAPI.getUrl(file, 'open'),
                        filename: file.filename
                    };
                });
                slideshow.init({
                    baton: {allIds: files},
                    attachmentMode: false,
                    selector: baton.options.selector
                });
            });
        }
    });

    new links.Action('io.ox/core/tk/attachment/actions/open-attachment', {
        id: 'open',
        requires: 'some',
        multiple: function (list) {
            _(list).each(function (data) {
                var url = attachmentAPI.getUrl(data, 'open');
                window.open(url);
            });
        }
    });

    //attachments api currently doesn't support zip download
    new links.Action('io.ox/core/tk/attachment/actions/download-attachment', {
        id: 'download',
        requires: 'one',
        action: function (baton) {
            var url = attachmentAPI.getUrl(baton.data, 'download');
            window.open(url);
        }
    });

    new links.Action('io.ox/core/tk/attachment/actions/save-attachment', {
        id: 'save',
        capabilities: 'infostore',
        requires: 'some',
        multiple: function (list) {
            //cannot be converted to multiple request because of backend bug (module overides params.module)
            _(list).each(function (data) {
                attachmentAPI.save(data);
            });
            require(['io.ox/core/notifications'], function (notifications) {
                setTimeout(function () {notifications.yell('success', gt('Attachments have been saved!')); }, 300);
            });
        }
    });

    var fileUploadWidget = function (options) {
        options = _.extend({
            buttontext: gt('Select file'),
            tabindex: 1,
            drive: false
        }, options);

        var node = $('<div>').addClass((options.wrapperClass ? options.wrapperClass : 'row-fluid')),
            icon = options.buttonicon ? $('<i>').addClass(options.buttonicon) : $(),
            input;

        //add space for icon
        options.buttontext = options.buttonicon ? '\u00A0' + options.buttontext : options.buttontext;

        if (options.displayLabel) node.append($('<label>').text(gt.noI18n(options.displayLabelText) || gt('File')));
        node.append(
            $('<div>', { 'data-provides': 'fileupload' }).addClass('fileupload fileupload-new')
                .append($('<div>').addClass('input-prepend input-append').append(
                    $('<div>').addClass('btn-group').append(
                        $('<div>').addClass('uneditable-input').append(
                            $('<i>').addClass('icon-file fileupload-exists'),
                            $('<span>').addClass('fileupload-preview')
                        ),
                        $('<span>').attr({tabIndex: '1', 'role': 'button'}).addClass('btn btn-file').append(
                            icon,
                            $('<span>').addClass('fileupload-new').text(options.buttontext),
                            $('<span>').attr({'role': 'button', 'aria-label': gt('Change')}).addClass('fileupload-exists').text(gt('Change')),
                            input = $('<input name="file" type="file" role="button">')
                                .prop({ multiple: options.multi })
                                .attr({tabindex: options.tabindex })
                        ),
                        $('<a>', {'data-dismiss': 'fileupload', tabindex: 1, href: '#', role: 'button', 'aria-label': 'cancel'}).addClass('btn fileupload-exists').text(gt('Cancel')),
                        (options.displayButton ?
                            $('<button type="button" class="btn btn-primary" data-action="upload" tabindex="1">')
                                .text(gt('Upload file')).hide() : ''
                        ),
                        (options.drive ? $('<button type="button" class="btn" data-action="addinternal">').text(gt('Files')) : '')
                    ).on('keypress', function (e) {
                        if (e.which === 13) {
                            node.find('input[name="file"]').trigger('click');
                        }
                    })
                )
            )

        );
        input.on('hover', function () {
            $(this).parent().addClass('hover');
        }, function () {
            $(this).parent().removeClass('hover');
        });
        return node;
    };

    return {
        EditableAttachmentList: EditableAttachmentList,
        EditableFileList: EditableFileList,
        AttachmentList: AttachmentList,
        fileUploadWidget: fileUploadWidget
    };
});<|MERGE_RESOLUTION|>--- conflicted
+++ resolved
@@ -257,48 +257,6 @@
                 return _.map(list, function (file) {
                             return file.file;
                         });
-<<<<<<< HEAD
-            },
-
-            getNode: function () {
-                return $el;
-            },
-
-            clear: function () {
-                files = [];
-                this.listChanged();
-            },
-
-            add: function (file) {
-                var proceed = true, self = this,
-                    list = [].concat(file);
-
-
-                if (list.length) {
-                    //check
-                    require(['settings!io.ox/core', 'io.ox/core/notifications'], function (settings, notifications) {
-
-                        var properties = settings.get('properties');
-                        if (baton.app && baton.app.app.attributes.name !== 'io.ox/mail/write') {
-                            proceed = false;
-                        }
-                        if (properties && proceed) {
-                            var total = 0,
-                                maxFileSize = properties.infostoreMaxUploadSize,
-                                quota = properties.infostoreQuota;
-                            _.each(list, function (item) {
-                                var fileTitle = item.filename || item.name || item.subject,
-                                    fileSize = item.file_size || item.size;
-                                if (fileSize) {
-                                    total += fileSize;
-                                    if (maxFileSize > 0 && fileSize > maxFileSize) {
-                                        proceed = false;
-                                        notifications.yell('error', gt('The file "%1$s" cannot be uploaded because it exceeds the maximum file size of %2$s', fileTitle, strings.fileSize(maxFileSize)));
-                                        return;
-                                    }
-                                    if (quota > 0) {
-                                        if (total > quota - properties.infostoreUsage) {
-=======
                     }
                     return _.map(list, function (file) {
                                 return file.file;
@@ -337,13 +295,10 @@
                                     if (fileSize) {
                                         total += fileSize;
                                         if (maxFileSize > 0 && fileSize > maxFileSize) {
->>>>>>> 09747435
                                             proceed = false;
                                             notifications.yell('error', gt('The file "%1$s" cannot be uploaded because it exceeds the quota limit of %2$s', fileTitle, strings.fileSize(quota)));
                                             return;
                                         }
-<<<<<<< HEAD
-=======
                                         if (quota > 0) {
                                             if (total > quota - properties.infostoreUsage) {
                                                 proceed = false;
@@ -361,7 +316,6 @@
                                             group: item.group || 'unknown',
                                             cid: counter++
                                         });
->>>>>>> 09747435
                                     }
                                 }
                                 //add
