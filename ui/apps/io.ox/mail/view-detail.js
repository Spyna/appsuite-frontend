--- conflicted
+++ resolved
@@ -148,12 +148,7 @@
                 return $();
             }
 
-<<<<<<< HEAD
             var att = data.attachments, source = '', type, isHTML, isLarge, content;
-=======
-            var att = data.attachments, source = '', type, isHTML, isLarge, frag, tmp,
-                content = $('<div>').addClass('content');
->>>>>>> 54505e01
 
             // use first attachment to determine content type
             type = getContentType(att[0].content_type);
@@ -174,18 +169,10 @@
             source = source.replace(regImageSrc, '$1' + ox.apiRoot);
 
             // robust constructor for large HTML
-<<<<<<< HEAD
             content = document.createElement('DIV');
             content.className = 'content';
             content.innerHTML = source;
             content = $(content);
-=======
-            frag = document.createDocumentFragment();
-            frag.appendChild(tmp = document.createElement('DIV'));
-            tmp.innerHTML = source;
-            content.get(0).appendChild(frag);
-            frag = tmp = null;
->>>>>>> 54505e01
 
             if (isHTML) {
                 // HTML
@@ -562,7 +549,7 @@
                 if (isWinmailDATPart(obj)) {
                     dat = obj.attachments[0];
                     attachments.push(
-                        _.extend({}, dat, { mail: mail, title: obj.filename || '' })
+                        _.extend({}, dat, { mail: mail, title: obj.filename || '' })
                     );
                 } else {
                     attachments.push({
@@ -583,7 +570,7 @@
                 obj = data.attachments[i];
                 if (obj.disp === 'attachment') {
                     attachments.push(
-                        _.extend(obj, { mail: mail, title: obj.filename || '' })
+                        _.extend(obj, { mail: mail, title: obj.filename || '' })
                     );
                     hasAttachments = true;
                 }
