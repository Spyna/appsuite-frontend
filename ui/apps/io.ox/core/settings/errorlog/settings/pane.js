--- conflicted
+++ resolved
@@ -14,15 +14,6 @@
 define('io.ox/core/settings/errorlog/settings/pane', [
     'io.ox/core/extensions',
     'io.ox/core/http',
-<<<<<<< HEAD
-    'settings!io.ox/core',
-    'gettext!io.ox/core',
-    'static/3rd.party/Chart.js/Chart.js'
-], function (ext, http, settings, gt) {
-
-    'use strict';
-
-=======
     'io.ox/core/capabilities',
     'settings!io.ox/core',
     'gettext!io.ox/core',
@@ -34,7 +25,6 @@
     // let's hide this for guests
     if (capabilities.has('guest')) return;
 
->>>>>>> 74174fc6
     ext.point('io.ox/settings/pane/tools').extend({
         id: 'errorlog',
         title: gt('Error log'),
