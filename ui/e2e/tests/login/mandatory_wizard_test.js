/**
 * This work is provided under the terms of the CREATIVE COMMONS PUBLIC
 * LICENSE. This work is protected by copyright and/or other applicable
 * law. Any use of the work other than as authorized under this license
 * or copyright law is prohibited.
 *
 * http://creativecommons.org/licenses/by-nc-sa/2.5/
 * © 2019 OX Software GmbH, Germany. info@open-xchange.com
 *
 * @author Maik Schäfer <maik.schaefer@open-xchange.com>
 *
 */

/// <reference path="../../steps.d.ts" />

Feature('General > Mandatory Wizard');

Before(async (users) => {
    await users.create();
});

After(async (users) => {
    await users.removeAll();
});

<<<<<<< HEAD
Scenario('[C7341] Use first run mandatory wizard', async function (I, users) {
=======
Scenario('[C7341] Use first run mandatory wizard', async function (I, users, contacts, mail) {
>>>>>>> 938790d3
    const [user] = users;
    const first_name = 'John';
    const last_name = 'Wayne';
    await user.hasCapability('mandatory_wizard');

    I.amOnPage('ui');
    I.waitForInvisible('#background-loader.busy', 30);
<<<<<<< HEAD
    // make sure we have an english UI
    I.click('.toggle-text');
    I.waitForText('English (United States)');
    I.click('English (United States)');
=======
    I.waitForFocus('#io-ox-login-username');
    // make sure we have an english UI
    I.click('.dropdown');
    I.clickDropdown('English (United States)');
>>>>>>> 938790d3
    I.fillField('User name', `${user.get('name')}@${user.context.id}`);
    I.fillField('Password', user.get('password'));
    I.click('Sign in');
    I.waitForInvisible('#background-loader.busy', 20);
    I.waitForText('Welcome to OX App Suite');
    I.click('Start tour');
    I.waitForFocus('.form-control');
    I.fillField('first_name', first_name);
    I.fillField('last_name', last_name);
    I.pressKey('Enter');
    I.click('Next');
    let listenerID = I.registerNodeRemovalListener('.wizard-container');
    I.click('Finish');
    I.waitForNodeRemoval(listenerID);
<<<<<<< HEAD
    I.waitForVisible('#io-ox-launcher', 5);
    I.waitForVisible('.contact-picture');
    I.wait(1);
    I.click('.contact-picture');
    I.waitForText('My contact data');
    I.click('My contact data');
    I.waitForText('My contact data');
=======
    I.waitForInvisible('#background-loader.busy', 30);
    // mail is the default app, so wait for it to load to make sure the UI is ready
    mail.waitForApp();
    contacts.editMyContact();
>>>>>>> 938790d3
    I.seeInField('first_name', first_name);
    I.seeInField('last_name', last_name);
});<|MERGE_RESOLUTION|>--- conflicted
+++ resolved
@@ -23,11 +23,7 @@
     await users.removeAll();
 });
 
-<<<<<<< HEAD
-Scenario('[C7341] Use first run mandatory wizard', async function (I, users) {
-=======
 Scenario('[C7341] Use first run mandatory wizard', async function (I, users, contacts, mail) {
->>>>>>> 938790d3
     const [user] = users;
     const first_name = 'John';
     const last_name = 'Wayne';
@@ -35,17 +31,10 @@
 
     I.amOnPage('ui');
     I.waitForInvisible('#background-loader.busy', 30);
-<<<<<<< HEAD
-    // make sure we have an english UI
-    I.click('.toggle-text');
-    I.waitForText('English (United States)');
-    I.click('English (United States)');
-=======
     I.waitForFocus('#io-ox-login-username');
     // make sure we have an english UI
     I.click('.dropdown');
     I.clickDropdown('English (United States)');
->>>>>>> 938790d3
     I.fillField('User name', `${user.get('name')}@${user.context.id}`);
     I.fillField('Password', user.get('password'));
     I.click('Sign in');
@@ -60,20 +49,10 @@
     let listenerID = I.registerNodeRemovalListener('.wizard-container');
     I.click('Finish');
     I.waitForNodeRemoval(listenerID);
-<<<<<<< HEAD
-    I.waitForVisible('#io-ox-launcher', 5);
-    I.waitForVisible('.contact-picture');
-    I.wait(1);
-    I.click('.contact-picture');
-    I.waitForText('My contact data');
-    I.click('My contact data');
-    I.waitForText('My contact data');
-=======
     I.waitForInvisible('#background-loader.busy', 30);
     // mail is the default app, so wait for it to load to make sure the UI is ready
     mail.waitForApp();
     contacts.editMyContact();
->>>>>>> 938790d3
     I.seeInField('first_name', first_name);
     I.seeInField('last_name', last_name);
 });