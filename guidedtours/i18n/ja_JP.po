--- conflicted
+++ resolved
@@ -175,40 +175,16 @@
 msgid "Folder content"
 msgstr "フォルダ内容"
 
-<<<<<<< HEAD
-#: apps/io.ox/tours/settings.js module:io.ox/tours
-msgid "How the settings are organized"
-msgstr "設定の項目について"
-
-#: apps/io.ox/tours/mail.js module:io.ox/tours
-msgid ""
-"If double-clicking on an E-Mail in the list, the E-Mail is opened in a "
-"separate window."
-msgstr ""
-"一覧でメールをダブルクリックすると、別のウィンドウにメールが表示されます。"
-=======
 #: apps/io.ox/tours/files.js module:io.ox/tours
 msgid ""
 "Clicking on a folder displays all the subfolders, documents, media and other "
 "files that it contains."
 msgstr "フォルダをクリックすると、サブフォルダ、ドキュメント、メディア、その他のファイルのすべてが表示されます。"
->>>>>>> ca385a2c
 
 #: apps/io.ox/tours/files.js module:io.ox/tours
 msgid "Select a view"
 msgstr "ビューの選択"
 
-<<<<<<< HEAD
-#: apps/io.ox/tours/mail.js module:io.ox/tours
-msgid ""
-"In order to edit multiple E-Mails at once, enable the checkboxes on the left "
-"side of the E-Mails. If the checkboxes are not displayed, click on View > "
-"Checkboxes on the right side of the toolbar."
-msgstr ""
-"複数のメールを一度に編集するには、メールの左側にあるチェックボックスを有効に"
-"します。チェックボックスが表示されていない場合は、ツールバーの右側にある "
-"[ビュー] → [チェックボックス] の順にクリックします。"
-=======
 #: apps/io.ox/tours/files.js module:io.ox/tours
 msgid "Different views are available. Just select the one you like best."
 msgstr "別の表示が利用できます。一番お気に入りの表示を選択してください。"
@@ -216,7 +192,6 @@
 #: apps/io.ox/tours/files.js module:io.ox/tours
 msgid "Toolbar"
 msgstr "ツールバー"
->>>>>>> ca385a2c
 
 #: apps/io.ox/tours/files.js module:io.ox/tours
 msgid ""
@@ -248,25 +223,11 @@
 msgid "Preview mode"
 msgstr "モードのプレビュー"
 
-<<<<<<< HEAD
-#: apps/io.ox/tours/mail.js module:io.ox/tours
-msgid "Reading E-Mail conversations"
-msgstr "メールスレッドの表示"
-
-#: apps/io.ox/tours/portal.js module:io.ox/tours
-msgid "Reading the details"
-msgstr "詳細情報の閲覧"
-
-#: apps/io.ox/tours/intro.js module:io.ox/tours
-msgid "Searching for objects"
-msgstr "オブジェクトの検索"
-=======
 #: apps/io.ox/tours/files.js module:io.ox/tours
 msgid ""
 "From preview you can also select other options to help you manage and work "
 "on your files."
 msgstr "プレビューから他のオプションを選択して、ファイルの管理や作業を行えます。"
->>>>>>> ca385a2c
 
 #: apps/io.ox/tours/files.js module:io.ox/tours
 msgid "Share files"
@@ -349,11 +310,6 @@
 "detailed information in the tours for the single apps or in the online help."
 msgstr "このガイドツアーでは、製品の概要をご紹介します。各アプリケーションのツアーやオンラインヘルプで詳細をご覧になれます。"
 
-<<<<<<< HEAD
-#: apps/io.ox/tours/portal.js module:io.ox/tours
-msgid "The Portal"
-msgstr "ポータル"
-=======
 #: apps/io.ox/tours/intro.js module:io.ox/tours
 msgid "Launching an app"
 msgstr "アプリケーションの起動"
@@ -367,7 +323,6 @@
 #: apps/io.ox/tours/intro.js module:io.ox/tours
 msgid "Displaying the help or the settings"
 msgstr "ヘルプや設定の表示"
->>>>>>> ca385a2c
 
 #: apps/io.ox/tours/intro.js module:io.ox/tours
 msgid ""
@@ -416,15 +371,12 @@
 msgstr "フォルダツリー"
 
 #: apps/io.ox/tours/intro.js module:io.ox/tours
-<<<<<<< HEAD
-=======
 msgid ""
 "Use the folder tree to open the folder containing the objects that you want "
 "to view in the list."
 msgstr "目的のオブジェクトを一覧に表示するには、フォルダツリーでそのオブジェクトが保存されているフォルダを開きます。"
 
 #: apps/io.ox/tours/intro.js module:io.ox/tours
->>>>>>> ca385a2c
 msgid "The list"
 msgstr "リスト"
 
@@ -639,37 +591,9 @@
 
 #: apps/io.ox/tours/settings.js module:io.ox/tours
 msgid ""
-<<<<<<< HEAD
-"To invite other participants, enter their names in the field below "
-"Participants. You can add documents as attachment to the task."
-msgstr ""
-"他の人にアポイントへの出席を依頼するには、[出席者] の下にあるフィールドに依頼"
-"する人の名前を入力します。仕事にドキュメントを追加すれば、添付ファイルを作成"
-"できます。"
-
-#: apps/io.ox/tours/intro.js module:io.ox/tours
-#, fuzzy
-#| msgid ""
-#| "To launch an app, click on an entry on the left side of the menu bar."
-msgid ""
-"To launch an app, use the quick launch icons on the left side of the menu "
-"bar or click on an entry inside the app launcher menu."
-msgstr ""
-"アプリケーションを起動するには、メニュー バーの左側にある項目をクリックしま"
-"す。"
-
-#: apps/io.ox/tours/calendar.js module:io.ox/tours
-msgid "To not miss the appointment, use the reminder function."
-msgstr "アポイントを見逃さないようにするには、アラーム機能を使用します。"
-
-#: apps/io.ox/tours/tasks.js module:io.ox/tours
-msgid "To not miss the task, use the reminder function."
-msgstr "仕事を見逃さないようにするには、アラーム機能を使用します。"
-=======
 "The settings are organized in topics. Select the topic on the left side, e.g "
 "Basic settings or E-Mail."
 msgstr "設定はトピックで構成されています。左側にある、基本設定やメールなどのトピックを選択します。"
->>>>>>> ca385a2c
 
 #: apps/io.ox/tours/settings.js module:io.ox/tours
 msgid "Editing settings"
@@ -686,16 +610,10 @@
 msgstr "ヘルプを開く"
 
 #: apps/io.ox/tours/settings.js module:io.ox/tours
-#, fuzzy
-#| msgid ""
-#| "To open the help, click the System menu icon on the upper right side of "
-#| "the menu bar. Select Help. The help for the currently selected app is "
-#| "displayed. To browse the complete help, click on Start Page or Table Of "
-#| "Contents at the upper part of the window."
 msgid ""
-"To open the help, click the user image on the upper right side of the menu "
-"bar. Select Help. The help for the currently selected app is displayed. To "
-"browse the complete help, click on Start Page or Table Of Contents at the "
+"To open the help, click the System menu icon on the upper right side of the "
+"menu bar. Select Help. The help for the currently selected app is displayed. "
+"To browse the complete help, click on Start Page or Table Of Contents at the "
 "upper part of the window."
 msgstr "ヘルプを表示するには、メニューバーの右上のシステムメニューアイコンをクリックします。ヘルプを選択します。現在選択されているアプリケーションのヘルプを表示します。ヘルプをすべて参照するには、ウィンドウの上にあるスタートページまたは目次をクリックします。"
 
@@ -704,22 +622,10 @@
 msgstr "サインアウト"
 
 #: apps/io.ox/tours/settings.js module:io.ox/tours
-#, fuzzy
-#| msgid ""
-#| "To open the settings, click the System menu icon on the upper right side "
-#| "of the menu bar. Select Settings."
 msgid ""
-<<<<<<< HEAD
-"To open the settings, click the user image on the upper right side of the "
-"menu bar. Select Settings."
-msgstr ""
-"設定を表示するには、メニューバーの右上のシステムメニューアイコンをクリックし"
-"ます。設定 を選択します。"
-=======
 "To sign out, click the System menu icon on the upper right side of the menu "
 "bar. Select Sign out."
 msgstr "サインアウトするには、メニューバーの右上のシステムメニューアイコンをクリックします。サインアウトを選択します。"
->>>>>>> ca385a2c
 
 #: apps/io.ox/tours/tasks.js module:io.ox/tours
 msgid "Creating a new task"
@@ -755,27 +661,9 @@
 "recurrence parameters are shown."
 msgstr "繰り返しの仕事を作成するには、[繰り返しの予定] を有効にします。繰り返しのパラメータを設定するための機能が表示されます。"
 
-<<<<<<< HEAD
-#: apps/io.ox/tours/settings.js module:io.ox/tours
-#, fuzzy
-#| msgid ""
-#| "To sign out, click the System menu icon on the upper right side of the "
-#| "menu bar. Select Sign out."
-msgid ""
-"To sign out, click the logout icon on the upper right side of the menu bar."
-msgstr ""
-"サインアウトするには、メニューバーの右上のシステムメニューアイコンをクリック"
-"します。サインアウトを選択します。"
-
-#: apps/io.ox/tours/mail.js module:io.ox/tours
-msgid "To sort the E-Mails, click on Sort by. Select a sort criteria."
-msgstr ""
-"メールをソートするには、ソート条件をクリックします。ソート条件を選択します。"
-=======
 #: apps/io.ox/tours/tasks.js module:io.ox/tours
 msgid "To not miss the task, use the reminder function."
 msgstr "仕事を見逃さないようにするには、アラーム機能を使用します。"
->>>>>>> ca385a2c
 
 #: apps/io.ox/tours/tasks.js module:io.ox/tours
 msgid "Tracking the editing status"
@@ -5565,13 +5453,6 @@
 #~ msgid "High priority"
 #~ msgstr "優先度 (高)"
 
-#~ msgid ""
-#~ "Hint: you can always restart guided tours, any time you need them, from "
-#~ "the system menu."
-#~ msgstr ""
-#~ "ヒント：ガイドツアーはいつでも必要な時にシステムメニューから再度開始するこ"
-#~ "とできます。"
-
 #~ msgid "History"
 #~ msgstr "履歴"
 
@@ -5762,11 +5643,6 @@
 #~ msgstr ""
 #~ "アポイントの出席依頼など、新規の通知があると、画面右側に情報エリアが表示さ"
 #~ "れます。"
-
-#~ msgid ""
-#~ "In case of new notifications, e.g. appointment invitations, the info area "
-#~ "is opened."
-#~ msgstr "アポイントの招待などの新規通知の場合は、情報エリアが表示されます。"
 
 #~ msgid ""
 #~ "In order to assign categories to the objects selected, use the control "
@@ -8606,9 +8482,6 @@
 
 #~ msgid "Resources:"
 #~ msgstr "設備:"
-
-#~ msgid "Restart Guided Tour"
-#~ msgstr "ガイドツアーを再度実行します。"
 
 #~ msgid "Restore Last Operation"
 #~ msgstr "最新の操作を復元"
@@ -9989,16 +9862,6 @@
 #~ "マイ インフォストア フォルダは、インフォストア セクションの個人用の "
 #~ "UserStore フォルダのコピーです。"
 
-#~ msgid "The New objects icon"
-#~ msgstr "新規オブジェクト アイコン"
-
-#~ msgid ""
-#~ "The New objects icon shows the number of appointment reminders or other "
-#~ "notifications. If clicking the icon, the info area opens."
-#~ msgstr ""
-#~ "新規オブジェクトアイコンは、アポイントアラームなどの通知を表示します。アイ"
-#~ "コンをクリックすると、情報エリアが表示されます。"
-
 #~ msgid ""
 #~ "The New objects icon shows the number of unread E-Mails or other "
 #~ "notifications. If clicking the icon, the info area opens."
@@ -10228,9 +10091,6 @@
 #~ msgstr ""
 #~ "右下にあるアイコンでメールをソートできます。このアイコンをクリックすると、"
 #~ "ソート条件の一覧が表示されます。"
-
-#~ msgid "The info area"
-#~ msgstr "情報エリア"
 
 #~ msgid "The mandatory field %1$s is not defined."
 #~ msgstr "必須フィールド %1$s が入力されていません。"
