/**
 * This work is provided under the terms of the CREATIVE COMMONS PUBLIC
 * LICENSE. This work is protected by copyright and/or other applicable
 * law. Any use of the work other than as authorized under this license
 * or copyright law is prohibited.
 *
 * http://creativecommons.org/licenses/by-nc-sa/2.5/
 *
 * © 2014 Open-Xchange Inc., Tarrytown, NY, USA. info@open-xchange.com
 *
 * @author Matthias Biggeleben <matthias.biggeleben@open-xchange.com>
 */

define('io.ox/mail/common-extensions', [
    'io.ox/core/extensions',
    'io.ox/core/extPatterns/links',
    'io.ox/core/extPatterns/actions',
    'io.ox/core/emoji/util',
    'io.ox/mail/util',
    'io.ox/mail/api',
    'io.ox/core/api/account',
    'io.ox/core/date',
    'io.ox/core/strings',
    'io.ox/core/folder/title',
    'io.ox/core/notifications',
    'io.ox/contacts/api',
    'io.ox/core/api/collection-pool',
    'io.ox/core/tk/flag-picker',
    'io.ox/core/capabilities',
    'settings!io.ox/mail',
    'gettext!io.ox/mail'
], function (ext, links, actions, emoji, util, api, account, date, strings, shortTitle, notifications, contactsAPI, Pool, flagPicker, capabilities, settings, gt) {

    'use strict';

    var extensions = {

        a11yLabel: function (baton) {
            var data = baton.data,
                size = api.threads.size(data),
                threadSize = size <= 1 ? '' :  ', ' + gt.format('Thread contains %1$d messages', gt.noI18n(size)),
                fromlist = data.from || [['', '']],
                subject = _.escape($.trim(data.subject)),
                unread = util.isUnseen(data) ? gt('Unread') + ', ' : '',
                a11yLabel = unread + util.getDisplayName(fromlist[0]) + ', ' + subject + ', ' + util.getTime(data.received_date) + threadSize +
                    (data.attachment ? ', ' + gt('has attachments') : '');

            this.attr({
                'aria-hidden': true
            }).parent().attr({
                'aria-label': _.escape(a11yLabel)
            });
        },

        picture: function (baton) {
            var data = baton.data, from = data.from,
                size = _.device('retina') ? 80 : 40;
            this.append(
                contactsAPI.pictureHalo(
                    $('<div class="contact-picture" aria-hidden="true">'),
                    { email: data.picture || (from && from[0] && from[0][1]) },
                    { width: size, height: size, effect: 'fadeIn' }
                )
            );
        },

        date: function (baton, options) {
            var data = baton.data, t = data.received_date, d;
            if (!_.isNumber(t)) return;
            d = new date.Local(t);
            this.append(
                $('<time class="date">')
                .attr('datetime', d.format('yyyy-MM-dd hh:mm'))
                .text(_.noI18n(util.getDateTime(t, options)))
            );
        },

        smartdate: function (baton) {
            extensions.date.call(this, baton, { fulldate: false, smart: true });
        },

        fulldate: function (baton) {
            extensions.date.call(this, baton, { fulldate: true, smart: false });
        },

        from: function (baton) {
            var data = baton.data,
                single = !data.threadSize || data.threadSize === 1,
                field = single && account.is('sent|drafts', data.folder_id) ? 'to' : 'from';
            this.append(
                $('<div class="from">').append(
                    util.getFrom(data, field)
                )
            );
        },

        size: function (baton) {
            var data = baton.data;
            if (!_.isNumber(data.size)) return;
            this.append(
                $('<span class="size">').text(strings.fileSize(data.size, 1))
            );
        },

        unreadClass: function (baton) {
            var isUnseen = util.isUnseen(baton.data);
            this.closest('.list-item').toggleClass('unread', isUnseen);
        },

        deleted: function (baton) {
            this.parent().toggleClass('deleted', util.isDeleted(baton.data));
        },

        flag: function (baton) {

            var color = baton.data.color_label;
            // 0 and a buggy -1
            if (color <= 0) return;

            this.append(
                $('<i class="flag flag_' + color + ' fa fa-bookmark" aria-hidden="true">')
            );
        },

        threadSize: function (baton) {

            // only consider thread-size if app is in thread-mode
            if (baton.options.threaded !== true && (!baton.app || baton.app.props.get('thread') === false)) return;

            var size = api.threads.size(baton.data);
            if (size <= 1) return;

            this.append(
                $('<div class="thread-size" aria-hidden="true">').append(
                    $('<span class="number drag-count">').text(_.noI18n(size))
                )
            );
        },

        paperClip: function (baton) {
            if (!baton.data.attachment) return;
            this.append(
                $('<i class="fa fa-paperclip has-attachments" aria-hidden="true">')
            );
        },

        priority: function (baton) {
            var data = baton.data;
            this.append(
                $('<span class="priority" aria-hidden="true">').append(
                    util.getPriority(data)
                )
            );
        },

        unread: function (baton) {
            var isUnseen = util.isUnseen(baton.data);
            if (isUnseen) this.append('<i class="icon-unread fa fa-envelope" aria-hidden="true">');
        },

        answered: function (baton) {
            var data = baton.data,
                cid = _.cid(data),
                thread = api.threads.get(cid),
                isAnswered = util.isAnswered(thread, data);
            if (isAnswered) this.append('<i class="icon-answered fa fa-reply" aria-hidden="true">');
        },

        forwarded: function (baton) {
            var data = baton.data,
                cid = _.cid(data),
                thread = api.threads.get(cid),
                isForwarded = util.isForwarded(thread, data);
            if (isForwarded) this.append('<i class="icon-forwarded fa fa-mail-forward" aria-hidden="true">');
        },

        subject: function (baton) {

            var data = baton.data,
                keepFirstPrefix = baton.data.threadSize === 1,
                subject = util.getSubject(data, keepFirstPrefix),
                node;

            this.append(
                $('<div class="subject">').append(
                    $('<span class="flags">'),
                    node = $('<span class="drag-title">').text(subject)
                )
            );

            emoji.processEmoji(_.escape(subject), function (html) {
                node.html(html);
            });
        },

        // a11y: set title attribute on outer list item
        title: function (baton) {
            var subject = util.getSubject(baton.data);
            this.closest('.list-item').attr('title', subject);
        },

        // used in unified inbox
        account: function (baton) {
            if (!account.isUnifiedFolder(baton.data.folder_id)) return;
            this.append(
                $('<span class="account-name">').text(baton.data.account_name || '')
            );
        },

        recipients: (function () {

            // var drawAllDropDown = function (node, label, data) {
            //     // use extension pattern
            //     new links.Dropdown({
            //         label: label,
            //         classes: 'all-link',
            //         ref: 'io.ox/mail/all/actions'
            //     }).draw.call(node, data);
            // };

            var showAllRecipients = function (e) {
                e.preventDefault();
                $(this).find('.show-all-recipients').remove();
                $(this).children().show();
            };

            return function (baton) {

                var data = baton.data;

                // figure out if 'to' just contains myself - might be a mailing list, for example
                var showCC = data.cc && data.cc.length > 0,
                    showTO = data.to && data.to.length > 0,
                    showBCC = data.bcc && data.bcc.length > 0,
                    show = showTO || showCC || showBCC,
                    container = $('<div class="recipients">');

                if (!show) {
                    // fix broken layout when mail has only 'to' and 'attachments'
                    this.append(container.append($.txt(_.noI18n('\u00A0'))));
                    return;
                }

                if (showTO) {
                    container.append(
                        // TO
                        $('<span class="io-ox-label">').append(
                            $.txt(gt('To')),
                            $.txt(_.noI18n('\u00A0\u00A0'))
                        ),
                        util.serializeList(data, 'to'),
                        $.txt(_.noI18n(' \u00A0 '))
                    );
                }
                if (showCC) {
                    container.append(
                        // CC
                        $('<span class="io-ox-label">').append(
                            $.txt(gt.pgettext('CC', 'Copy')),
                            _.noI18n('\u00A0\u00A0')
                        ),
                        util.serializeList(data, 'cc'),
                        $.txt(_.noI18n(' \u00A0 '))
                    );
                }
                if (showBCC) {
                    container.append(
                        // BCC
                        $('<span class="io-ox-label">').append(
                            $.txt(gt('Bcc')),
                            _.noI18n('\u00A0\u00A0')
                        ),
                        util.serializeList(data, 'bcc'),
                        $.txt(_.noI18n(' \u00A0 '))
                    );
                }

                this.append(container);

                var items = container.find('.person-link');
                if (items.length > 3) {
                    container.children().slice(4).hide();
                    container.append(
                        //#. %1$d - number of other recipients (names will be shown if string is clicked)
                        $('<a href="#" class="show-all-recipients">').text(gt('and %1$d others', items.length - 2))
                    );
                    container.on('click', showAllRecipients);
                }
            };
        }()),

        attachmentList: (function attachmentList() {

            function drawInlineLinks(node, data) {
                var extension = new links.InlineLinks({
                    dropdown: false,
                    ref: 'io.ox/mail/attachment/links'
                });
                return extension.draw.call(node, ext.Baton({ data: data }));
            }

            var CustomAttachmentView,
                renderContent = function () {

                    var node = this.$('.file'),
                        data = this.model.toJSON(),
                        url, contentType;

                    new links.Dropdown({
                        label: this.model.getShortTitle(),
                        noCaret: true,
                        ref: 'io.ox/mail/attachment/links'
                    })
                    .draw.call(node, ext.Baton({ context: this.model.collection.toJSON(), data: data, $el: node }));

                    // support for fixed position
                    // TODO: introduce as general solution
                    node.on('show.bs.dropdown', function (e) {
                        var link = $(e.relatedTarget),
                            offset = link.offset(),
                            // need to use siblings() instead of next() due to funky backdrop injection on mobile devices (see bug 35863)
                            menu = link.siblings('.dropdown-menu'),
                            top, overlay;
                        top = offset.top + link.height();
                        menu.css({ top: offset.top + link.height(), bottom: 'auto', left: offset.left });
                        if ((top + menu.height()) > $(window).height()) menu.css({ top: 'auto', bottom: '20px' });
                        overlay = $('<div class="dropdown-overlay">').append(menu);
                        // catch click manually (same idea as boostrap's dropdown-backdrop)
                        if (_.device('touch')) {
                            overlay.on('click', { link: link }, function (e) {
                                e.data.link.dropdown('toggle');
                            });
                        }
                        link.data('overlay', overlay);
                        $('body').append(overlay);
                    });

                    node.on('hide.bs.dropdown', function (e) {
                        var link = $(e.relatedTarget), overlay = link.data('overlay');
                        link.parent().append(overlay.children());
                        overlay.remove();
                    });

                    url = api.getUrl(data, 'download');
                    contentType = (this.model.get('content_type') || 'unknown').split(/;/)[0];

                    this.$el.attr({
                        title: this.model.getTitle(),
                        draggable: true,
                        'data-downloadurl': contentType + ':' + this.model.getTitle().replace(/:/g, '') + ':' + ox.abs + url
                    })
                    .on('dragstart', function (e) {
                        $(this).css({ display: 'inline-block' });
                        e.originalEvent.dataTransfer.setData('DownloadURL', this.dataset.downloadurl);
                    });
                };

            return function (baton) {

                if (baton.attachments.length === 0) return $.when();

                var $el = this,
                    def = $.Deferred();

                require(['io.ox/core/attachments/view'], function (attachment) {

                    _.once(function () {
                        CustomAttachmentView = attachment.View.extend({
                            renderContent: renderContent
                        });
                    })();

                    var list = baton.attachments.map(function (m) {
                            m.group = 'mail';
                            return m;
                        }),
                        collection = new attachment.Collection(list),
                        view = new attachment.List({
                            AttachmentView: CustomAttachmentView,
                            collection: collection,
                            el: $el,
                            preview: baton.preview
                        });

                    $el.append(view.render().$el);

                    view.renderInlineLinks = function () {
                        var models = this.getValidModels(), $links = this.$header.find('.links').empty();
                        if (models.length >= 1) drawInlineLinks($links, _(models).invoke('toJSON'));
                    };

                    view.listenTo(view.collection, 'add remove reset', view.renderInlineLinks);
                    view.renderInlineLinks();

                    view.$el.on('click', 'li.item', function (e) {

                        var node = $(e.currentTarget), id, data, baton;

                        // skip attachments without preview
                        if (!node.attr('data-original')) return;

                        id = node.attr('data-id');
                        data = collection.get(id).toJSON();
                        baton = ext.Baton({ startItem: data, data: list });

                        actions.invoke('io.ox/mail/actions/slideshow-attachment', null, baton);
                    });

                    def.resolve(view);
                }, def.reject);

                return def;
            };
        }()),

        flagPicker: function (baton) {
            flagPicker.draw(this, baton);
        },

        unreadToggle: (function () {

            function toggle(e) {
                e.preventDefault();
                var view = e.data.view, data = view.model.toJSON(), node = e.data.node;
                // toggle 'unseen' bit

                if (util.isUnseen(data)) {
                    api.markRead(data);
                    node.attr('aria-label', gt('This E-mail is read, press to mark it as unread.'));
                } else {
                    api.markUnread(data);
                    node.attr('aria-label', gt('This E-mail is unread, press to mark it as read.'));
                }
            }

            return function (baton) {

                if (util.isEmbedded(baton.data)) return;

                var a11y = util.isUnseen(baton.data) ? gt('This E-mail is unread, press to mark it as read.') : gt('This E-mail is read, press to mark it as unread.'),
                    button = $('<a href="#" role="button" class="unread-toggle" tabindex="1" aria-label="' + a11y + '"><i class="fa" aria-hidden="true"/></a>');
                this.append(button.on('click', { view: baton.view, node: button }, toggle)
                );
            };
        }()),

        externalImages: (function () {

            function loadImages(e) {
                e.preventDefault();
                var view = e.data.view;
                view.trigger('load');
                view.$el.find('.external-images').remove();
                // get unmodified mail
                api.getUnmodified(_.cid(view.model.cid)).done(function (data) {
                    view.trigger('load:done');
                    view.model.set(data);
                });
            }

            function draw(model) {

                // nothing to do if message is unchanged
                // or if message is embedded (since we cannot reload it)
                if (model.get('modified') !== 1 || util.isEmbedded(model.toJSON())) {
                    this.find('.external-images').remove();
                    return;
                }

                this.append(
                    $('<div class="notification-item external-images">').append(
                        $('<button type="button" class="btn btn-primary btn-sm" tabindex="1">').text(gt('Show images')),
                        $('<div class="comment">').text(gt('External images have been blocked to protect you against potential spam!'))
                    )
                );
            }

            return function (baton) {
                draw.call(this, baton.model);
                this.on('click', '.external-images', { view: baton.view }, loadImages);
                baton.view.listenTo(baton.model, 'change:modified', draw.bind(this));
            };

        }()),

        phishing: (function () {

            var headers = _(settings.get('phishing/headers', ['phishing-test']));

            function draw(model) {

                // avoid duplicates
                if (this.find('.phishing').length) return;

                _(model.get('headers')).find(function (value, name) {
                    if (headers.contains(name)) {
                        this.append(
                            $('<div class="alert alert-error phishing">')
                            .text(gt('Warning: This message might be a phishing or scam mail'))
                        );
                        return true;
                    }
                }, this);
            }

            return function (baton) {
                draw.call(this, baton.model);
                baton.view.listenTo(baton.model, 'change:headers', draw.bind(this));
            };

        }()),

        dispositionNotification: (function () {

            var skip = {};

            function returnReceipt(e) {
                e.preventDefault();
                var view = e.data.view, obj = _.cid(view.model.cid);
                view.model.set('disp_notification_to', '');
                skip[view.model.cid] = true;
                api.ack({ folder: obj.folder_id, id: obj.id }).done(function () {
                    notifications.yell(
                        'success',
                        //#. read receipt; German "Lesebestätigung"
                        gt('A read receipt has been sent')
                    );
                });
            }

            function cancel(e) {
                e.preventDefault();
                // add to skip hash
                var view = e.data.view;
                skip[view.model.cid] = true;
            }

            function draw(model) {

                this.find('.disposition-notification').remove();

                // skip? (cancaled or already returned)
                if (skip[model.cid]) return;
                // has proper attribute? (only available if message was unseen on fetch)
                if (!model.get('disp_notification_to')) return;
                // user does not ignore this feature?
                if (!settings.get('sendDispositionNotification', false)) return;
                // is not in drafts folder?
                if (account.is('drafts', model.get('folder_id'))) return;

                this.append(
                    $('<div class="alert alert-info disposition-notification">').append(
                        $('<button type="button" class="close" data-dismiss="alert">&times;</button>'),
                        $('<button type="button" class="btn btn-primary btn-sm" tabindex="1">').text(
                            //#. Respond to a read receipt request; German "Lesebestätigung senden"
                            gt('Send a read receipt')
                        ),
                        $('<div class="comment">').text(
                            gt('The sender wants to get notified when you have read this email')
                        )
                    )
                );
            }

            return function (baton) {
                draw.call(this, baton.model);
                this.on('click', '.disposition-notification .btn', { view: baton.view }, returnReceipt);
                this.on('click', '.disposition-notification .close', { view: baton.view }, cancel);
                baton.view.listenTo(baton.model, 'change:disp_notification_to', draw.bind(this));
            };
        }()),
<<<<<<< HEAD
=======

>>>>>>> 6c7d6d7a
        subscriptionNotification: (function () {
            /**
             * @description actions for publication invitation mails
             */
            return function (baton) {
                var $el = this;
                require(['io.ox/core/pubsub/notifications/subscription'], function (draw) {
                    if (baton.model && baton.model.has('headers')) {
                        draw.call($el, baton.model);
                    } else if (baton.model) {
                        baton.view.listenToOnce(baton.model, 'change:headers', draw.bind($el));
                    }
                });
            };

        }())
    };

    return extensions;
});<|MERGE_RESOLUTION|>--- conflicted
+++ resolved
@@ -569,10 +569,6 @@
                 baton.view.listenTo(baton.model, 'change:disp_notification_to', draw.bind(this));
             };
         }()),
-<<<<<<< HEAD
-=======
-
->>>>>>> 6c7d6d7a
         subscriptionNotification: (function () {
             /**
              * @description actions for publication invitation mails
