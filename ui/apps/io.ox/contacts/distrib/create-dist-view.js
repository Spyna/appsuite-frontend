--- conflicted
+++ resolved
@@ -242,14 +242,7 @@
                 .attr('data-mail', o.display_name + '_' + o.mail)
                 .append(
                     // contact picture
-<<<<<<< HEAD
-                    api.pictureHalo(
-                        $('<div class="contact-image">'),
-                        $.extend(o, { width: 48, height: 48, scaleType: 'cover' })
-                    ),
-=======
                     api.pictureHalo($('<div class="contact-image">'), halo),
->>>>>>> 43bba27f
                     // name
                     $('<div class="person-name">').text(o.display_name),
                     // mail address
