msgid ""
msgstr ""
"Project-Id-Version: PACKAGE VERSION\n"
"Report-Msgid-Bugs-To: \n"
<<<<<<< HEAD
"POT-Creation-Date: 2017-08-14 13:53+0000\n"
"PO-Revision-Date: 2017-07-24 08:25+0000\n"
=======
"POT-Creation-Date: 2018-05-09 10:17+0000\n"
"PO-Revision-Date: 2017-04-12 05:43+0000\n"
>>>>>>> 1c74fb5d
"Last-Translator: marko <marko.toom@gmail.com>\n"
"Language-Team: LANGUAGE <LL@li.org>\n"
"Language: et_EE\n"
"MIME-Version: 1.0\n"
"Content-Type: text/plain; charset=UTF-8\n"
"Content-Transfer-Encoding: 8bit\n"
"Plural-Forms: nplurals=2; plural=(n != 1);\n"
"X-Generator: Pootle 2.5.1.1\n"
"X-POOTLE-MTIME: 1500884712.000000\n"

#: apps/io.ox/tours/calendar.js
#: module:io.ox/tours
msgid "Creating a new appointment"
msgstr "Uue kohtumise loomine"

#: apps/io.ox/tours/calendar.js
#: module:io.ox/tours
msgid "To create a new appointment, click on New in the toolbar."
msgstr "Uue kohtumise loomiseks klõpsake Uus tööriistaribal."

#: apps/io.ox/tours/calendar.js
#: module:io.ox/tours
msgid "Entering the appointment's data"
msgstr "Kohtumise andmete sisestamine"

#: apps/io.ox/tours/calendar.js
#: module:io.ox/tours
msgid "Enter the subject, the start and the end date of the appointment. Other details are optional."
msgstr ""
"Sisestage teema ja kohtumise algus- ning lõppkuupäev. Muud andmed on "
"valikulised."

#: apps/io.ox/tours/calendar.js
#: module:io.ox/tours
msgid "Creating recurring appointments"
msgstr "Korduvate kohtumiste loomine"

#: apps/io.ox/tours/calendar.js
#: module:io.ox/tours
msgid "To create recurring appointments, enable Repeat. Functions for setting the recurrence parameters are shown."
msgstr ""
"Korduvate kohtumiste loomiseks aktiveerige Korda. Funktsioonid korduvuse "
"parameetrite seadistamiseks on näidatud."

#: apps/io.ox/tours/calendar.js
#: module:io.ox/tours
#: apps/io.ox/tours/tasks.js
msgid "Using the reminder function"
msgstr "Meeldetuletusfunktsiooni kasutamine"

#: apps/io.ox/tours/calendar.js
#: module:io.ox/tours
msgid "To not miss the appointment, use the reminder function."
msgstr "Kohtumise unustamise vältimiseks kasutage meeldetuletusfunktsiooni."

#: apps/io.ox/tours/calendar.js
#: module:io.ox/tours
#: apps/io.ox/tours/tasks.js
msgid "Inviting other participants"
msgstr "Teiste osalejate kutsumine"

#: apps/io.ox/tours/calendar.js
#: module:io.ox/tours
msgid "To invite other participants, enter their names in the field below Participants. To avoid appointment conflicts, click on Find a free time at the upper right side."
msgstr ""
"Teiste osalejate kutsumiseks sisestage nende nimed väljale Osalejate all. "
"Kohtumiste kattumise vältimiseks klõpsake Leia vaba aeg ülemises paremas "
"servas."

#: apps/io.ox/tours/calendar.js
#: module:io.ox/tours
msgid "Adding attachments"
msgstr "Manuste lisamine"

#: apps/io.ox/tours/calendar.js
#: module:io.ox/tours
msgid "Further down you can add documents as attachments to the appointment."
msgstr "Allpool saate lisada kohtumisele manustena dokumente."

#: apps/io.ox/tours/calendar.js
#: module:io.ox/tours
msgid "Creating the appointment"
msgstr "Kohtumise loomine"

#: apps/io.ox/tours/calendar.js
#: module:io.ox/tours
msgid "To create the appointment, click on Create at the lower left side."
msgstr "Koosoleku lisamiseks vajuta nupule Loo - all vasakus nurgas."

#: apps/io.ox/tours/calendar.js
#: module:io.ox/tours
#: apps/io.ox/tours/mail.js
msgid "Selecting a view"
msgstr "Vaate valimine"

#: apps/io.ox/tours/calendar.js
#: module:io.ox/tours
msgid "To select one of the views like Day, Month or List, click on View in the toolbar. Select a menu entry from the Layout section."
msgstr ""
"Vaate nagu Päev, Kuu või Loetelu valimiseks klõpsake tööriistariba elemendil "
"Vaade. Valige menüü kirje osas Küljendus."

#: apps/io.ox/tours/calendar.js
#: module:io.ox/tours
msgid "The calendar views"
msgstr "Kalendrivaated"

#: apps/io.ox/tours/calendar.js
#: module:io.ox/tours
msgid "The calendar views display a calendar sheet with the appointments for the selected time range."
msgstr ""
"Kalendrivaated kuvavad kalendrilehe kohtumistega valitud ajavahemiku jooksul."

#: apps/io.ox/tours/calendar.js
#: module:io.ox/tours
msgid "The List view"
msgstr "Loetelu vaade"

#: apps/io.ox/tours/calendar.js
#: module:io.ox/tours
msgid "The List view shows a list of the appointments in the current folder. If clicking on an appointment, the appointment's data and some functions are displayed in the Detail view."
msgstr ""
"Loetelu vaade näitab kohtumiste loetelu aktiivses kaustas. Kui klõpsate "
"mõnel kohtumistest, kuvatakse kohtumise andmed ja mõningad funktsioonid "
"Üksikasjade vaates."

#: apps/io.ox/tours/contacts.js
#: module:io.ox/tours
msgid "Creating a new contact"
msgstr "Uue kontakti loomine"

#: apps/io.ox/tours/contacts.js
#: module:io.ox/tours
msgid "To create a new contact, click on New > Add contact in the toolbar."
msgstr "Uue kontakti loomiseks klõpsake Uus > Lisa kontakt tööriistaribal."

#: apps/io.ox/tours/contacts.js
#: module:io.ox/tours
msgid "Navigation bar"
msgstr "Navigeerimisriba"

#: apps/io.ox/tours/contacts.js
#: module:io.ox/tours
msgid "Click on a letter on the left side of the navigation bar in order to display the corresponding contacts from the selected address book."
msgstr ""
"Klõpsake tähel navigeerimisriba vasakul poolel vastavate kontaktide "
"kuvamiseks valitud aadressiraamatust."

#: apps/io.ox/tours/contacts.js
#: module:io.ox/tours
msgid "Sending an E-Mail to a contact"
msgstr "E-kirja saatmine kontaktile"

#: apps/io.ox/tours/contacts.js
#: module:io.ox/tours
msgid "To send an E-Mail to the contact, click on an E-Mail address or on Send email in the toolbar."
msgstr ""
"E-kirja saatmiseks kontaktile klõpsake e-posti aadressil või tööriistariba "
"elemendil Saada e-kiri."

#: apps/io.ox/tours/contacts.js
#: module:io.ox/tours
msgid "Editing multiple contacts"
msgstr "Mitme kontakti andmete muutmine"

#: apps/io.ox/tours/contacts.js
#: module:io.ox/tours
msgid "To edit multiple contacts at once, enable the checkboxes on the left side of the contacts. If the checkboxes are not displayed, click on View > Checkboxes on the right side of the toolbar."
msgstr ""
"Mitme kontakti andmete korraga muutmiseks aktiveerige märkeruudud "
"kontaktidest vasakul. Kui märkeruute pole näha, klõpsake Vaade > Märkeruudud "
"tööriistariba paremal poolel."

#: apps/io.ox/tours/files.js
#: module:io.ox/tours
<<<<<<< HEAD
msgid "The Drive app tour.txt"
msgstr "Rakenduse Failid tutvustus.txt"

#: apps/io.ox/tours/files.js
#: module:io.ox/tours
=======
>>>>>>> 1c74fb5d
msgid "The Drive app"
msgstr "Rakendus Failid"

#: apps/io.ox/tours/files.js
#: module:io.ox/tours
msgid "Welcome to your cloud storage app. This Guided Tour will introduce you to your new online storage solution - your one point to access online stored files from all your accounts. This is where you can upload and save your files, share them and synchronize them with different devices.  "
msgstr ""
"Teie pilveketta rakendus tervitab teid! See tutvustus annab ülevaate teie "
"uuest pilvekettast, mis võimaldab juurdepääsu salvestatud failidele teie "
"kõigilt kontodelt. Siitkaudu saate oma faile üles laadida ja salvestada, "
"jagada ning erinevate seadmetega sünkroniseerida.  "

#: apps/io.ox/tours/files.js
#: module:io.ox/tours
msgid "Folder tree"
msgstr "Kaustapuu"

#: apps/io.ox/tours/files.js
#: module:io.ox/tours
msgid "On the left you can see the folder tree. It displays your folder structure and allows you to navigate to specific folders and subfolders. To make your life easier, we have already included folders for your Documents, Music, Pictures and Videos."
msgstr ""
"Vasakul näete kaustapuud, mis kuvab teie kaustade struktuuri ja võimaldab "
"teil soovitud kaustadele ning alamkaustadele juurde pääseda. Teie elu "
"kergendamiseks oleme juba loonud kaustad teie dokumentide, muusika, piltide "
"ja videote jaoks."

#: apps/io.ox/tours/files.js
#: module:io.ox/tours
msgid "Folder content"
msgstr "Kausta sisu"

#: apps/io.ox/tours/files.js
#: module:io.ox/tours
msgid "Clicking on a folder displays all the subfolders, documents, media and other files that it contains."
msgstr ""
"Kaustal klõpsamine kuvab kõik alamkaustad, dokumendid, meedia- ja muud "
"failid, mis kaustas leiduvad."

#: apps/io.ox/tours/files.js
#: module:io.ox/tours
msgid "Select a view"
msgstr "Vaate valimine"

#: apps/io.ox/tours/files.js
#: module:io.ox/tours
msgid "Different views are available. Just select the one you like best."
msgstr "Saadaval on erinevad vaated. Valige teile meelepärane vaade."

#: apps/io.ox/tours/files.js
#: module:io.ox/tours
msgid "Toolbar"
msgstr "Tööriistariba"

#: apps/io.ox/tours/files.js
#: module:io.ox/tours
msgid "At the top you can find the toolbar with many functions and additional options. You can easily create new folders, new files and much more."
msgstr ""
"Tööriistariba üleval pakub hulgaliselt funktsioone ja lisavalikuid. Uute "
"kaustade ja failide lihtne loomine ning palju muid võimalusi on teie "
"käsutuses."

#: apps/io.ox/tours/files.js
#: module:io.ox/tours
msgid "Upload a new file"
msgstr "Uue faili üleslaadimine"

#: apps/io.ox/tours/files.js
#: module:io.ox/tours
msgid "To upload a new file from your local device, simply click on Add local file and select the file you would like to upload. It is even easier if you just drag and drop files from your local device into Drive. The uploaded file is now available in Drive on all your devices."
msgstr ""
"Uue faili üleslaadimiseks kohalikult seadmelt klõpsake Lisa kohalik fail ja "
"valige fail, mida soovite üles laadida. Veelgi lihtsam on failide "
"lohistamine teie kohalikult seadmelt Drive'i peale. Üleslaetud fail on nüüd "
"Drive'i kaudu saadaval kõigi teie seadmete jaoks."

#: apps/io.ox/tours/files.js
#: module:io.ox/tours
msgid "Preview files"
msgstr "Failide eelvaade"

#: apps/io.ox/tours/files.js
#: module:io.ox/tours
msgid "Clicking on the view icon leads you to a preview of the selected file."
msgstr "Vaate ikoonile klõpsamine avab valitud faili eelvaate."

#: apps/io.ox/tours/files.js
#: module:io.ox/tours
msgid "Preview mode"
msgstr "Eelvaaterežiim"

#: apps/io.ox/tours/files.js
#: module:io.ox/tours
msgid "From preview you can also select other options to help you manage and work on your files."
msgstr ""
"Eelvaate kaudu saate valida muidki võimalusi, mis on teile abiks failide "
"haldamisel ja nendega töötamisel."

#: apps/io.ox/tours/files.js
#: module:io.ox/tours
msgid "Share files"
msgstr "Failide jagamine"

#: apps/io.ox/tours/files.js
#: module:io.ox/tours
msgid "Here you can share files with your colleagues and external contacts. You can also collaborate on a document and set different access rights."
msgstr ""
"Võimaldab failide jagamist kolleegide ja väliste kontaktidega. Võite teha "
"koostööd dokumendi kallal ja seadistada erinevaid juurdepääsuõigusi."

#: apps/io.ox/tours/files.js
#: module:io.ox/tours
msgid "Sharing options"
msgstr "Jagamisvalikud"

#: apps/io.ox/tours/files.js
#: module:io.ox/tours
msgid "Choose from two alternatives to share your files and folders. Use Invite people if you want to manage access rights and allow recipients to create and edit files. Or just get a link to let others view and download your files. You can use an expiration date and password protection if you like."
msgstr ""
"Valige kahe võimaluse vahel teie failide ja kaustade jagamiseks. Kasutage "
"Kutsu inimesi juhul, kui soovite hallata juurdepääsuõigusi ja lubada kutse "
"saajatel faile luua ning muuta, või kasutage linke selleks, et teised "
"saaksid teie faile vaadata ja alla laadida. Soovi korral saate seadistada "
"aegumiskuupäeva ja kaitseparooli."

#: apps/io.ox/tours/files.js
#: module:io.ox/tours
msgid "Collaborating"
msgstr "Koostöö"

#: apps/io.ox/tours/files.js
#: module:io.ox/tours
msgid "Sharing files by inviting people does not only offer your recipients the option to create and edit files. Internal and external participants are also able to collaborate with you on text documents and spreadsheets at the same time."
msgstr ""
"Lisaks sellele, et failide jagamine inimeste kutsumise teel pakub "
"kutsututele võimaluse failide loomiseks ja muutmiseks, saavad sise- ja "
"välisosalejad koos teiega tekstdokumentide ning arvutustabelitega "
"samaaegselt töötada."

#: apps/io.ox/tours/files.js
#: module:io.ox/tours
msgid "Edit documents"
msgstr "Dokumentide muutmine"

#: apps/io.ox/tours/files.js
#: module:io.ox/tours
msgid "Did you know that you can edit text documents and spreadsheets online? Drive will automatically update your edited file, but thanks to versioning the original file stays available."
msgstr ""
"Kas teadsite, et tekstdokumente ja arvutustabeleid saab võrgus muuta? Drive "
"värskendab automaatselt teie muudetud faili, kuid tänu versioonihaldusele "
"jääb kättesaadavaks ka algupärane fail."

#: apps/io.ox/tours/files.js
#: module:io.ox/tours
msgid "File details"
msgstr "Faili üksikasjad"

#: apps/io.ox/tours/files.js
#: module:io.ox/tours
msgid "The file details side bar offers additional information about your files. Just enable the File details option from the View drop down menu and select a file to see the details."
msgstr ""
"Faili üksikasjade külgriba pakub lisateavet teie failide kohta. Üksikasjade "
"vaatamiseks aktiveerige Faili üksikasjad rippmenüüs Vaade ja valige soovitud "
"fail."

#: apps/io.ox/tours/files.js
#: module:io.ox/tours
msgid "Add another account"
msgstr "Uue konto lisamine"

#: apps/io.ox/tours/files.js
#: module:io.ox/tours
msgid "Drive allows you to connect to other storage solutions if you already have a cloud storage account you use to save and sync your files. Simply click on the appropriate logo to access your existing data."
msgstr ""
"Rakendus Failid võimaldab ühenduse loomist muude mälulahendustega, kui teil "
"on juba pilvemälu konto, mida oma failide salvestamiseks ja "
"sünkroniseerimiseks kasutate. Klõpsake vastaval logol oma olemasolevatele "
"andmetele juurdepääsemiseks."

#: apps/io.ox/tours/files.js
#: module:io.ox/tours
msgid "The Drive app tour.txt"
msgstr "Rakenduse Drive tutvustus.txt"

#: apps/io.ox/tours/intro.js
#: module:io.ox/tours
msgid "Welcome to %s"
msgstr "Tere tulemast %s-i"

#: apps/io.ox/tours/intro.js
#: module:io.ox/tours
msgid "This guided tour will briefly introduce you to the product. Get more detailed information in the tours for the single apps or in the online help."
msgstr ""
"Täname, et valisite veebimajutus.ee uue veebipõhise e-posti.\n"
"* See on mugavam ja kiirem\n"
"* Toimib hästi ka nutiseadmetel\n"
"* Lisaks saate kasutada ka kalendrit, ülesandeid ja aadressiraamatut.\n"
"\n"
"Järgnev tutvustus annab teile lühiülevaate tootest.\n"
"\n"
"NB! Enne kirjade saatmist seadistage palun jaotises 'Minu kontaktandmed' "
"enda eesnimi ja perekonnanimi - neid kuvatakse kirja saajatele - nt. Eesnimi "
"Perenimi <eesnimi@domeen.ee> "

#: apps/io.ox/tours/intro.js
#: module:io.ox/tours
msgid "Launching an app"
msgstr "Rakenduse käivitamine"

#: apps/io.ox/tours/intro.js
#: module:io.ox/tours
<<<<<<< HEAD
msgid "To launch an app, click on an entry on the left side of the menu bar."
msgstr ""
"Rakenduse käivitamiseks klõpsake menüüribal soovitud rakenduse nimel, "
"näiteks \"E-post\"."
=======
msgid "To launch an app, use the quicklaunch icons on the left side of the menu bar or click on an entry inside the app launcher menu."
msgstr ""
>>>>>>> 1c74fb5d

#: apps/io.ox/tours/intro.js
#: module:io.ox/tours
msgid "Displaying the help or the settings"
msgstr "Abi või seadistuste kuvamine"

#: apps/io.ox/tours/intro.js
#: module:io.ox/tours
msgid "To display the help or the settings, click the System menu icon in the menu bar."
msgstr ""
"Abi või seadistuste kuvamiseks klõpsake menüüriba paremas ääres \"Seaded\" "
"ikoonile ehk nn. \"hamburgerile\". Jaotises \"Minu kontaktandmed\" saate "
"määrata väljaminevatel kirjadel kuvatava nime."

#: apps/io.ox/tours/intro.js
#: module:io.ox/tours
<<<<<<< HEAD
msgid "The New objects icon"
msgstr "Uute teavituste ikoon"

#: apps/io.ox/tours/intro.js
#: module:io.ox/tours
msgid "The New objects icon shows the number of appointment reminders or other notifications. If clicking the icon, the info area opens."
msgstr ""
"Ikoon \"Uued teavitused\" näitab koosolekute meeldetuletusi ja teisi "
"teateid. Kui vajutad teavituste ikoonile, siis avaneb täpsem info. "

#: apps/io.ox/tours/intro.js
#: module:io.ox/tours
msgid "The info area"
msgstr "Infoala"

#: apps/io.ox/tours/intro.js
#: module:io.ox/tours
msgid "In case of new notifications, e.g. appointment invitations, the info area is opened."
msgstr "Uute teavituste, nt. kohtumiskutsete korral avaneb infoala."

#: apps/io.ox/tours/intro.js
#: module:io.ox/tours
=======
>>>>>>> 1c74fb5d
msgid "Creating new items"
msgstr "Uute üksuste loomine"

#: apps/io.ox/tours/intro.js
#: module:io.ox/tours
msgid "To create a new E-Mail, click the Compose new E-Mail in the toolbar."
msgstr "Uue e-kirja loomiseks klõpsake tööriistaribal \"Koosta\"."

#: apps/io.ox/tours/intro.js
#: module:io.ox/tours
msgid "Opening or closing the folder tree"
msgstr "Kaustapuu avamine või sulgemine"

#: apps/io.ox/tours/intro.js
#: module:io.ox/tours
msgid "To open or close the folder tree, click on View >  Folder view on the right side of the toolbar."
msgstr ""
"Kaustapuu avamiseks või sulgemiseks klõpsake tööriistariba paremas ülemises "
"nurgas \"Vaade\" > \"Kaustavaade\""

#: apps/io.ox/tours/intro.js
#: module:io.ox/tours
msgid "Searching for objects"
msgstr "Objektide otsing"

#: apps/io.ox/tours/intro.js
#: module:io.ox/tours
msgid "To search for objects, click the Search icon in the menu bar."
msgstr ""
"Objektide otsimiseks sisestage vasakul olevasse otsingulahtrisse märksõna "
"ning vajutage \"Enter\" klahvi. Saate otsida nime-, pealkirja, e-kirja sisu, "
"kuupäeva ja järgi. Korraga saab sisestada mitu otsingukriteeriumit."

#: apps/io.ox/tours/intro.js
#: module:io.ox/tours
msgid "The toolbar"
msgstr "Tööriistariba"

#: apps/io.ox/tours/intro.js
#: module:io.ox/tours
msgid "Depending on the app, the toolbar contains various functions for creating, editing and organizing objects."
msgstr ""
"Rakendusest olenevalt sisaldab tööriistariba erinevaid funktsioone objektide "
"loomiseks, muutmiseks ja korrastamiseks."

#: apps/io.ox/tours/intro.js
#: module:io.ox/tours
msgid "The folder tree"
msgstr "Kaustapuu"

#: apps/io.ox/tours/intro.js
#: module:io.ox/tours
msgid "Use the folder tree to open the folder containing the objects that you want to view in the list."
msgstr ""
"Kasutage kaustapuud selle kausta avamiseks, mis sisaldab objekte, mida te "
"loetelus näha soovite."

#: apps/io.ox/tours/intro.js
#: module:io.ox/tours
msgid "The list"
msgstr "Loetelu"

#: apps/io.ox/tours/intro.js
#: module:io.ox/tours
msgid "Use the list to select an object, show its contents or activate functions."
msgstr ""
"Kasutage loetelu objekti valimiseks, selle sisu vaatamiseks või "
"funktsioonide aktiveerimiseks."

#: apps/io.ox/tours/intro.js
#: module:io.ox/tours
msgid "The Detail view"
msgstr "Üksikasjade vaade"

#: apps/io.ox/tours/intro.js
#: module:io.ox/tours
msgid "The Detail view displays an object's content. Depending on the app, further functions for organizing objects can be found in the Detail view."
msgstr ""
"Üksikasjade vaade kuvab objekti sisu. Rakendusest sõltuvalt võib Üksikasjade "
"vaatest leida täiendavaid funktsioone objektide korrastamiseks."

#: apps/io.ox/tours/intro.js
#: module:io.ox/tours
msgid "Further information"
msgstr "Lisateave"

#: apps/io.ox/tours/intro.js
#: module:io.ox/tours
msgid "Detailed instructions for the single apps are located in System menu > Help."
msgstr ""
"Üksikasjalikud juhised konkreetsete rakenduste kohta leiate menüüst \""
"Seaded\" ikooni alt, jaotuses \"Abi\".\n"
"\n"
"Head kasutamist!"

#: apps/io.ox/tours/mail.js
#: module:io.ox/tours
msgid "Composing a new E-Mail"
msgstr "Uue e-kirja koostamine"

#: apps/io.ox/tours/mail.js
#: module:io.ox/tours
msgid "To compose a new E-Mail, click on Compose in the toolbar."
msgstr "Uue e-kirja koostamiseks klõpsake tööriistaribal \"Koosta\"."

#: apps/io.ox/tours/mail.js
#: module:io.ox/tours
msgid "Entering the recipient's name"
msgstr "Adressaadi nime sisestamine"

#: apps/io.ox/tours/mail.js
#: module:io.ox/tours
msgid "Enter the recipient's name into the recipients field. As soon as you typed the first letters, suggestions from the address books are displayed. To accept a recipient suggestion, click on it."
msgstr ""
"Sisestage adressaadi nimi saajate väljale. Kui olete sisestanud esimesed "
"tähed, pakutakse välja nimevariandid aadressiraamatust. Väljapakutud "
"adressaadi kinnitamiseks klõpsake nimel."

#: apps/io.ox/tours/mail.js
#: module:io.ox/tours
msgid "Entering the subject"
msgstr "Teema sisestamine"

#: apps/io.ox/tours/mail.js
#: module:io.ox/tours
msgid "Enter the subject into the subject field."
msgstr "Sisestage teema teemaväljale."

#: apps/io.ox/tours/mail.js
#: module:io.ox/tours
msgid "Further functions"
msgstr "Täiendavad funktsioonid"

#: apps/io.ox/tours/mail.js
#: module:io.ox/tours
msgid "In this area you can find further functions, e.g. for adding attachments."
msgstr ""
"Sellelt alalt võib leida täiendavaid funktsioone, näiteks manuste lisamiseks."

#: apps/io.ox/tours/mail.js
#: module:io.ox/tours
msgid "Entering the E-Mail text"
msgstr "E-kirja teksti sisestamine"

#: apps/io.ox/tours/mail.js
#: module:io.ox/tours
msgid "Enter the E-Mail text into the main area. If the text format was set to HTML in the options, you can format the E-Mail text. To do so select a text part and then click an icon in the formatting bar."
msgstr ""
"Sisestage e-kirja tekst põhialale. Kui teksti vorminguks seadistati valikute "
"all HTML, saate e-kirja teksti vormindada. Selleks valige teksti lõik ja "
"klõpsake vormindusriba ikoonil."

#: apps/io.ox/tours/mail.js
#: module:io.ox/tours
msgid "Sending the E-Mail"
msgstr "E-kirja saatmine"

#: apps/io.ox/tours/mail.js
#: module:io.ox/tours
msgid "To send the E-Mail, click on Send"
msgstr "E-kirja saatmiseks klõpsake \"Saada\""

#: apps/io.ox/tours/mail.js
#: module:io.ox/tours
msgid "Sorting your E-Mails"
msgstr "E-kirjade sorteerimine"

#: apps/io.ox/tours/mail.js
#: module:io.ox/tours
msgid "To sort the E-Mails, click on Sort by. Select a sort criteria."
msgstr ""
"E-kirjade sorteerimiseks klõpsake \"Sorteeri\". Valige sorteerimise "
"kriteeriumid."

#: apps/io.ox/tours/mail.js
#: module:io.ox/tours
msgid "To choose between the different views. click on View in the toolbar. Select a menu entry in the layout."
msgstr ""
"Erinevate vaadete vahel valimiseks klõpsake tööriistariba elemendil \"Vaade\""
". Valige menüü kirje."

#: apps/io.ox/tours/mail.js
#: module:io.ox/tours
msgid "Opening an E-Mail in a separate window"
msgstr "E-kirja avamine eraldi aknas"

#: apps/io.ox/tours/mail.js
#: module:io.ox/tours
msgid "If double-clicking on an E-Mail in the list, the E-Mail is opened in a separate window."
msgstr ""
"Topeltklõps loetelus sisalduval e-kirjal avab selle e-kirja eraldi aknas."

#: apps/io.ox/tours/mail.js
#: module:io.ox/tours
msgid "Reading E-Mail conversations"
msgstr "E-kirjavahetuste lugemine"

#: apps/io.ox/tours/mail.js
#: module:io.ox/tours
msgid "To open or close an E-Mail in a conversation, click on a free area in the header."
msgstr ""
"E-kirja avamiseks või sulgemiseks kirjavahetuses klõpsake vabal alal päises."

#: apps/io.ox/tours/mail.js
#: module:io.ox/tours
msgid "Halo view"
msgstr "Halo vaade"

#: apps/io.ox/tours/mail.js
#: module:io.ox/tours
msgid "To receive information about the sender or other recipients, open the Halo view by clicking on a name."
msgstr ""
"Teabe saamiseks saatja või muude adressaatide kohta klõpsake mõnd nime Halo "
"vaate avamiseks."

#: apps/io.ox/tours/mail.js
#: module:io.ox/tours
msgid "Editing multiple E-Mails"
msgstr "Mitme e-kirja muutmine"

#: apps/io.ox/tours/mail.js
#: module:io.ox/tours
msgid "In order to edit multiple E-Mails at once, enable the checkboxes on the left side of the E-Mails. If the checkboxes are not displayed, click on View > Checkboxes on the right side of the toolbar."
msgstr ""
"Mitme e-kirja korraga muutmiseks aktiveerige märkeruudud e-kirjadest "
"vasakul. Kui märkeruute pole näha, klõpsake \"Vaade\" > \"Märkeruudud\" "
"tööriistariba paremal poolel."

#: apps/io.ox/tours/mail.js
#: module:io.ox/tours
msgid "Opening the E-Mail settings"
msgstr "E-posti seadete avamine"

#: apps/io.ox/tours/mail.js
#: module:io.ox/tours
msgid "To open the E-Mail settings, click the System menu icon on the upper right side of the menu bar. Select Settings. Click on E-Mail on the left side."
msgstr ""
"E-posti seadete avamiseks klõpsake \"Seaded\" menüü ikoonil menüüriba "
"ülemises paremas servas. Valige rippmenüüst \"Seaded\". Klõpsake \"E-post\" "
"vasakus menüüs."

#. Tour name; general introduction
#: apps/io.ox/tours/main.js
#: module:io.ox/tours
msgid "Getting started"
msgstr "Vaata kiirtutvustust"

#: apps/io.ox/tours/portal.js
#: module:io.ox/tours
msgid "The Portal"
msgstr "Portaal"

#: apps/io.ox/tours/portal.js
#: module:io.ox/tours
msgid "The Portal informs you about current E-Mails, appointments or social network news."
msgstr ""
"Portaal pakub teavet saabunud e-kirjade, kohtumiste või sotsiaalvõrgu "
"uudiste kohta."

#: apps/io.ox/tours/portal.js
#: module:io.ox/tours
msgid "Reading the details"
msgstr "Üksikasjade lugemine"

#: apps/io.ox/tours/portal.js
#: module:io.ox/tours
msgid "To read the details, click on an entry in a square."
msgstr "Üksikasjade lugemiseks klõpsake kirjel ruudus."

#: apps/io.ox/tours/portal.js
#: module:io.ox/tours
msgid "Drag and drop"
msgstr "Lohistamine"

#: apps/io.ox/tours/portal.js
#: module:io.ox/tours
msgid "To change the layout, drag a square's title to another position and drop it there."
msgstr "Paigutuse muutmiseks lohistage ruudu pealkiri teise kohta."

#: apps/io.ox/tours/portal.js
#: module:io.ox/tours
msgid "Closing a square"
msgstr "Ruudu sulgemine"

#: apps/io.ox/tours/portal.js
#: module:io.ox/tours
msgid "If you no longer want to display a square, click the delete icon."
msgstr "Kui ruudu edasine kuvamine pole vajalik, klõpsake kustutamisikoonil."

#: apps/io.ox/tours/portal.js
#: module:io.ox/tours
msgid "Customizing the Portal"
msgstr "Portaali kohandamine"

#: apps/io.ox/tours/portal.js
#: module:io.ox/tours
msgid "To display a square again or to display further information sources, click on Customize this page."
msgstr ""
"Ruudu uuesti kuvamiseks või täiendavate teabeallikate kuvamiseks klõpsake \""
"Selle lehe kohandamine\"."

#: apps/io.ox/tours/settings.js
#: module:io.ox/tours
msgid "Opening the settings"
msgstr "Seadete avamine"

#: apps/io.ox/tours/settings.js
#: module:io.ox/tours
msgid "To open the settings, click the System menu icon on the upper right side of the menu bar. Select Settings."
msgstr ""
"Seadete avamiseks klõpsake menüüriba paremas nurgas asuvale \"Seaded\" "
"ikoonile. Valige rippmenüüst \"Seaded\"."

#: apps/io.ox/tours/settings.js
#: module:io.ox/tours
msgid "How the settings are organized"
msgstr "Kuidas seaded on organiseeritud"

#: apps/io.ox/tours/settings.js
#: module:io.ox/tours
msgid "The settings are organized in topics. Select the topic on the left side, e.g Basic settings or E-Mail."
msgstr ""
"Seaded on organiseeritud teemade järgi. Valige teema vasakul poolel, nt. "
"Põhiseaded või E-post."

#: apps/io.ox/tours/settings.js
#: module:io.ox/tours
msgid "Editing settings"
msgstr "Seadete muutmine"

#: apps/io.ox/tours/settings.js
#: module:io.ox/tours
msgid "Edit a setting on the right side. In most of the cases, the changes are activated immediately."
msgstr ""
"Muutke seadet paremal poolel. Muudatused jõustuvad enamikul juhtudest kohe."

#: apps/io.ox/tours/settings.js
#: module:io.ox/tours
msgid "Opening the help"
msgstr "Abi avamine"

#: apps/io.ox/tours/settings.js
#: module:io.ox/tours
msgid "To open the help, click the System menu icon on the upper right side of the menu bar. Select Help. The help for the currently selected app is displayed. To browse the complete help, click on Start Page or Table Of Contents at the upper part of the window."
msgstr ""
"Abi avamiseks klõpsake menüüriba paremas nurgas ikoonile \"Seaded\". Valige "
"rippmenüüst \"Abi\". Kuvatakse abi hetkel valitud rakenduse jaoks. Kogu "
"abiteabe sirvimiseks klõpsake elemendil Avaleht või Sisukord akna ülaosas."

#: apps/io.ox/tours/settings.js
#: module:io.ox/tours
msgid "Signing out"
msgstr "Väljalogimine"

#: apps/io.ox/tours/settings.js
#: module:io.ox/tours
msgid "To sign out, click the System menu icon on the upper right side of the menu bar. Select Sign out."
msgstr ""
"Väljalogimiseks klõpsake \"Seaded\" menüü ikoonil menüüriba ülemisel paremal "
"poolel. Valige rippmenüüst \"Logi välja\"."

#: apps/io.ox/tours/tasks.js
#: module:io.ox/tours
msgid "Creating a new task"
msgstr "Uue ülesande loomine"

#: apps/io.ox/tours/tasks.js
#: module:io.ox/tours
msgid "To create a new task, click on New in the toolbar."
msgstr "Uue ülesande loomiseks klõpsake tööriistaribal \"Uus\"."

#: apps/io.ox/tours/tasks.js
#: module:io.ox/tours
msgid "Entering the task's data"
msgstr "Ülesande andmete sisestamine"

#: apps/io.ox/tours/tasks.js
#: module:io.ox/tours
msgid "Enter the subject, the start date, and a description."
msgstr "Sisestage teema, alguskuupäev ja kirjeldus."

#: apps/io.ox/tours/tasks.js
#: module:io.ox/tours
msgid "Adding further details"
msgstr "Täiendavate andmete lisamine"

#: apps/io.ox/tours/tasks.js
#: module:io.ox/tours
msgid "To add further details, click on Expand form."
msgstr "Täiendavate andmete lisamiseks klõpsake Laienda vormi."

#: apps/io.ox/tours/tasks.js
#: module:io.ox/tours
msgid "Creating recurring tasks"
msgstr "Korduvate ülesannete loomine"

#: apps/io.ox/tours/tasks.js
#: module:io.ox/tours
msgid "To create recurring tasks, enable Repeat. Functions for setting the recurrence parameters are shown."
msgstr ""
"Korduvate ülesannete loomiseks aktiveerige \"Korda\". Kuvatakse funktsioonid "
"korduvuse parameetrite seadistamiseks."

#: apps/io.ox/tours/tasks.js
#: module:io.ox/tours
msgid "To not miss the task, use the reminder function."
msgstr "Ülesande unustamise vältimiseks kasutage meeldetuletusfunktsiooni."

#: apps/io.ox/tours/tasks.js
#: module:io.ox/tours
msgid "Tracking the editing status"
msgstr "Muuteoleku jälgimine"

#: apps/io.ox/tours/tasks.js
#: module:io.ox/tours
msgid "To track the editing status, enter the current progress."
msgstr "Muuteoleku jälgimiseks sisestage senine progress."

#: apps/io.ox/tours/tasks.js
#: module:io.ox/tours
msgid "To invite other participants, enter their names in the field below Participants. You can add documents as attachment to the task."
msgstr ""
"Muude osalejate kutsumiseks sisestage nende nimed väljale Osalejate all. "
"Ülesandele saab manusena lisada dokumente."

#: apps/io.ox/tours/tasks.js
#: module:io.ox/tours
msgid "Entering billing information"
msgstr "Arveldusteabe sisestamine"

#: apps/io.ox/tours/tasks.js
#: module:io.ox/tours
msgid "To enter billing information, click on Show details."
msgstr "Arveldusteabe sisestamiseks klõpsake Näita üksikasju."

#: apps/io.ox/tours/tasks.js
#: module:io.ox/tours
msgid "Creating the task"
msgstr "Ülesande loomine"

#: apps/io.ox/tours/tasks.js
#: module:io.ox/tours
msgid "To create the task, click on Create."
msgstr "Ülesande loomiseks klõpsake Loo."

#: apps/io.ox/tours/tasks.js
#: module:io.ox/tours
msgid "Sorting tasks"
msgstr "Ülesannete sorteerimine"

#: apps/io.ox/tours/tasks.js
#: module:io.ox/tours
msgid "To sort the tasks, click on Sort by. Select a sort criteria."
msgstr ""
"Ülesannete sorteerimiseks klõpsake elemendil Sorteerimise alus. Valige "
"sorteerimiskriteerium."

#: apps/io.ox/tours/tasks.js
#: module:io.ox/tours
msgid "Editing multiple tasks"
msgstr "Mitme ülesande muutmine"

#: apps/io.ox/tours/tasks.js
#: module:io.ox/tours
msgid "To edit multiple tasks at once, enable the checkboxes at the left side of the tasks. If the checkboxes are not displayed, click on View > Checkboxes on the right side of the toolbar."
msgstr ""
"Mitme ülesande korraga muutmiseks aktiveerige märkeruudud ülesannetest "
"vasakul. Kui märkeruute pole näha, klõpsake Vaade > Märkeruudud "
"tööriistariba paremal poolel."

#~ msgid ""
#~ "Hint: you can always restart guided tours, any time you need them, from the "
#~ "system menu."
#~ msgstr ""
#~ "Vihje: vajadusel saab tutvustust suvalisel ajal süsteemi menüüst "
#~ "taaskäivitada."

#~ msgid ""
#~ "In case of new notifications, e.g. appointment invitations, the info area is "
#~ "opened."
#~ msgstr "Uute teavituste, nt. kohtumiskutsete korral avaneb infoala."

#~ msgid "Restart Guided Tour"
#~ msgstr "Tutvustuse taaskäivitus"

#~ msgid "The New objects icon"
#~ msgstr "Uute objektide ikoon"

#~ msgid ""
#~ "The New objects icon shows the number of appointment reminders or other "
#~ "notifications. If clicking the icon, the info area opens."
#~ msgstr ""
#~ "Ikoon Uus näitab koosolekute meeldetuletusi ja teisi teateid. Kui vajutad "
#~ "ikoonile, siis avaneb täpsem info. "

#~ msgid "The info area"
#~ msgstr "Infoala"

#~ msgid "To launch an app, click on an entry on the left side of the menu bar."
#~ msgstr "Rakenduse käivitamiseks klõpsake kirjel menüüriba vasakul poolel."<|MERGE_RESOLUTION|>--- conflicted
+++ resolved
@@ -2,13 +2,8 @@
 msgstr ""
 "Project-Id-Version: PACKAGE VERSION\n"
 "Report-Msgid-Bugs-To: \n"
-<<<<<<< HEAD
-"POT-Creation-Date: 2017-08-14 13:53+0000\n"
-"PO-Revision-Date: 2017-07-24 08:25+0000\n"
-=======
 "POT-Creation-Date: 2018-05-09 10:17+0000\n"
 "PO-Revision-Date: 2017-04-12 05:43+0000\n"
->>>>>>> 1c74fb5d
 "Last-Translator: marko <marko.toom@gmail.com>\n"
 "Language-Team: LANGUAGE <LL@li.org>\n"
 "Language: et_EE\n"
@@ -17,7 +12,7 @@
 "Content-Transfer-Encoding: 8bit\n"
 "Plural-Forms: nplurals=2; plural=(n != 1);\n"
 "X-Generator: Pootle 2.5.1.1\n"
-"X-POOTLE-MTIME: 1500884712.000000\n"
+"X-POOTLE-MTIME: 1491975823.000000\n"
 
 #: apps/io.ox/tours/calendar.js
 #: module:io.ox/tours
@@ -184,25 +179,17 @@
 
 #: apps/io.ox/tours/files.js
 #: module:io.ox/tours
-<<<<<<< HEAD
-msgid "The Drive app tour.txt"
-msgstr "Rakenduse Failid tutvustus.txt"
-
-#: apps/io.ox/tours/files.js
-#: module:io.ox/tours
-=======
->>>>>>> 1c74fb5d
 msgid "The Drive app"
-msgstr "Rakendus Failid"
+msgstr "Rakendus Drive"
 
 #: apps/io.ox/tours/files.js
 #: module:io.ox/tours
 msgid "Welcome to your cloud storage app. This Guided Tour will introduce you to your new online storage solution - your one point to access online stored files from all your accounts. This is where you can upload and save your files, share them and synchronize them with different devices.  "
 msgstr ""
-"Teie pilveketta rakendus tervitab teid! See tutvustus annab ülevaate teie "
-"uuest pilvekettast, mis võimaldab juurdepääsu salvestatud failidele teie "
-"kõigilt kontodelt. Siitkaudu saate oma faile üles laadida ja salvestada, "
-"jagada ning erinevate seadmetega sünkroniseerida.  "
+"Teie pilvemälu rakendus tervitab teid! See tutvustus annab ülevaate teie "
+"uuest võrgupõhisest mälulahendusest, mis võimaldab juurdepääsu salvestatud "
+"failidele teie kõigilt kontodelt. Siitkaudu saate oma faile üles laadida ja "
+"salvestada, jagada ning erinevate seadmetega sünkroniseerida.  "
 
 #: apps/io.ox/tours/files.js
 #: module:io.ox/tours
@@ -365,10 +352,10 @@
 #: module:io.ox/tours
 msgid "Drive allows you to connect to other storage solutions if you already have a cloud storage account you use to save and sync your files. Simply click on the appropriate logo to access your existing data."
 msgstr ""
-"Rakendus Failid võimaldab ühenduse loomist muude mälulahendustega, kui teil "
-"on juba pilvemälu konto, mida oma failide salvestamiseks ja "
-"sünkroniseerimiseks kasutate. Klõpsake vastaval logol oma olemasolevatele "
-"andmetele juurdepääsemiseks."
+"Drive võimaldab ühenduse loomist muude mälulahendustega, kui teil on juba "
+"pilvemälu konto, mida oma failide salvestamiseks ja sünkroniseerimiseks "
+"kasutate. Klõpsake vastaval logol oma olemasolevatele andmetele "
+"juurdepääsemiseks."
 
 #: apps/io.ox/tours/files.js
 #: module:io.ox/tours
@@ -384,16 +371,8 @@
 #: module:io.ox/tours
 msgid "This guided tour will briefly introduce you to the product. Get more detailed information in the tours for the single apps or in the online help."
 msgstr ""
-"Täname, et valisite veebimajutus.ee uue veebipõhise e-posti.\n"
-"* See on mugavam ja kiirem\n"
-"* Toimib hästi ka nutiseadmetel\n"
-"* Lisaks saate kasutada ka kalendrit, ülesandeid ja aadressiraamatut.\n"
-"\n"
-"Järgnev tutvustus annab teile lühiülevaate tootest.\n"
-"\n"
-"NB! Enne kirjade saatmist seadistage palun jaotises 'Minu kontaktandmed' "
-"enda eesnimi ja perekonnanimi - neid kuvatakse kirja saajatele - nt. Eesnimi "
-"Perenimi <eesnimi@domeen.ee> "
+"See tutvustus annab teile lühiülevaate tootest. Üksikasjalikumat teavet "
+"pakuvad eraldi rakenduste tutvustused või võrguabi."
 
 #: apps/io.ox/tours/intro.js
 #: module:io.ox/tours
@@ -402,15 +381,8 @@
 
 #: apps/io.ox/tours/intro.js
 #: module:io.ox/tours
-<<<<<<< HEAD
-msgid "To launch an app, click on an entry on the left side of the menu bar."
-msgstr ""
-"Rakenduse käivitamiseks klõpsake menüüribal soovitud rakenduse nimel, "
-"näiteks \"E-post\"."
-=======
 msgid "To launch an app, use the quicklaunch icons on the left side of the menu bar or click on an entry inside the app launcher menu."
 msgstr ""
->>>>>>> 1c74fb5d
 
 #: apps/io.ox/tours/intro.js
 #: module:io.ox/tours
@@ -421,44 +393,17 @@
 #: module:io.ox/tours
 msgid "To display the help or the settings, click the System menu icon in the menu bar."
 msgstr ""
-"Abi või seadistuste kuvamiseks klõpsake menüüriba paremas ääres \"Seaded\" "
-"ikoonile ehk nn. \"hamburgerile\". Jaotises \"Minu kontaktandmed\" saate "
-"määrata väljaminevatel kirjadel kuvatava nime."
-
-#: apps/io.ox/tours/intro.js
-#: module:io.ox/tours
-<<<<<<< HEAD
-msgid "The New objects icon"
-msgstr "Uute teavituste ikoon"
-
-#: apps/io.ox/tours/intro.js
-#: module:io.ox/tours
-msgid "The New objects icon shows the number of appointment reminders or other notifications. If clicking the icon, the info area opens."
-msgstr ""
-"Ikoon \"Uued teavitused\" näitab koosolekute meeldetuletusi ja teisi "
-"teateid. Kui vajutad teavituste ikoonile, siis avaneb täpsem info. "
-
-#: apps/io.ox/tours/intro.js
-#: module:io.ox/tours
-msgid "The info area"
-msgstr "Infoala"
-
-#: apps/io.ox/tours/intro.js
-#: module:io.ox/tours
-msgid "In case of new notifications, e.g. appointment invitations, the info area is opened."
-msgstr "Uute teavituste, nt. kohtumiskutsete korral avaneb infoala."
-
-#: apps/io.ox/tours/intro.js
-#: module:io.ox/tours
-=======
->>>>>>> 1c74fb5d
+"Abi või seadistuste kuvamiseks klõpsake Süsteemi menüü ikoonile menüüribal."
+
+#: apps/io.ox/tours/intro.js
+#: module:io.ox/tours
 msgid "Creating new items"
 msgstr "Uute üksuste loomine"
 
 #: apps/io.ox/tours/intro.js
 #: module:io.ox/tours
 msgid "To create a new E-Mail, click the Compose new E-Mail in the toolbar."
-msgstr "Uue e-kirja loomiseks klõpsake tööriistaribal \"Koosta\"."
+msgstr "Uue e-kirja loomiseks klõpsake Koosta uus e-kiri tööriistaribal."
 
 #: apps/io.ox/tours/intro.js
 #: module:io.ox/tours
@@ -469,8 +414,8 @@
 #: module:io.ox/tours
 msgid "To open or close the folder tree, click on View >  Folder view on the right side of the toolbar."
 msgstr ""
-"Kaustapuu avamiseks või sulgemiseks klõpsake tööriistariba paremas ülemises "
-"nurgas \"Vaade\" > \"Kaustavaade\""
+"Kaustapuu avamiseks või sulgemiseks klõpsake Vaade > Kaustavaade "
+"tööriistariba paremal poolel."
 
 #: apps/io.ox/tours/intro.js
 #: module:io.ox/tours
@@ -480,10 +425,7 @@
 #: apps/io.ox/tours/intro.js
 #: module:io.ox/tours
 msgid "To search for objects, click the Search icon in the menu bar."
-msgstr ""
-"Objektide otsimiseks sisestage vasakul olevasse otsingulahtrisse märksõna "
-"ning vajutage \"Enter\" klahvi. Saate otsida nime-, pealkirja, e-kirja sisu, "
-"kuupäeva ja järgi. Korraga saab sisestada mitu otsingukriteeriumit."
+msgstr "Objektide otsimiseks klõpsake menüüriba ikoonil Otsi."
 
 #: apps/io.ox/tours/intro.js
 #: module:io.ox/tours
@@ -542,10 +484,8 @@
 #: module:io.ox/tours
 msgid "Detailed instructions for the single apps are located in System menu > Help."
 msgstr ""
-"Üksikasjalikud juhised konkreetsete rakenduste kohta leiate menüüst \""
-"Seaded\" ikooni alt, jaotuses \"Abi\".\n"
-"\n"
-"Head kasutamist!"
+"Üksikasjalikud juhised konkreetsete rakenduste kohta leiate Süsteemi menüü > "
+"Abi alt."
 
 #: apps/io.ox/tours/mail.js
 #: module:io.ox/tours
@@ -555,7 +495,7 @@
 #: apps/io.ox/tours/mail.js
 #: module:io.ox/tours
 msgid "To compose a new E-Mail, click on Compose in the toolbar."
-msgstr "Uue e-kirja koostamiseks klõpsake tööriistaribal \"Koosta\"."
+msgstr "Uue e-kirja koostamiseks klõpsake Koosta tööriistaribal."
 
 #: apps/io.ox/tours/mail.js
 #: module:io.ox/tours
@@ -612,7 +552,7 @@
 #: apps/io.ox/tours/mail.js
 #: module:io.ox/tours
 msgid "To send the E-Mail, click on Send"
-msgstr "E-kirja saatmiseks klõpsake \"Saada\""
+msgstr "E-kirja saatmiseks klõpsake Saada"
 
 #: apps/io.ox/tours/mail.js
 #: module:io.ox/tours
@@ -623,15 +563,15 @@
 #: module:io.ox/tours
 msgid "To sort the E-Mails, click on Sort by. Select a sort criteria."
 msgstr ""
-"E-kirjade sorteerimiseks klõpsake \"Sorteeri\". Valige sorteerimise "
-"kriteeriumid."
+"E-kirjade sorteerimiseks klõpsake elemendil Sorteerimise alus. Valige "
+"sorteerimise kriteeriumid."
 
 #: apps/io.ox/tours/mail.js
 #: module:io.ox/tours
 msgid "To choose between the different views. click on View in the toolbar. Select a menu entry in the layout."
 msgstr ""
-"Erinevate vaadete vahel valimiseks klõpsake tööriistariba elemendil \"Vaade\""
-". Valige menüü kirje."
+"Erinevate vaadete vahel valimiseks klõpsake tööriistariba elemendil Vaade. "
+"Valige menüü kirje."
 
 #: apps/io.ox/tours/mail.js
 #: module:io.ox/tours
@@ -677,7 +617,7 @@
 msgid "In order to edit multiple E-Mails at once, enable the checkboxes on the left side of the E-Mails. If the checkboxes are not displayed, click on View > Checkboxes on the right side of the toolbar."
 msgstr ""
 "Mitme e-kirja korraga muutmiseks aktiveerige märkeruudud e-kirjadest "
-"vasakul. Kui märkeruute pole näha, klõpsake \"Vaade\" > \"Märkeruudud\" "
+"vasakul. Kui märkeruute pole näha, klõpsake Vaade > Märkeruudud "
 "tööriistariba paremal poolel."
 
 #: apps/io.ox/tours/mail.js
@@ -689,15 +629,14 @@
 #: module:io.ox/tours
 msgid "To open the E-Mail settings, click the System menu icon on the upper right side of the menu bar. Select Settings. Click on E-Mail on the left side."
 msgstr ""
-"E-posti seadete avamiseks klõpsake \"Seaded\" menüü ikoonil menüüriba "
-"ülemises paremas servas. Valige rippmenüüst \"Seaded\". Klõpsake \"E-post\" "
-"vasakus menüüs."
+"E-posti seadete avamiseks klõpsake Süsteemi menüü ikoonil menüüriba ülemises "
+"paremas servas. Valige Seaded. Klõpsake E-post vasakul poolel."
 
 #. Tour name; general introduction
 #: apps/io.ox/tours/main.js
 #: module:io.ox/tours
 msgid "Getting started"
-msgstr "Vaata kiirtutvustust"
+msgstr "Alustamine"
 
 #: apps/io.ox/tours/portal.js
 #: module:io.ox/tours
@@ -750,8 +689,8 @@
 #: module:io.ox/tours
 msgid "To display a square again or to display further information sources, click on Customize this page."
 msgstr ""
-"Ruudu uuesti kuvamiseks või täiendavate teabeallikate kuvamiseks klõpsake \""
-"Selle lehe kohandamine\"."
+"Ruudu uuesti kuvamiseks või täiendavate teabeallikate kuvamiseks klõpsake "
+"Kohanda sellel lehel."
 
 #: apps/io.ox/tours/settings.js
 #: module:io.ox/tours
@@ -762,8 +701,8 @@
 #: module:io.ox/tours
 msgid "To open the settings, click the System menu icon on the upper right side of the menu bar. Select Settings."
 msgstr ""
-"Seadete avamiseks klõpsake menüüriba paremas nurgas asuvale \"Seaded\" "
-"ikoonile. Valige rippmenüüst \"Seaded\"."
+"Seadete avamiseks klõpsake Süsteemi menüü ikoonil menüüriba ülemisel paremal "
+"poolel. Valige Seaded."
 
 #: apps/io.ox/tours/settings.js
 #: module:io.ox/tours
@@ -797,8 +736,8 @@
 #: module:io.ox/tours
 msgid "To open the help, click the System menu icon on the upper right side of the menu bar. Select Help. The help for the currently selected app is displayed. To browse the complete help, click on Start Page or Table Of Contents at the upper part of the window."
 msgstr ""
-"Abi avamiseks klõpsake menüüriba paremas nurgas ikoonile \"Seaded\". Valige "
-"rippmenüüst \"Abi\". Kuvatakse abi hetkel valitud rakenduse jaoks. Kogu "
+"Abi avamiseks klõpsake Süsteemi menüü ikoonil menüüriba ülemisel paremal "
+"poolel. Valige Abi. Kuvatakse abi hetkel valitud rakenduse jaoks. Kogu "
 "abiteabe sirvimiseks klõpsake elemendil Avaleht või Sisukord akna ülaosas."
 
 #: apps/io.ox/tours/settings.js
@@ -810,8 +749,8 @@
 #: module:io.ox/tours
 msgid "To sign out, click the System menu icon on the upper right side of the menu bar. Select Sign out."
 msgstr ""
-"Väljalogimiseks klõpsake \"Seaded\" menüü ikoonil menüüriba ülemisel paremal "
-"poolel. Valige rippmenüüst \"Logi välja\"."
+"Väljalogimiseks klõpsake Süsteemi menüü ikoonil menüüriba ülemisel paremal "
+"poolel. Valige Logi välja."
 
 #: apps/io.ox/tours/tasks.js
 #: module:io.ox/tours
@@ -821,7 +760,7 @@
 #: apps/io.ox/tours/tasks.js
 #: module:io.ox/tours
 msgid "To create a new task, click on New in the toolbar."
-msgstr "Uue ülesande loomiseks klõpsake tööriistaribal \"Uus\"."
+msgstr "Uue ülesande loomiseks klõpsake tööriistariba elemendil Uus."
 
 #: apps/io.ox/tours/tasks.js
 #: module:io.ox/tours
@@ -852,7 +791,7 @@
 #: module:io.ox/tours
 msgid "To create recurring tasks, enable Repeat. Functions for setting the recurrence parameters are shown."
 msgstr ""
-"Korduvate ülesannete loomiseks aktiveerige \"Korda\". Kuvatakse funktsioonid "
+"Korduvate ülesannete loomiseks aktiveerige Korda. Kuvatakse funktsioonid "
 "korduvuse parameetrite seadistamiseks."
 
 #: apps/io.ox/tours/tasks.js
