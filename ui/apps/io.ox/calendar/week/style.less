/**
 * This work is provided under the terms of the CREATIVE COMMONS PUBLIC
 * LICENSE. This work is protected by copyright and/or other applicable
 * law. Any use of the work other than as authorized under this license
 * or copyright law is prohibited.
 *
 * http://creativecommons.org/licenses/by-nc-sa/2.5/
 *
 * © 2016 OX Software GmbH, Germany. info@open-xchange.com
 *
 * @author Christoph Hellweg <christoph.hellweg@open-xchange.com>
 */

@weekview-time-widthSmall: @weekview-time-width - 13;

.week-view {

    * { -webkit-tap-highlight-color: rgba(0,0,0,0); }

    .week {
        width: 100%;
        min-height: 100%;
        height: 100%;
        position: relative;
        display: block;
        border-right: 1px solid @weekview-border;
        overflow: hidden;
        .transition(background-color 0.2s);
        .backface-visibility(hidden);
    }

    .toolbar {
        .info {
            max-width: none;
            padding: 0;
            border: 0;
            vertical-align: baseline;
            margin-right: 16px;
            margin-left: 2px;
        }
        .info[disabled] {
            opacity: 1;
            cursor: default;
            .fa-caret-down { display: none; }
        }
    }

    .footer-container {
        position: relative;
        height: 50px;

        .footer {
            .overflow-y(scroll);
            .overflow-x(hidden);
            padding-top: 17px;

            .weekday {
                color: #767676;
                text-align: left;
                line-height: 24px;
                font-size: 14px;
                text-decoration: none;

                &.merge-view-label {
                    border-bottom: 2px solid;
                    margin-right: 1px;
                    margin-left: 1px;
                }

                .number {
                    font-size: 20px;
                    .fontWeight(bold);
                    color: black;

                    &:hover {
                        text-decoration: underline;
                    }
                }

                &.today {
                    color: @calendar-today;
                    background-color: transparent;

                    .number {
                        color: @calendar-today;
                    }
                }
            }
        }
    }

    .week-view-container {
        position: absolute;
        left: 0;
        right: 0;
        bottom: 0;
        // top: was @calendar-toolbar-height + @calendar-toolbar-top-padding;
        // but that doesn't make sense, result is close however
        top: 90px;

        // see Bug 33927 - Mini calendar doesn't block hover of underlying appointment
        z-index: 1;

        .time-label-bar {
            position: absolute;
            width: @weekview-time-width;
            display: table;
            text-align: right;

            > div {
                display: table-cell;
                vertical-align: bottom;
                padding-right: 11px;
                width: 80px;
            }
        }

        .fulltime-container {
            height: @weekview-footer-height;
            .overflow-y(scroll);
            .overflow-x(hidden);
            margin-left: @weekview-time-width;
            right: 0;

            .fulltime {
                position: relative;
                height: 100%;

                .note {
                    position: absolute;
                    background: none;
                    width: 100%;
                    font-size: 12px;
                    font-weight: 200;
                    color: #767676;
                    text-align: right;
                    .ellipsis();
                    .user-select(none);
                    padding: 0 10px;
                }

                .day { border: none; }
            }
        }

        .scrollpane {
            .overflow-y(scroll);
            .overflow-x(hidden);
            position: absolute;
            top: @weekview-footer-height;
            border-top: 1px solid @weekview-border;
            left: 0;
            right: 0;
            bottom: 0;
            outline: 0;

            .week-container-label {
                width: @weekview-time-width;
                float: left;

                .time {
                    position: relative;
                    margin-left: 1em;
                    border-bottom: 1px solid @weekview-border;
                    color: #767676;

                    &.working-time-border { border-bottom: 1px solid @weekview-working-time-border; }

                    &.in {
                        font-weight: bold;
                        color: #333;
                    }

                    .number {
                        font-size: 12px;
                        position: absolute;
                        top: 4px;
                        right: 10px;
                    }

                }

                &.secondary-timezone .time.in {
                    font-weight: normal;
                    color: #767676;
                }
            }

            .week-container {
                margin-left: @weekview-time-width;

                .timeline {
                    position: absolute;
                    height: 0;
                    left: -1px;
                    right: 0;
                    border-bottom: 2px solid @calendar-today;
                    z-index: 10;
                    .user-select(none);
                }

                .appointment-content {
                    line-height: 16px;
                    padding: 4px;
                }

                .dark-colors & .appointment-content {
                    padding: 4px 10px;
                }
            }

        }

        .more-appointments-container {
            left: @weekview-time-width;
            right: 12px; //assume scrollbars are around 12px width. It's not browser independent, but a good guess. Needed to center indicators
            bottom: 0px;
            // 0px xor 21px, needs to be "calculated" on in code
            //top: 0px;
            width: auto;
            height: auto;
            position: absolute;
            pointer-events: none;

            .more-appointments {
                position: absolute;
                text-align: center;
                opacity: 0.5;

                &.earlier {
                    top: 0px;
                }
                &.later {
                    bottom: 0px;
                }
            }
        }

        .day {
            position: relative;
            height: 100%;
            float: left;
            border-left: 1px solid @weekview-border;
            .user-select(none);

            .timeslot {
                -webkit-touch-callout: none !important;
                border-bottom: 1px solid @weekview-border-light;
                height: 24px;

                &.out { border-color: transparent; background-color: rgba(0, 0, 0, 0.02); }

                &:last-child, .time:last-child { border: none; }

                &.working-time-border { border-bottom: 1px solid @weekview-working-time-border; }
            }

            &.today .timeslot { background-color: @calendar-today-background; }

        }

        &.time-scale-1 {
            .scrollpane .week-container-label .time { height: 24px; }

            .day .timeslot:not(.working-time-border) {
                border-color: @weekview-border;
                &.out { border-color: @weekview-border; }
            }
        }

        &.time-scale-2 {
            .scrollpane .week-container-label .time { height: 48px; }

            .day .timeslot:nth-child(2n):not(.working-time-border) {
                border-color: @weekview-border;
                &.out { border-color: @weekview-border; }
            }
        }

        &.time-scale-3 {
            .scrollpane .week-container-label .time { height: 72px; }

            .day .timeslot:nth-child(3n):not(.working-time-border) {
                border-color: @weekview-border;
                &.out { border-color: @weekview-border; }
            }
        }

        &.time-scale-4 {
            .scrollpane .week-container-label .time { height: 96px; }

            .day .timeslot:nth-child(4n):not(.working-time-border) {
                border-color: @weekview-border;
                &.out { border-color: @weekview-border; }
            }
        }

        &.time-scale-6 {
            .scrollpane .week-container-label .time { height: 144px; }

            .day .timeslot:nth-child(3n):not(.working-time-border) {
                border-color: @weekview-border;
                &.out { border-color: @weekview-border; }
            }
        }

        &.time-scale-12 {
            .scrollpane .week-container-label .time { height: 288px; }

            .day .timeslot:nth-child(3n):not(.working-time-border) {
                border-color: @weekview-border;
                &.out { border-color: @weekview-border; }
            }
        }

    }

    // Hide days in dayview
<<<<<<< HEAD
    .dayview {
        .fulltime .day:not(.node) {
            display: none;
        }
=======
    .dayview:not(.merge-view)  {
>>>>>>> 1c74fb5d

        .toolbar { padding-bottom: @calendar-toolbar-top-padding; }

        .week-view-container { top: 67px; }

        .footer-container { display: none; }

    }

    .appointment {
        position: absolute;
        background-color: @appointment-reserved;
        opacity: 1;
        .transition(~"opacity 0.2s, background-color 0.2s, color 0.2s");
        .backface-visibility(hidden);
        // see Bug 32753 - Not possible to reduce an appointment to 30 minutes using drag&drop
        box-sizing: content-box;

        &.no-wrap {
            .appointment-content {
                * {
                    display: inline;
                    text-overflow: clip;
                }

                .location { margin-left: 5px; }
            }
        }

        &.modify { cursor: pointer; }

        &.border {
            @border: 1px solid rgba(0, 0, 0, 0.2);
            border-top: @border;
            border-right: @border;
            border-bottom: @border;
        }

        &.current, &.hover {
            z-index: 999 !important;
            .transition(background-color 0.2s);
        }

        &.lasso {
            border: 1px solid #08c;
            background-color: @weekview-appointment-lasso;
            opacity: 0.4;
            width: 100%;
            cursor: default;
        }

        .private-flag, .confidential-flag, .tentative-flag {
            float: left;
            font-size: 15px;
            margin-right: 3px;
        }

        .appointment-content {
            height: 100%;
            font-size: 12px;
            padding: 0 4px;
            border-left: 2px solid;
            border-color: inherit;
            .ellipsis();

            * { .ellipsis(); }

            .flags {
                display: block;
                text-align: end;
                font-size: 11px;
                opacity: 0.70;
                line-height: 1em;

                span {
                    margin-left: 4px;
                }

                &.bottom-right {
                    position: absolute;
                    bottom: 4px;
                    right: 4px;
                }
            }
        }
    }

    // Resize bars
    .ui-resizable-handle {
        position: absolute;
        font-size: 0.1px;
        display: block;
    }

    .ui-resizable-disabled .ui-resizable-handle,.ui-resizable-autohide .ui-resizable-handle {
        display: none;
    }

    .ui-resizable-n {
        cursor: n-resize;
        height: 7px;
        width: 100%;
        top: -3px;
        left: 0;
    }

    .ui-resizable-s {
        cursor: s-resize;
        height: 7px;
        width: 100%;
        bottom: -3px;
        left: 0;
    }

    .ui-resizable-e {
        cursor: e-resize;
        width: 7px;
        right: 0;
        top: 0;
        height: 100%;
    }

    .ui-resizable-w {
        cursor: w-resize;
        width: 7px;
        left: 0;
        top: 0;
        height: 100%;
    }

    @media (min-width: 1281px) {
        @adjusted-width: @weekview-time-width * 1.25;

        .week-view-container {

            .time-label-bar,
            .scrollpane .week-container-label { width: @adjusted-width; }

            .scrollpane.secondary .week-container-label{ width: @weekview-time-width; }

            .fulltime-container,
            .scrollpane .week-container  { margin-left: @adjusted-width; }

            .more-appointments-container { left: @adjusted-width; }
        }
    }

    // Big Screen
    @media all and (min-height: 1200px) {
        .week-view-container .scrollpane .week-container .appointment-content { line-height: 20px; }
    }

    // Mobile
    @media (max-width: @smartphone-breakpoint) and (orientation: portrait), (max-height: @smartphone-breakpoint) and (orientation: landscape) {

        .info { cursor: auto; }

        .week-view-container {

            .fulltime-container { margin-left: @weekview-time-widthSmall; }
            .more-appointments-container { left: @weekview-time-widthSmall; right: 0; bottom: 10px; }

            .scrollpane {

                .week-container-label {
                    width: @weekview-time-widthSmall;

                    .time { margin-left: 0.3em; }
                }

                .week-container { margin-left: @weekview-time-widthSmall; }
            }
        }

        .dayview:not(.merge-view) .week-view-container { top: 0; }
    }
}

.timezone-label-dropdown {
    .timezone-abbr {
        display: inline-block;
        width: 3em;
    }

    .offset {
        color: #767676;
        display: inline-block;
        width: 3.5em;
    }

    a:focus .offset{ color: inherit };
}<|MERGE_RESOLUTION|>--- conflicted
+++ resolved
@@ -316,14 +316,7 @@
     }
 
     // Hide days in dayview
-<<<<<<< HEAD
-    .dayview {
-        .fulltime .day:not(.node) {
-            display: none;
-        }
-=======
     .dayview:not(.merge-view)  {
->>>>>>> 1c74fb5d
 
         .toolbar { padding-bottom: @calendar-toolbar-top-padding; }
 
