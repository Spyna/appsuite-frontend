--- conflicted
+++ resolved
@@ -16,67 +16,6 @@
 "|| n%100>=20) ? 1 : 2;\n"
 "X-Generator: Lokalize 1.5\n"
 
-<<<<<<< HEAD
-#: apps/io.ox/tours/files.js:221 module:io.ox/tours
-#, fuzzy
-#| msgid "Add new account"
-msgid "Add another account"
-msgstr "Dodaj nowe konto"
-
-#: apps/io.ox/tours/calendar.js:72 module:io.ox/tours
-msgid "Adding attachments"
-msgstr "Dodawanie załączników"
-
-#: apps/io.ox/tours/tasks.js:54 module:io.ox/tours
-msgid "Adding further details"
-msgstr "Dodawanie dalszych informacji"
-
-#: apps/io.ox/tours/files.js:104 module:io.ox/tours
-msgid ""
-"At the top you can find the toolbar with many functions and additional "
-"options. You can easily create new folders, new files and much more."
-msgstr ""
-
-#: apps/io.ox/tours/files.js:169 module:io.ox/tours
-msgid ""
-"Choose from two alternatives to share your files and folders. Use Invite "
-"people if you want to manage access rights and allow recipients to create "
-"and edit files. Or just get a link to let others view and download your "
-"files. You can use an expiration date and password protection if you like."
-msgstr ""
-
-#: apps/io.ox/tours/contacts.js:36 module:io.ox/tours
-msgid ""
-"Click on a letter on the left side of the navigation bar in order to display "
-"the corresponding contacts from the selected address book."
-msgstr ""
-"Aby wyświetlić odpowiednie kontakty z książki adresowej, po lewej stronie "
-"paska nawigacyjnego kliknij wybraną literę."
-
-#: apps/io.ox/tours/files.js:81 module:io.ox/tours
-msgid ""
-"Clicking on a folder displays all the subfolders, documents, media and other "
-"files that it contains."
-msgstr ""
-
-#: apps/io.ox/tours/files.js:132 module:io.ox/tours
-msgid "Clicking on the view icon leads you to a preview of the selected file."
-msgstr ""
-
-#: apps/io.ox/tours/portal.js:45 module:io.ox/tours
-msgid "Closing a square"
-msgstr "Zamykanie pola"
-
-#: apps/io.ox/tours/files.js:182 module:io.ox/tours
-msgid "Collaborating"
-msgstr ""
-
-#: apps/io.ox/tours/mail.js:33 module:io.ox/tours
-msgid "Composing a new E-Mail"
-msgstr "Pisanie nowej wiadomości e-mail"
-
-=======
->>>>>>> 3f16b9e5
 #: apps/io.ox/tours/calendar.js:34 module:io.ox/tours
 msgid "Creating a new appointment"
 msgstr "Tworzenie nowego spotkania"
@@ -101,53 +40,10 @@
 msgid "Creating recurring appointments"
 msgstr "Tworzenie spotkań cyklicznych"
 
-<<<<<<< HEAD
-#: apps/io.ox/tours/tasks.js:62 module:io.ox/tours
-msgid "Creating recurring tasks"
-msgstr "Tworzenie zadań cyklicznych"
-
-#: apps/io.ox/tours/calendar.js:77 module:io.ox/tours
-msgid "Creating the appointment"
-msgstr "Tworzenie spotkania"
-
-#: apps/io.ox/tours/tasks.js:87 module:io.ox/tours
-msgid "Creating the task"
-msgstr "Tworzenie zadania"
-
-#: apps/io.ox/tours/portal.js:51 module:io.ox/tours
-msgid "Customizing the Portal"
-msgstr "Dostosowywanie portalu"
-
-#: apps/io.ox/tours/intro.js:100 module:io.ox/tours
-msgid ""
-"Depending on the app, the toolbar contains various functions for creating, "
-"editing and organizing objects."
-msgstr ""
-"W zależności od aplikacji pasek narzędzi zawiera różne funkcje umożliwiające "
-"tworzenie, edytowanie i porządkowanie obiektów."
-
-#: apps/io.ox/tours/intro.js:120 module:io.ox/tours
-msgid ""
-"Detailed instructions for the single apps are located in System menu > Help."
-msgstr ""
-"Szczegółowe instrukcje dotyczące poszczególnych aplikacji można znaleźć w "
-"sekcji Menu systemowe > Pomoc."
-
-#: apps/io.ox/tours/files.js:198 module:io.ox/tours
-msgid ""
-"Did you know that you can edit text documents and spreadsheets online? Drive "
-"will automatically update your edited file, but thanks to versioning the "
-"original file stays available."
-msgstr ""
-
-#: apps/io.ox/tours/files.js:89 module:io.ox/tours
-msgid "Different views are available. Just select the one you like best."
-=======
 #: apps/io.ox/tours/calendar.js:58 module:io.ox/tours
 msgid ""
 "To create recurring appointments, enable Repeat. Functions for setting the "
 "recurrence parameters are shown."
->>>>>>> 3f16b9e5
 msgstr ""
 "Aby utworzyć spotkanie cykliczne, wybierz funkcję Powtórz. Pojawią się "
 "ustawienia cykliczności."
@@ -161,19 +57,10 @@
 msgid "To not miss the appointment, use the reminder function."
 msgstr "Aby nie przegapić spotkania, warto korzystać z funkcji przypomnienia."
 
-<<<<<<< HEAD
-#: apps/io.ox/tours/files.js:222 module:io.ox/tours
-msgid ""
-"Drive allows you to connect to other storage solutions if you already have a "
-"cloud storage account you use to save and sync your files. Simply click on "
-"the appropriate logo to access your existing data."
-msgstr ""
-=======
 #: apps/io.ox/tours/calendar.js:67 module:io.ox/tours
 #: apps/io.ox/tours/tasks.js:77
 msgid "Inviting other participants"
 msgstr "Zapraszanie innych uczestników"
->>>>>>> 3f16b9e5
 
 #: apps/io.ox/tours/calendar.js:68 module:io.ox/tours
 msgid ""
@@ -181,28 +68,9 @@
 "Participants. To avoid appointment conflicts, click on Find a free time at "
 "the upper right side."
 msgstr ""
-<<<<<<< HEAD
-"Zmień ustawienia po prawej stronie. W większości przypadków zmiany będą "
-"uaktywniane od razu."
-
-#: apps/io.ox/tours/files.js:197 module:io.ox/tours
-#, fuzzy
-#| msgid "Edit document"
-msgid "Edit documents"
-msgstr "Edytuj dokument "
-
-#: apps/io.ox/tours/mail.js:106 module:io.ox/tours
-msgid "Editing multiple E-Mails"
-msgstr "Edycja wielu wiadomości e-mail"
-
-#: apps/io.ox/tours/contacts.js:46 module:io.ox/tours
-msgid "Editing multiple contacts"
-msgstr "Edycja wielu kontaktów jednocześnie"
-=======
 "Aby zaprosić do spotkania innych uczestników, wpisz ich nazwy do pola "
 "poniżej nazwy Uczestnicy. Żeby uniknąć konfliktów z innymi spotkaniami, "
 "kliknij dostępne w prawym górnym rogu polecenie Znajdź wolny czas."
->>>>>>> 3f16b9e5
 
 #: apps/io.ox/tours/calendar.js:72 module:io.ox/tours
 msgid "Adding attachments"
@@ -232,56 +100,6 @@
 "To select one of the views like Day, Month or List, click on View in the "
 "toolbar. Select a menu entry from the Layout section."
 msgstr ""
-<<<<<<< HEAD
-"Wpisz temat spotkania oraz datę jego rozpoczęcia i zakończenia. Inne "
-"szczegóły są opcjonalne."
-
-#: apps/io.ox/tours/tasks.js:49 module:io.ox/tours
-msgid "Enter the subject, the start date, and a description."
-msgstr "Wprowadź temat, datę rozpoczęcia oraz opis."
-
-#: apps/io.ox/tours/tasks.js:82 module:io.ox/tours
-msgid "Entering billing information"
-msgstr "Wprowadzanie informacji rozliczeniowych"
-
-#: apps/io.ox/tours/mail.js:68 module:io.ox/tours
-msgid "Entering the E-Mail text"
-msgstr "Wpisywanie treści wiadomości e-mail"
-
-#: apps/io.ox/tours/calendar.js:51 module:io.ox/tours
-msgid "Entering the appointment's data"
-msgstr "Wprowadzanie danych spotkania"
-
-#: apps/io.ox/tours/mail.js:47 module:io.ox/tours
-msgid "Entering the recipient's name"
-msgstr "Wpisywanie nazwy adresata"
-
-#: apps/io.ox/tours/mail.js:58 module:io.ox/tours
-msgid "Entering the subject"
-msgstr "Wpisywanie tematu"
-
-#: apps/io.ox/tours/tasks.js:48 module:io.ox/tours
-msgid "Entering the task's data"
-msgstr "Wprowadzanie danych zadania"
-
-#: apps/io.ox/tours/files.js:205 module:io.ox/tours
-#, fuzzy
-#| msgid "File Details"
-msgid "File details"
-msgstr "Szczegóły pliku"
-
-#: apps/io.ox/tours/files.js:80 module:io.ox/tours
-#, fuzzy
-#| msgid "Folder tree"
-msgid "Folder content"
-msgstr "Drzewo folderów"
-
-#: apps/io.ox/tours/files.js:66 module:io.ox/tours
-msgid "Folder tree"
-msgstr "Drzewo folderów"
-
-#: apps/io.ox/tours/files.js:143 module:io.ox/tours
-=======
 "Aby wybrać jeden z widoków, np. Dzień, Miesiąc lub Lista, kliknij przycisk "
 "Widok na pasku narzędzi. W sekcji Układ wybierz pozycję menu."
 
@@ -290,7 +108,6 @@
 msgstr "Widok Lista"
 
 #: apps/io.ox/tours/calendar.js:96 module:io.ox/tours
->>>>>>> 3f16b9e5
 msgid ""
 "The List view shows a list of the appointments in the current folder. If "
 "clicking on an appointment, the appointment's data and some functions are "
@@ -300,42 +117,11 @@
 "spotkania powoduje wyświetlenie widoku szczegółów z danymi spotkania oraz "
 "dostępnymi funkcjami."
 
-<<<<<<< HEAD
-#: apps/io.ox/tours/calendar.js:73 module:io.ox/tours
-msgid "Further down you can add documents as attachments to the appointment."
-msgstr "Niżej można dodać dokumenty jako załączniki do spotkania."
-
-#: apps/io.ox/tours/mail.js:63 module:io.ox/tours
-msgid "Further functions"
-msgstr "Dodatkowe funkcje"
-
-#: apps/io.ox/tours/intro.js:119 module:io.ox/tours
-msgid "Further information"
-msgstr "Dodatkowe informacje"
-
-#. Tour name; general introduction
-#: apps/io.ox/tours/main.js:71 module:io.ox/tours
-msgid "Getting started"
-msgstr "Wprowadzenie"
-
-#: apps/io.ox/tours/mail.js:101 module:io.ox/tours
-msgid "Halo view"
-msgstr "Widok halo"
-
-#: apps/io.ox/tours/files.js:157 module:io.ox/tours
-msgid ""
-"Here you can share files with your colleagues and external contacts. You can "
-"also collaborate on a document and set different access rights."
-msgstr ""
-
-#: apps/io.ox/tours/files.js:232 module:io.ox/tours
-=======
 #: apps/io.ox/tours/calendar.js:105 module:io.ox/tours
 msgid "The calendar views"
 msgstr "Widoki kalendarza"
 
 #: apps/io.ox/tours/calendar.js:106 module:io.ox/tours
->>>>>>> 3f16b9e5
 msgid ""
 "The calendar views display a calendar sheet with the appointments for the "
 "selected time range."
@@ -399,11 +185,6 @@
 msgid "The Drive app"
 msgstr "Aplikacja Drive"
 
-<<<<<<< HEAD
-#: apps/io.ox/tours/contacts.js:35 module:io.ox/tours
-msgid "Navigation bar"
-msgstr "Pasek nawigacyjny"
-=======
 #: apps/io.ox/tours/files.js:60 module:io.ox/tours
 msgid ""
 "Welcome to your cloud storage app. This Guided Tour will introduce you to "
@@ -420,7 +201,6 @@
 #: apps/io.ox/tours/files.js:66 module:io.ox/tours
 msgid "Folder tree"
 msgstr "Drzewo folderów"
->>>>>>> 3f16b9e5
 
 #: apps/io.ox/tours/files.js:67 module:io.ox/tours
 msgid ""
@@ -459,17 +239,6 @@
 msgid "Toolbar"
 msgstr "Pasek narzędzi"
 
-<<<<<<< HEAD
-#: apps/io.ox/tours/files.js:131 module:io.ox/tours
-#, fuzzy
-msgid "Preview files"
-msgstr "Podgląd"
-
-#: apps/io.ox/tours/files.js:142 module:io.ox/tours
-#, fuzzy
-msgid "Preview mode"
-msgstr "Podgląd"
-=======
 #: apps/io.ox/tours/files.js:104 module:io.ox/tours
 msgid ""
 "At the top you can find the toolbar with many functions and additional "
@@ -482,7 +251,6 @@
 #: apps/io.ox/tours/files.js:116 module:io.ox/tours
 msgid "Upload a new file"
 msgstr "Prześlij nowy plik"
->>>>>>> 3f16b9e5
 
 #: apps/io.ox/tours/files.js:117 module:io.ox/tours
 msgid ""
@@ -500,13 +268,8 @@
 msgid "Preview files"
 msgstr "Podgląd plików"
 
-<<<<<<< HEAD
-#: apps/io.ox/tours/files.js:231 module:io.ox/tours
-msgid "Restart Guided Tour"
-=======
 #: apps/io.ox/tours/files.js:132 module:io.ox/tours
 msgid "Clicking on the view icon leads you to a preview of the selected file."
->>>>>>> 3f16b9e5
 msgstr ""
 "Kliknięcie ikony Wyświetl powoduje wyświetlenie podglądu wybranego pliku."
 
@@ -514,13 +277,6 @@
 msgid "Preview mode"
 msgstr "Tryb podglądu"
 
-<<<<<<< HEAD
-#: apps/io.ox/tours/files.js:88 module:io.ox/tours
-#, fuzzy
-#| msgid "Selecting a view"
-msgid "Select a view"
-msgstr "Wybieranie widoku"
-=======
 #: apps/io.ox/tours/files.js:143 module:io.ox/tours
 msgid ""
 "From preview you can also select other options to help you manage and work "
@@ -528,7 +284,6 @@
 msgstr ""
 "W oknie podglądu można też wybrać inne opcje ułatwiające zarządzanie plikami "
 "oraz pracę nad nimi."
->>>>>>> 3f16b9e5
 
 #: apps/io.ox/tours/files.js:156 module:io.ox/tours
 msgid "Share files"
@@ -547,13 +302,6 @@
 msgid "Sharing options"
 msgstr "Opcje udostępniania"
 
-<<<<<<< HEAD
-#: apps/io.ox/tours/files.js:156 module:io.ox/tours
-#, fuzzy
-#| msgid "Share this file"
-msgid "Share files"
-msgstr "Udostępnij ten plik"
-=======
 #: apps/io.ox/tours/files.js:169 module:io.ox/tours
 msgid ""
 "Choose from two alternatives to share your files and folders. Use Invite "
@@ -570,7 +318,6 @@
 #: apps/io.ox/tours/files.js:182 module:io.ox/tours
 msgid "Collaborating"
 msgstr "Współpraca"
->>>>>>> 3f16b9e5
 
 #: apps/io.ox/tours/files.js:183 module:io.ox/tours
 msgid ""
@@ -584,17 +331,9 @@
 "mogą też wspólnie z Tobą i w tym samym czasie co Ty pracować nad dokumentami "
 "tekstowymi i arkuszami kalkulacyjnymi."
 
-<<<<<<< HEAD
-#: apps/io.ox/tours/files.js:168 module:io.ox/tours
-#, fuzzy
-#| msgid "Sort options"
-msgid "Sharing options"
-msgstr "Opcje sortowania"
-=======
 #: apps/io.ox/tours/files.js:197 module:io.ox/tours
 msgid "Edit documents"
 msgstr "Edytuj dokumenty"
->>>>>>> 3f16b9e5
 
 #: apps/io.ox/tours/files.js:198 module:io.ox/tours
 msgid ""
@@ -636,21 +375,6 @@
 "synchronizowania plików, po prostu kliknij właściwe logo, aby uzyskać dostęp "
 "do przechowywanych danych."
 
-<<<<<<< HEAD
-#: apps/io.ox/tours/files.js:59 module:io.ox/tours
-#, fuzzy
-#| msgctxt "help"
-#| msgid "The Drive App"
-msgid "The Drive app"
-msgstr "Aplikacja Drive"
-
-#: apps/io.ox/tours/files.js:53 module:io.ox/tours
-#, fuzzy
-#| msgctxt "help"
-#| msgid "The Drive App"
-msgid "The Drive app tour.txt"
-msgstr "Aplikacja Drive"
-=======
 #: apps/io.ox/tours/files.js:231 module:io.ox/tours
 msgid "Restart Guided Tour"
 msgstr "Uruchom przewodnik ponownie"
@@ -662,7 +386,6 @@
 msgstr ""
 "Wskazówka: w razie potrzeby w każdej chwili możesz ponownie uruchomić "
 "przewodnik z menu systemowego."
->>>>>>> 3f16b9e5
 
 #: apps/io.ox/tours/intro.js:34 module:io.ox/tours
 msgid "Welcome to %s"
@@ -749,9 +472,6 @@
 msgid "Searching for objects"
 msgstr "Wyszukiwanie obiektów"
 
-<<<<<<< HEAD
-#: apps/io.ox/tours/files.js:206 module:io.ox/tours
-=======
 #: apps/io.ox/tours/intro.js:95 module:io.ox/tours
 msgid "To search for objects, click the Search icon in the menu bar."
 msgstr "Aby wyszukać obiekty, kliknij ikonę Szukaj na pasku menu."
@@ -761,7 +481,6 @@
 msgstr "Pasek narzędzi"
 
 #: apps/io.ox/tours/intro.js:100 module:io.ox/tours
->>>>>>> 3f16b9e5
 msgid ""
 "Depending on the app, the toolbar contains various functions for creating, "
 "editing and organizing objects."
@@ -1110,11 +829,7 @@
 msgid "Creating recurring tasks"
 msgstr "Tworzenie zadań cyklicznych"
 
-<<<<<<< HEAD
-#: apps/io.ox/tours/files.js:117 module:io.ox/tours
-=======
 #: apps/io.ox/tours/tasks.js:63 module:io.ox/tours
->>>>>>> 3f16b9e5
 msgid ""
 "To create recurring tasks, enable Repeat. Functions for setting the "
 "recurrence parameters are shown."
@@ -1122,34 +837,18 @@
 "Aby utworzyć zadanie cykliczne, wybierz funkcję Powtórz. Pojawią się "
 "ustawienia cykliczności."
 
-<<<<<<< HEAD
-#: apps/io.ox/tours/files.js:103 module:io.ox/tours
-#, fuzzy
-#| msgid "The toolbar"
-msgid "Toolbar"
-msgstr "Pasek narzędzi"
-=======
 #: apps/io.ox/tours/tasks.js:68 module:io.ox/tours
 msgid "To not miss the task, use the reminder function."
 msgstr "Aby nie przegapić zadania, warto korzystać z funkcji przypomnienia. "
->>>>>>> 3f16b9e5
 
 #: apps/io.ox/tours/tasks.js:72 module:io.ox/tours
 msgid "Tracking the editing status"
 msgstr "Śledzenie statusu edycji"
 
-<<<<<<< HEAD
-#: apps/io.ox/tours/files.js:116 module:io.ox/tours
-#, fuzzy
-#| msgid "Upload new file"
-msgid "Upload a new file"
-msgstr "Prześlij nowy plik"
-=======
 #: apps/io.ox/tours/tasks.js:73 module:io.ox/tours
 msgid "To track the editing status, enter the current progress."
 msgstr ""
 "Aby śledzić status edycji, wpisz aktualny postęp w realizacji danego zadania."
->>>>>>> 3f16b9e5
 
 #: apps/io.ox/tours/tasks.js:78 module:io.ox/tours
 msgid ""
@@ -1190,11 +889,7 @@
 msgid "Editing multiple tasks"
 msgstr "Edycja wielu zadań jednocześnie"
 
-<<<<<<< HEAD
-#: apps/io.ox/tours/files.js:60 module:io.ox/tours
-=======
 #: apps/io.ox/tours/tasks.js:100 module:io.ox/tours
->>>>>>> 3f16b9e5
 msgid ""
 "To edit multiple tasks at once, enable the checkboxes at the left side of "
 "the tasks. If the checkboxes are not displayed, click on View > Checkboxes "
