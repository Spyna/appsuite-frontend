--- conflicted
+++ resolved
@@ -1280,20 +1280,11 @@
     function handleSendXHR2(data, files) {
 
         var form = new FormData(),
-<<<<<<< HEAD
-            keepDraft = data.keepDraft,
-            deleteDraftOnTransport;
-        if (data.keepDraft) {//don't send temporary flag
-            deleteDraftOnTransport = false;
-            delete data.keepDraft;
-        } else {
-=======
             deleteDraftOnTransport;
         if (data.deleteDraft || settings.get('features/alwaysDeleteDraft', false)) {//don't send temporary flag
             deleteDraftOnTransport = true;
             delete data.deleteDraft;
         } else if (settings.get('features/alwaysDeleteDraft', false)) {
->>>>>>> f834ac5b
             deleteDraftOnTransport = data.sendtype === api.SENDTYPE.EDIT_DRAFT;
         }
         // add mail data
@@ -1315,13 +1306,8 @@
     }
 
     function handleSendTheGoodOldWay(data, form) {
-<<<<<<< HEAD
-        if (data.keepDraft) {//don't send temporary flag
-            delete data.keepDraft;
-=======
         if (data.deleteDraft) {//don't send temporary flag
             delete data.deleteDraft;
->>>>>>> f834ac5b
         }
         return http.FORM({
             module: 'mail',
