/**
 * This work is provided under the terms of the CREATIVE COMMONS PUBLIC
 * LICENSE. This work is protected by copyright and/or other applicable
 * law. Any use of the work other than as authorized under this license
 * or copyright law is prohibited.
 *
 * http://creativecommons.org/licenses/by-nc-sa/2.5/
 *
 * © 2011 Open-Xchange Inc., Tarrytown, NY, USA. info@open-xchange.com
 *
 * @author Francisco Laguna <francisco.laguna@open-xchange.com>
 */

define('io.ox/core/settings/pane', [
    'io.ox/core/extensions',
    'io.ox/backbone/basicModel',
    'io.ox/backbone/views',
    'io.ox/backbone/mini-views/common',
    'io.ox/core/api/apps',
    'io.ox/core/capabilities',
    'io.ox/core/notifications',
    'io.ox/core/desktopNotifications',
    'plugins/portal/userSettings/register',
    'settings!io.ox/core',
    'settings!io.ox/core/settingOptions',
    'gettext!io.ox/core'
], function (ext, BasicModel, views, miniViews, appAPI, capabilities, notifications, desktopNotifications, userSettings, settings, settingOptions, gt) {

    'use strict';

    var point = views.point('io.ox/core/settings/entry'),
<<<<<<< HEAD
        SettingView = point.createView({ tagName: 'form', className: 'form-horizontal' }),
        reloadMe = ['language', 'timezone', 'theme'];
=======
        SettingView = point.createView({ tagName: 'form', className: 'form-horizontal'}),
        reloadMe = ['language', 'timezone', 'theme'],
        // selectionGroup
        defaults = {
            index: 0,
            labelCssClass: 'col-sm-5',
            controlCssClass: 'col-sm-7 col-md-6'
        },
        createSelectonGroup = function (options)  {
            // increase index
            defaults.index = (defaults || options).index + 100;
            // apply defaults and create group
            options = _.extend({}, defaults, options);
            return new forms.SelectControlGroup(options);
        };
>>>>>>> e04a06e8

    ext.point('io.ox/core/settings/detail').extend({
        index: 50,
        id: 'extensions',
        draw: function () {
            var model = settings.createModel(BasicModel);
            model.on('change:highcontrast', function (m, value) {
                $('html').toggleClass('high-contrast', value);
            });
            model.on('change', function (model) {
                settings.saveAndYell().then(
                    function success() {

                        var showNotice = _(reloadMe).any(function (attr) {
                            return model.changed[attr];
                        });

                        if (showNotice) {
                            notifications.yell(
                                'success',
                                gt('The setting requires a reload or relogin to take effect.')
                            );
                        }
                    }
                );
            });
            this.addClass('settings-container').append(
                $('<h1>').text(gt('Basic settings'))
            );
            new SettingView({ model: model }).render().$el.attr('role', 'form').appendTo(this);
        }
    });

    //
    // My contact data
    //

    point.basicExtend({
        id: 'my-contact-data',
        index: '10000',
        draw: function () {
            this.append(
                $('<div data-extension-id="my-contact-data">').append(
                    $('<div class="form-group">').append(
                        $('<label class="control-label col-sm-4">'),
                        $('<div class="col-sm-4">').append(
                            $('<button type="button" class="btn btn-default" tabindex="1">')
                            .text(gt('My contact data') + ' ...')
                            .on('click', function () {
                                require(['io.ox/core/settings/user'], function (userSettings) {
                                    userSettings.openModalDialog();
                                });
                            })
                        )
                    )
                )
            );
        }
    });

    //
    // Change password
    //

    if (capabilities.has('edit_password')) {
        point.basicExtend({
            id: 'change-password',
            index: '11000',
            draw: function () {
                this.append(
                    $('<div data-extension-id="change-password">').append(
                        $('<div class="form-group">').append(
                            $('<label class="control-label col-sm-4">'),
                            $('<div class="col-sm-4">').append(
                                $('<button type="button" class="btn btn-default" tabindex="1">')
                                .text(gt('Change password') + ' ...')
                                .on('click', userSettings.changePassword)
                            )
                        )
                    )
                );
            }
        });
    }

    point.extend({
        id: 'language',
        index: 100,
        className: 'form-group',
        render: function () {
            var guid = _.uniqueId('form-control-label-');
            this.$el.append(
                $('<label>').attr({
                    class: 'control-label col-sm-4',
                    for: guid
                }).text(gt('Language')),
                $('<div>').addClass('col-sm-4').append(
                    new miniViews.SelectView({
                        list: _.map(ox.serverConfig.languages, function (key, val) { return { label: key, value: val }; }),
                        name: 'language',
                        model: this.baton.model,
                        id: guid,
                        className: 'form-control'
                    }).render().$el
                )
            );
        }
    });

    // Timezones
    (function () {
        var available = settingOptions.get('availableTimeZones'),
            technicalNames = _(available).keys(),
            userTZ = settings.get('timezone', 'UTC'),
            sorted = {};

        // Sort the technical names by the GMT offset
        technicalNames.sort(function (a, b) {
            var va = available[a],
                vb = available[b],
                diff = Number(va.substr(4, 3)) - Number(vb.substr(4, 3));
            if (diff === 0 || _.isNaN(diff)) {
                return (vb === va) ? 0 : (va < vb) ? -1 : 1;
            } else {
                return diff;
            }
        });

        // filter double entries and sum up results in 'sorted' array
        for (var i = 0; i < technicalNames.length; i++) {
            var key = technicalNames[i],
                key2 = technicalNames[i + 1];
            if (key2 && available[key] === available[key2]) {
                if (key2 === userTZ) {
                    sorted[key2] = available[key2];
                } else {
                    sorted[key] = available[key];
                }
                i++;
            } else {
                sorted[key] = available[key];
            }
        }

        point.extend({
            id: 'timezones',
            index: 200,
            className: 'form-group',
            render: function () {
                var guid = _.uniqueId('form-control-label-');
                this.$el.append(
                    $('<label>').attr({
                        class: 'control-label col-sm-4',
                        for: guid
                    }).text(gt('Time zone')),
                    $('<div>').addClass('col-sm-4').append(
                        new miniViews.SelectView({
                            list: _.map(sorted, function (key, val) { return { label: key, value: val }; }),
                            name: 'timezone',
                            model: this.baton.model,
                            id: guid,
                            className: 'form-control'
                        }).render().$el
                    )
                );
            }
        });
    }());

    // Themes
    (function () {
        var availableThemes = settingOptions.get('themes') || {};

        //  until we get translated themes from backend
        if (availableThemes['default']) {
            availableThemes['default'] = gt('Default Theme');
        }

        if (!_(availableThemes).isEmpty() && settings.isConfigurable('theme')) {
            point.extend({
                id: 'theme',
                index: 400,
                className: 'form-group',
                render: function () {
                    var guid = _.uniqueId('form-control-label-');
                    this.$el.append(
                        $('<label>').attr({
                            class: 'control-label col-sm-4',
                            for: guid
                        }).text(gt('Theme')),
                        $('<div>').addClass('col-sm-4').append(
                            new miniViews.SelectView({
                                list: _.map(availableThemes, function (key, val) { return { label: key, value: val }; }),
                                name: 'theme',
                                model: this.baton.model,
                                id: guid,
                                className: 'form-control'
                            }).render().$el
                        )
                    );
                }
            });
        }

        point.extend({
            id: 'highcontrast',
            index: 401,
            className: 'form-group',
            render: function () {
                var guid = _.uniqueId('form-control-label-');
                this.$el.append(
                    $('<label>').attr({
                        class: 'control-label col-sm-4',
                        for: guid
                    }).text(gt('High contrast theme')),
                    $('<div>').addClass('col-sm-4').append(
                        new miniViews.CheckboxView({
                            name: 'highcontrast',
                            model: this.baton.model,
                            id: guid
                        }).render().$el
                    )
                );
            }
        });

    }());

    (function () {
        if (settings.isConfigurable('refreshInterval')) {
            var MINUTES = 60000,
                options = [
                    { label: gt('5 minutes'), value: 5 * MINUTES },
                    { label: gt('10 minutes'), value: 10 * MINUTES },
                    { label: gt('15 minutes'), value: 15 * MINUTES },
                    { label: gt('30 minutes'), value: 30 * MINUTES }
                ];

            point.extend({
                id: 'refreshInterval',
                index: 300,
                className: 'form-group',
                render: function () {
                    var guid = _.uniqueId('form-control-label-');
                    this.$el.append(
                        $('<label>').attr({
                            class: 'control-label col-sm-4',
                            for: guid
                        }).text(gt('Refresh interval')),
                        $('<div>').addClass('col-sm-4').append(
                            new miniViews.SelectView({
                                list: options,
                                name: 'refreshInterval',
                                model: this.baton.model,
                                id: guid,
                                className: 'form-control'
                            }).render().$el
                        )
                    );
                }
            });
        }
    }());

    // Auto Start App
    (function () {
        if (settings.isConfigurable('autoStart')) {
            var options =  _(appAPI.getFavorites()).map(function (app) {
                return { label: /*#, dynamic*/gt.pgettext('app', app.title), value: app.path };
            });
            options.push({ label: gt('None'), value: 'none' });

            point.extend({
                id: 'autoStart',
                index: 500,
                className: 'form-group',
                render: function () {
                    var guid = _.uniqueId('form-control-label-');
                    this.$el.append(
                        $('<label>').attr({
                            class: 'control-label col-sm-4',
                            for: guid
                        }).text(gt('Default app after sign in')),
                        $('<div>').addClass('col-sm-4').append(
                            new miniViews.SelectView({
                                list: options,
                                name: 'autoStart',
                                model: this.baton.model,
                                id: guid,
                                className: 'form-control'
                            }).render().$el
                        )
                    );
                }
            });
        }
    }());

    // Auto Logout
    (function () {
        var MINUTES = 60000,
            options = [
                { label: gt('Off'), value: 0 },
                { label: gt('5 minutes'), value: 5 * MINUTES },
                { label: gt('10 minutes'), value: 10 * MINUTES },
                { label: gt('15 minutes'), value: 15 * MINUTES },
                { label: gt('30 minutes'), value: 30 * MINUTES }
            ];

        point.extend({
            id: 'autoLogout',
            index: 600,
            className: 'form-group',
            render: function () {
                var guid = _.uniqueId('form-control-label-');
                this.$el.append(
                    $('<label>').attr({
                        class: 'control-label col-sm-4',
                        for: guid
                    }).text(gt('Automatic sign out')),
                    $('<div>').addClass('col-sm-4').append(
                        new miniViews.SelectView({
                            list: options,
                            name: 'autoLogout',
                            model: this.baton.model,
                            id: guid,
                            className: 'form-control'
                        }).render().$el
                    )
                );
            }
        });
    }());

    // Auto open notification area
    (function () {
        if (settings.isConfigurable('autoOpenNotificationarea')) {
            var options = [
                    { label: gt('Never'), value: 'never' },
                    { label: gt('On new notifications except mails'), value: 'noEmail' },
                    { label: gt('On every new notification'), value: 'always' }
                ];

            point.extend({
                id: 'autoOpenNotification',
                index: 700,
                className: 'form-group',
                render: function () {
                    var guid = _.uniqueId('form-control-label-');
                    this.$el.append(
                        $('<label>').attr({
                            class: 'control-label col-sm-4',
                            for: guid
                        }).text(gt('Automatic opening of notification area')),
                        $('<div>').addClass('col-sm-4').append(
                            new miniViews.SelectView({
                                list: options,
                                name: 'autoOpenNotification',
                                model: this.baton.model,
                                id: guid,
                                className: 'form-control'
                            }).render().$el
                        )
                    );
                }
            });
        }
    }());
    (function () {
        point.extend({
            id: 'showDesktopNotifications',
            index: 800,
            className: 'form-group',
            render: function () {
                var guid = _.uniqueId('form-control-label-'),
                    miniView = new miniViews.CheckboxView({
                        name: 'showDesktopNotifications',
                        model: this.baton.model,
                        id: guid
                    });

                this.baton.model.on('change:showDesktopNotifications', function (e, value) {
                    if (value === true) {
                        desktopNotifications.requestPermission();
                    }
                });

                this.$el.append(
                    $('<label>').attr({
                        class: 'control-label col-sm-4',
                        for: guid
                    }).text(gt('Show desktop notifications')),
                    $('<div>').addClass('col-sm-4').append(
                        miniView.render().$el
                    )
                );
            }
        });
    }());
});<|MERGE_RESOLUTION|>--- conflicted
+++ resolved
@@ -29,11 +29,7 @@
     'use strict';
 
     var point = views.point('io.ox/core/settings/entry'),
-<<<<<<< HEAD
         SettingView = point.createView({ tagName: 'form', className: 'form-horizontal' }),
-        reloadMe = ['language', 'timezone', 'theme'];
-=======
-        SettingView = point.createView({ tagName: 'form', className: 'form-horizontal'}),
         reloadMe = ['language', 'timezone', 'theme'],
         // selectionGroup
         defaults = {
@@ -48,7 +44,6 @@
             options = _.extend({}, defaults, options);
             return new forms.SelectControlGroup(options);
         };
->>>>>>> e04a06e8
 
     ext.point('io.ox/core/settings/detail').extend({
         index: 50,
