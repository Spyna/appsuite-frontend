<html lang="de">
<head>
<meta http-equiv="Content-Type" content="text/html; charset=utf-8">
<title>5.7.1. Neue Regel erstellen</title>
<link rel="stylesheet" type="text/css" href="../../help.css">
<meta name="generator" content="DocBook XSL Stylesheets V1.78.1">
<link rel="home" href="index.html" title="Benutzeranleitung">
<link rel="up" href="ox.appsuite.user.sect.email.mailfilter.html" title="5.7. E-Mail-Filter verwenden">
<link rel="prev" href="ox.appsuite.user.sect.email.mailfilter.html" title="5.7. E-Mail-Filter verwenden">
<link rel="next" href="ox.appsuite.user.sect.email.mailfilter.createmove.html" title="5.7.2. Neue Regel erstellen beim Verschieben">
<link rel="copyright" href="ox.appsuite.user.legalnotice.html" title="Rechtlicher Hinweis">
<link rel="stylesheet" type="text/css" href="../../bootstrap.min.css"​/> 
<link id="favicon" rel="shortcut icon" href="../../../apps/themes/default/favicon.ico" type="image/x-icon"> 
<meta name="viewport" content="width=device-width, initial-scale=1.0">
   <script src="../../jquery.min.js"></script> 

   <script src="../../bootstrap.min.js"></script> 
</head>
<body bgcolor="white" text="black" link="#0000FF" vlink="#840084" alink="#0000FF">
<div class="oxhelp-navigation-top"><nav class="navbar navbar-inverse" role="navigation"><div class="container-fluid">
<div class="navbar-header">
<button type="button" class="navbar-toggle" data-toggle="collapse" data-target="#ox-main-nav"><span class="sr-only">Navigation umschalten</span><span class="icon-bar"></span><span class="icon-bar"></span><span class="icon-bar"></span></button><a class="navbar-brand"></a>
</div>
<div class="collapse navbar-collapse" id="ox-main-nav"><ul class="nav navbar-nav">
<li><a accesskey="p" class="oxhelp-prev-link" href="ox.appsuite.user.sect.email.mailfilter.html">Zurück</a></li>
<li><a accesskey="h" href="index.html" class="oxhelp-home-link">Startseite</a></li>
<li><a accesskey="t" href="bk01-toc.html" class="oxhelp-toc-link">Inhaltsverzeichnis</a></li>
<li><a accesskey="n" class="oxhelp-next-link" href="ox.appsuite.user.sect.email.mailfilter.createmove.html">Weiter</a></li>
</ul></div>
</div></nav></div>
<div class="oxhelp-content">
  <h1 class="sr-only">
    <span class="phrase">E-Mail</span>
    
    
        
  </h1>
<<<<<<< HEAD
<h2 class="sr-only">E-Mail Filter verwenden</h2>
<div class="sect2" id="ox.appsuite.user.sect.email.mailfilter.create">
<div class="titlepage"><div><div><h3 class="title">5.6.1. Neue Regel erstellen</h3></div></div></div>
<a class="indexterm" name="id-1.6.13.6.2"></a><p id="ox.appsuite.user.concept.email.mailfilter.create">Eine Regel enthält die folgenden Bestandteile:
=======
<h2 class="sr-only">E-Mail-Filter verwenden</h2>
<div class="sect2" id="ox.appsuite.user.sect.email.mailfilter.create">
<div class="titlepage"><div><div><h3 class="title">5.7.1. Neue Regel erstellen</h3></div></div></div>
<a class="indexterm" name="id-1.6.14.6.2"></a><p id="ox.appsuite.user.concept.email.mailfilter.create">Eine Regel enthält die folgenden Bestandteile:
>>>>>>> 1c74fb5d
        </p>
<ul class="itemizedlist" style="list-style-type: disc; ">
<li class="listitem"><p role="presentation">Einen Namen</p></li>
<li class="listitem"><p role="presentation">Eine oder mehrere Bedingungen</p></li>
<li class="listitem"><p role="presentation">Eine oder mehrere Aktionen. Die Aktionen werden ausgeführt, wenn eine Bedingung oder alle Bedingungen
              zutreffen.</p></li>
</ul>
<p>
      </p>
<div class="task" id="ox.appsuite.user.task.email.mailfilter.create">
<p class="title">So erstellen Sie eine neue Regel:</p>
<div class="procedure"><ol class="procedure" type="1">
<<<<<<< HEAD
<li class="step"><p role="presentation">Klicken Sie in der Menüleiste rechts auf das Symbol <span class="guibutton"><strong>Einstellungen</strong></span>
              <span aria-hidden="true" class="inlinemediaobject" id="ox.appsuite.user.fig.email.mailfilter.create.systemmenu"><img src="../../images/appsuite_user_icon_menuebars.png"></span> . Klicken Sie im Menü auf <span class="guibutton"><strong>Einstellungen</strong></span>. </p></li>
<li class="step">
<p role="presentation">Öffnen Sie in der Seitenleiste den Eintrag <span class="guibutton"><strong>E-Mail</strong></span>.</p>
<p role="presentation">Klicken Sie auf <span class="guibutton"><strong>Filterregeln</strong></span>.</p>
</li>
<li class="step"><p role="presentation">Klicken Sie im Anzeigebereich auf <span class="guibutton"><strong>Neue Regel hinzufügen</strong></span>. Das Fenster
=======
<li class="step"><p role="presentation">Klicken Sie in der Menüleiste rechts auf das Symbol <span class="guibutton"><strong>Einstellungen</strong></span>.
               Klicken Sie im Menü auf <span class="guibutton"><strong>Einstellungen</strong></span>. </p></li>
<li class="step"><p role="presentation">Öffnen Sie in der Seitenleiste den Eintrag <span class="guibutton"><strong>E-Mail</strong></span>.
              Klicken Sie auf <span class="guibutton"><strong>Filterregeln</strong></span>.</p></li>
<li class="step"><p role="presentation">Klicken Sie im Anzeigebereich auf <span class="guibutton"><strong>Neue Regel hinzufügen</strong></span>. Das Fenster 
>>>>>>> 1c74fb5d
              <span class="guilabel"><strong>Neue Regel erstellen</strong></span> öffnet sich.</p></li>
<li class="step"><p role="presentation">Bestimmen Sie den Regel-Namen.</p></li>
<li class="step">
<p role="presentation">Um eine Bedingung zu erstellen, klicken Sie auf <span class="guibutton"><strong>Bedingung hinzufügen</strong></span>. Wählen Sie im Menü
              einen E-Mail-Bestandteil. Beachten Sie diese Hinweise:
              <ul class="itemizedlist" style="list-style-type: disc; ">
<<<<<<< HEAD
<li class="listitem"><p role="presentation">Wenn Sie einen E-Mail-Bestandteil verwenden möchten, der nicht
                  in der Liste enthalten ist, wählen Sie <span class="guibutton"><strong>Header</strong></span>. Geben Sie in <span class="guilabel"><strong>Name</strong></span> einen 
                  Header-Eintrag ein. Sie können die Header-Einträge einer E-Mail lesen, indem Sie die 
                  <a class="link" href="ox.appsuite.user.sect.email.manage.source.html#ox.appsuite.user.concept.email.manage.source">Quelldaten anzeigen</a>.</p></li>
=======
<li class="listitem"><p role="presentation">Wenn Sie einen E-Mail-Bestandteil verwenden möchten, der nicht 
                  in der Liste enthalten ist, wählen Sie <span class="guibutton"><strong>Header</strong></span>. Geben Sie in <span class="guilabel"><strong>Name</strong></span> einen 
                  Header-Eintrag ein. Sie können die Header-Einträge einer E-Mail lesen, indem Sie den Quelltext anzeigen.</p></li>
>>>>>>> 1c74fb5d
<li class="listitem"><p role="presentation">Wenn Sie den Bestandteil <span class="guilabel"><strong>BCC</strong></span> berücksichtigen möchten, wählen Sie <span class="guibutton"><strong>Envelope - An</strong></span>. Envelope
                    umfasst die Empfänger der E-Mail, die entweder in <span class="guilabel"><strong>An</strong></span>, <span class="guilabel"><strong>CC</strong></span> oder <span class="guilabel"><strong>BCC</strong></span> 
                    angegeben sind.</p></li>
<li class="listitem"><p role="presentation">Wenn Sie in der Bedingung einen Teil des E-Mail-Inhalts verwenden möchten, wählen Sie <span class="guibutton"><strong>Inhalt</strong></span>.</p></li>
<li class="listitem"><p role="presentation">Wenn Sie in der Bedingung das Datum des Empfangs verwenden möchten, wählen Sie <span class="guibutton"><strong>Aktuelles Datum</strong></span>.</p></li>
</ul>
            </p>
<p role="presentation">Wählen Sie rechts neben dem Bestandteil ein Kriterium. Geben Sie rechts neben dem Kriterium ein Argument ein.</p>
<p role="presentation">Bei Bedarf fügen Sie weitere Bedingungen hinzu. Dann können Sie bestimmen, ob eine Bedingung oder alle
              Bedingungen zutreffen müssen, damit die Aktion ausgeführt wird. Klicken Sie dazu auf
              <span class="guibutton"><strong>Regel anwenden, wenn alle Bedingungen erfüllt sind</strong></span>.</p>
<p role="presentation">Sobald eine Bedingung vorhanden ist, können Sie bei Bedarf verschachtelte Bedingungen erstellen.
<<<<<<< HEAD
              Klicken Sie dazu auf <span class="guibutton"><strong>Bedingung hinzufügen</strong></span>. Wählen Sie <span class="guibutton"><strong>Nested condition</strong></span>.</p>
<p role="presentation">Um eine Bedingung zu löschen, klicken Sie neben der Bedingung auf das Symbol <span class="guibutton"><strong>Löschen</strong></span>
              <span aria-hidden="true" class="inlinemediaobject" id="ox.appsuite.user.fig.email.mailfilter.create.delete"><img src="../../images/appsuite_user_icon_trash.png"></span> .</p>
=======
              Klicken Sie dazu auf <span class="guibutton"><strong>Bedingung hinzufügen</strong></span>. Wählen Sie <span class="guibutton"><strong>Verschachtelte Bedingung</strong></span>.</p>
<p role="presentation">Um eine Bedingung zu löschen, klicken Sie neben der Bedingung auf das Symbol <span class="guibutton"><strong>Löschen</strong></span>
              <span aria-hidden="true" class="inlinemediaobject" id="ox.appsuite.user.fig.email.mailfilter.create.delete"><img src="../../images/appsuite_user_icon_trash.png"></span>.</p>
>>>>>>> 1c74fb5d
</li>
<li class="step">
<p role="presentation">Bestimmen Sie die Aktion, die ausgeführt wird, wenn die Bedingungen erfüllt sind. Dazu klicken Sie auf
                <span class="guibutton"><strong>Aktion hinzufügen</strong></span>. Wählen Sie im Menü eine Aktion. Je nach Aktion müssen Sie weitere
              Angaben machen.</p>
<p role="presentation">Bei Bedarf fügen Sie weitere Aktionen hinzu.</p>
</li>
<li class="step"><p role="presentation">Sie können festlegen, ob nur diese Regel oder alle nachfolgenden Regeln angewendet werden sollen. Dazu aktivieren
              oder deaktivieren Sie <span class="guibutton"><strong>Gegen nachfolgende Regeln prüfen</strong></span>.</p></li>
<li class="step"><p role="presentation">Klicken Sie auf <span class="guibutton"><strong>Speichern</strong></span>.</p></li>
</ol></div>
</div>
<p class="title">Siehe auch</p>
<<<<<<< HEAD
<ul class="itemizedlist" id="ox.appsuite.user.concept.email.mailfilter.create.related" style="list-style-type: none; "><li class="listitem" style="list-style-type: none">
<p role="presentation"><a class="xref" href="ox.appsuite.user.sect.email.mailfilter.createmove.html">Neue Regel erstellen beim Verschieben</a></p>
<p role="presentation"><a class="xref" href="ox.appsuite.user.sect.email.mailfilter.change.html">Eine Regel ändern</a></p>
<p role="presentation"><a class="xref" href="ox.appsuite.user.sect.email.mailfilter.examples.html">Anwendungsbeispiele für E-Mail Filter</a></p>
</li></ul>
<p id="ox.appsuite.user.concept.email.mailfilter.create.parent">Übergeordnetes Thema:
        <a class="xref" href="ox.appsuite.user.sect.email.mailfilter.html">E-Mail Filter verwenden</a>
=======
<ul class="itemizedlist" id="ox.appsuite.user.concept.email.mailfilter.create.related" style="list-style-type: none; ">
<li class="listitem" style="list-style-type: none">
<p role="presentation"><a class="xref" href="ox.appsuite.user.sect.email.mailfilter.createmove.html">Neue Regel erstellen beim Verschieben</a></p>
<p role="presentation"><a class="xref" href="ox.appsuite.user.sect.email.mailfilter.change.html">Eine Regel ändern</a></p>
<p role="presentation"><a class="xref" href="ox.appsuite.user.sect.email.mailfilter.examples.html">Anwendungsbeispiele für E-Mail-Filter</a></p>
</li>
<li class="listitem" style="list-style-type: none"><p role="presentation"><a class="xref" href="ox.appsuite.user.sect.email.manage.source.html">Quelltext anzeigen</a></p></li>
</ul>
<p id="ox.appsuite.user.concept.email.mailfilter.create.parent">Übergeordnetes Thema:
        <a class="xref" href="ox.appsuite.user.sect.email.mailfilter.html">E-Mail-Filter verwenden</a>
>>>>>>> 1c74fb5d
      </p>
</div>
          </div>
        </body>
</html><|MERGE_RESOLUTION|>--- conflicted
+++ resolved
@@ -35,17 +35,10 @@
     
         
   </h1>
-<<<<<<< HEAD
-<h2 class="sr-only">E-Mail Filter verwenden</h2>
-<div class="sect2" id="ox.appsuite.user.sect.email.mailfilter.create">
-<div class="titlepage"><div><div><h3 class="title">5.6.1. Neue Regel erstellen</h3></div></div></div>
-<a class="indexterm" name="id-1.6.13.6.2"></a><p id="ox.appsuite.user.concept.email.mailfilter.create">Eine Regel enthält die folgenden Bestandteile:
-=======
 <h2 class="sr-only">E-Mail-Filter verwenden</h2>
 <div class="sect2" id="ox.appsuite.user.sect.email.mailfilter.create">
 <div class="titlepage"><div><div><h3 class="title">5.7.1. Neue Regel erstellen</h3></div></div></div>
 <a class="indexterm" name="id-1.6.14.6.2"></a><p id="ox.appsuite.user.concept.email.mailfilter.create">Eine Regel enthält die folgenden Bestandteile:
->>>>>>> 1c74fb5d
         </p>
 <ul class="itemizedlist" style="list-style-type: disc; ">
 <li class="listitem"><p role="presentation">Einen Namen</p></li>
@@ -58,37 +51,20 @@
 <div class="task" id="ox.appsuite.user.task.email.mailfilter.create">
 <p class="title">So erstellen Sie eine neue Regel:</p>
 <div class="procedure"><ol class="procedure" type="1">
-<<<<<<< HEAD
-<li class="step"><p role="presentation">Klicken Sie in der Menüleiste rechts auf das Symbol <span class="guibutton"><strong>Einstellungen</strong></span>
-              <span aria-hidden="true" class="inlinemediaobject" id="ox.appsuite.user.fig.email.mailfilter.create.systemmenu"><img src="../../images/appsuite_user_icon_menuebars.png"></span> . Klicken Sie im Menü auf <span class="guibutton"><strong>Einstellungen</strong></span>. </p></li>
-<li class="step">
-<p role="presentation">Öffnen Sie in der Seitenleiste den Eintrag <span class="guibutton"><strong>E-Mail</strong></span>.</p>
-<p role="presentation">Klicken Sie auf <span class="guibutton"><strong>Filterregeln</strong></span>.</p>
-</li>
-<li class="step"><p role="presentation">Klicken Sie im Anzeigebereich auf <span class="guibutton"><strong>Neue Regel hinzufügen</strong></span>. Das Fenster
-=======
 <li class="step"><p role="presentation">Klicken Sie in der Menüleiste rechts auf das Symbol <span class="guibutton"><strong>Einstellungen</strong></span>.
                Klicken Sie im Menü auf <span class="guibutton"><strong>Einstellungen</strong></span>. </p></li>
 <li class="step"><p role="presentation">Öffnen Sie in der Seitenleiste den Eintrag <span class="guibutton"><strong>E-Mail</strong></span>.
               Klicken Sie auf <span class="guibutton"><strong>Filterregeln</strong></span>.</p></li>
 <li class="step"><p role="presentation">Klicken Sie im Anzeigebereich auf <span class="guibutton"><strong>Neue Regel hinzufügen</strong></span>. Das Fenster 
->>>>>>> 1c74fb5d
               <span class="guilabel"><strong>Neue Regel erstellen</strong></span> öffnet sich.</p></li>
 <li class="step"><p role="presentation">Bestimmen Sie den Regel-Namen.</p></li>
 <li class="step">
 <p role="presentation">Um eine Bedingung zu erstellen, klicken Sie auf <span class="guibutton"><strong>Bedingung hinzufügen</strong></span>. Wählen Sie im Menü
               einen E-Mail-Bestandteil. Beachten Sie diese Hinweise:
               <ul class="itemizedlist" style="list-style-type: disc; ">
-<<<<<<< HEAD
-<li class="listitem"><p role="presentation">Wenn Sie einen E-Mail-Bestandteil verwenden möchten, der nicht
-                  in der Liste enthalten ist, wählen Sie <span class="guibutton"><strong>Header</strong></span>. Geben Sie in <span class="guilabel"><strong>Name</strong></span> einen 
-                  Header-Eintrag ein. Sie können die Header-Einträge einer E-Mail lesen, indem Sie die 
-                  <a class="link" href="ox.appsuite.user.sect.email.manage.source.html#ox.appsuite.user.concept.email.manage.source">Quelldaten anzeigen</a>.</p></li>
-=======
 <li class="listitem"><p role="presentation">Wenn Sie einen E-Mail-Bestandteil verwenden möchten, der nicht 
                   in der Liste enthalten ist, wählen Sie <span class="guibutton"><strong>Header</strong></span>. Geben Sie in <span class="guilabel"><strong>Name</strong></span> einen 
                   Header-Eintrag ein. Sie können die Header-Einträge einer E-Mail lesen, indem Sie den Quelltext anzeigen.</p></li>
->>>>>>> 1c74fb5d
 <li class="listitem"><p role="presentation">Wenn Sie den Bestandteil <span class="guilabel"><strong>BCC</strong></span> berücksichtigen möchten, wählen Sie <span class="guibutton"><strong>Envelope - An</strong></span>. Envelope
                     umfasst die Empfänger der E-Mail, die entweder in <span class="guilabel"><strong>An</strong></span>, <span class="guilabel"><strong>CC</strong></span> oder <span class="guilabel"><strong>BCC</strong></span> 
                     angegeben sind.</p></li>
@@ -101,15 +77,9 @@
               Bedingungen zutreffen müssen, damit die Aktion ausgeführt wird. Klicken Sie dazu auf
               <span class="guibutton"><strong>Regel anwenden, wenn alle Bedingungen erfüllt sind</strong></span>.</p>
 <p role="presentation">Sobald eine Bedingung vorhanden ist, können Sie bei Bedarf verschachtelte Bedingungen erstellen.
-<<<<<<< HEAD
-              Klicken Sie dazu auf <span class="guibutton"><strong>Bedingung hinzufügen</strong></span>. Wählen Sie <span class="guibutton"><strong>Nested condition</strong></span>.</p>
-<p role="presentation">Um eine Bedingung zu löschen, klicken Sie neben der Bedingung auf das Symbol <span class="guibutton"><strong>Löschen</strong></span>
-              <span aria-hidden="true" class="inlinemediaobject" id="ox.appsuite.user.fig.email.mailfilter.create.delete"><img src="../../images/appsuite_user_icon_trash.png"></span> .</p>
-=======
               Klicken Sie dazu auf <span class="guibutton"><strong>Bedingung hinzufügen</strong></span>. Wählen Sie <span class="guibutton"><strong>Verschachtelte Bedingung</strong></span>.</p>
 <p role="presentation">Um eine Bedingung zu löschen, klicken Sie neben der Bedingung auf das Symbol <span class="guibutton"><strong>Löschen</strong></span>
               <span aria-hidden="true" class="inlinemediaobject" id="ox.appsuite.user.fig.email.mailfilter.create.delete"><img src="../../images/appsuite_user_icon_trash.png"></span>.</p>
->>>>>>> 1c74fb5d
 </li>
 <li class="step">
 <p role="presentation">Bestimmen Sie die Aktion, die ausgeführt wird, wenn die Bedingungen erfüllt sind. Dazu klicken Sie auf
@@ -123,15 +93,6 @@
 </ol></div>
 </div>
 <p class="title">Siehe auch</p>
-<<<<<<< HEAD
-<ul class="itemizedlist" id="ox.appsuite.user.concept.email.mailfilter.create.related" style="list-style-type: none; "><li class="listitem" style="list-style-type: none">
-<p role="presentation"><a class="xref" href="ox.appsuite.user.sect.email.mailfilter.createmove.html">Neue Regel erstellen beim Verschieben</a></p>
-<p role="presentation"><a class="xref" href="ox.appsuite.user.sect.email.mailfilter.change.html">Eine Regel ändern</a></p>
-<p role="presentation"><a class="xref" href="ox.appsuite.user.sect.email.mailfilter.examples.html">Anwendungsbeispiele für E-Mail Filter</a></p>
-</li></ul>
-<p id="ox.appsuite.user.concept.email.mailfilter.create.parent">Übergeordnetes Thema:
-        <a class="xref" href="ox.appsuite.user.sect.email.mailfilter.html">E-Mail Filter verwenden</a>
-=======
 <ul class="itemizedlist" id="ox.appsuite.user.concept.email.mailfilter.create.related" style="list-style-type: none; ">
 <li class="listitem" style="list-style-type: none">
 <p role="presentation"><a class="xref" href="ox.appsuite.user.sect.email.mailfilter.createmove.html">Neue Regel erstellen beim Verschieben</a></p>
@@ -142,7 +103,6 @@
 </ul>
 <p id="ox.appsuite.user.concept.email.mailfilter.create.parent">Übergeordnetes Thema:
         <a class="xref" href="ox.appsuite.user.sect.email.mailfilter.html">E-Mail-Filter verwenden</a>
->>>>>>> 1c74fb5d
       </p>
 </div>
           </div>
