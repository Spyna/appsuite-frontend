--- conflicted
+++ resolved
@@ -116,17 +116,10 @@
             .on('change', function (e, data, dialog) {
 
                 // we change empty string to null to be consistent
-<<<<<<< HEAD
                 var node = dialog.$body,
                     newPassword1 = newPass.val() === '' ? null : newPass.val(),
                     newPassword2 = newPass2.val() === '' ? null : newPass2.val(),
                     oldPassword = oldPass.val() === '' ? null : oldPass.val();
-=======
-                var node = dialog.getContentNode(),
-                    newPassword1 = newPass.val().trim() === '' ? null : newPass.val(),
-                    newPassword2 = newPass2.val().trim() === '' ? null : newPass2.val(),
-                    oldPassword = oldPass.val().trim() === '' ? null : oldPass.val();
->>>>>>> f8b406a3
 
                 // current state: middlware allows empty passwords for guests ONLY
                 if (!isGuest && newPassword1 === null) {
