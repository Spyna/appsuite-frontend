/**
 * This work is provided under the terms of the CREATIVE COMMONS PUBLIC
 * LICENSE. This work is protected by copyright and/or other applicable
 * law. Any use of the work other than as authorized under this license
 * or copyright law is prohibited.
 *
 * http://creativecommons.org/licenses/by-nc-sa/2.5/
 *
 * © 2016 OX Software GmbH, Germany. info@open-xchange.com
 *
 * @author Julian Bäume <julian.baeume@open-xchange.com>
 */

.services-list-view {
    margin-bottom: 0;
    display: flex;
    flex-wrap: wrap;
    // mail account dialog is a bit different
    .mail-account-dialog & {
        flex-direction: column;
        .service-item {
            position: relative;
            .service-label {
                display: inline-block;
                position: absolute;
                top: 16px;
                margin-left: 8px;
<<<<<<< HEAD
=======
                line-height: initial;
>>>>>>> 4d2c175d
            }

            .service-icon {
                margin: 0;
                width: 40px;
                height: 40px;
                font-size: 32px;
            }
            > button {
                width: 64px;
                height: 64px
            }
        }
    }


    .service-item {
        display: inline-block;
        padding: 0;
        line-height: 28px;
        margin: 0 4px 8px 4px;

        .service-label {
            color: #555;
            margin: 0;
            overflow: hidden;
            text-overflow: ellipsis;
        }

        > button {
            &:focus, &:active { background-color: white; }
            &:hover { background-color: #f5f5f5; }
            height: 115px;
            width: 128px;
        }

        .service-icon {
            margin: 8px 16px;
            text-align: center;
            width: 64px;
            height: 64px;
            font-size: 64px;
        }
    }
}

.modal.oauth-account {
    .modal-header {
        .modal-title { display: inline-block; }
        .account-identity {
            font-size: 14px;
        }

        .service-icon {
            float: right;
            height: 32px;
            width: 32px;
        }
    }

    .account-icon.service-icon {
        margin-left: 6px;
    }

    .account-icon {
        margin-left: 6px;
        margin-top: 2px;
        background-size: 26px;
        background-repeat: no-repeat;
        background-position: center;
        width: 40px;
    }
}

.service-icon, .account-icon {
    background-size: cover;

    // fallback "logos"
    &:before { content: '\00a0'; }
    &.logo-fallback:before { content: "\f111"; }

    // general logos
    &.mail:before, &.logo-mail:before { content: "\f0e0"; }
    &.filestorage:before { content: "\f07b"; }
    &.logo-mailwizard:before { content: "\f0e0"; }
    &.logo-import:before { content: "\f093"; }
    &.logo-ical:before { content: "\f073"; }
    &.logo-schedjoules:before { content: "\f073"; }

    // special logos
    &.logo-google { background-image: url(apps/themes/default/google_logo128.png); }
    &.logo-google:before { content: "\00a0"; }
    &.mail.logo-google { background-image: url(apps/themes/default/gmail_logo128.png); }
    &.filestorage.logo-google { background-image: url(apps/themes/default/googledrive_logo128.png); }
    &.infostore.logo-google { background-image: url(apps/themes/default/googledrive_logo128.png); }
    &.calendar.logo-google { background-image: url(apps/themes/default/google_calendar_logo128.png); }
    &.contacts.logo-google { background-image: url(apps/themes/default/google_contacts_logo128.png); }
    &.logo-boxcom { background-image: url(apps/themes/default/box_logo128.png); }
    &.logo-boxcom:before { content: "\00a0"; }
    &.logo-graph { background-image: url(apps/themes/default/onedrive_logo128.png); }
    &.logo-graph:before { content: "\00a0"; }
    &.logo-dropbox { background-image: url(apps/themes/default/dropbox_logo128.png); }
    &.logo-dropbox:before { content: "\00a0"; }
    &.logo-twitter { background-image: url(apps/themes/default/twitter_logo_blue.png); }
    &.logo-twitter:before { content: "\00a0"; }
    &.logo-linkedin { background-image: url(apps/themes/default/linkedin_logo128.png); }
    &.logo-linkedin:before { content: "\00a0"; }
    &.logo-mslive { background-image: url(apps/themes/default/onedrive_logo128.png); }
    &.logo-mslive:before { content: "\00a0"; }
    &.logo-graph.contacts { background-image: url(apps/themes/default/outlook_128.png); }
    &.logo-graph.contacts:before { content: "\00a0"; }
    &.logo-xing { background-image: url(apps/themes/default/xing_logo128.png); }
    &.logo-xing:before { content: "\00a0"; }
    &.logo-yahoo { background-image: url(apps/themes/default/yahoo_logo128.png); }
    &.logo-yahoo:before { content: "\00a0"; }
    &.logo-gmx { background-image: url(apps/themes/default/gmx_logo128.png); }
    &.logo-gmx:before { content: "\00a0"; }
    &.logo-webde { background-image: url(apps/themes/default/webde_logo128.png); }
    &.logo-webde:before { content: "\00a0"; }
    &.logo-oxmf:before { content: "\f2bb"; }
}

.services-list-view .service-item .service-icon.logo-oxmf {
    font-size: 40px;
    line-height: 60px;
}<|MERGE_RESOLUTION|>--- conflicted
+++ resolved
@@ -25,10 +25,7 @@
                 position: absolute;
                 top: 16px;
                 margin-left: 8px;
-<<<<<<< HEAD
-=======
                 line-height: initial;
->>>>>>> 4d2c175d
             }
 
             .service-icon {
