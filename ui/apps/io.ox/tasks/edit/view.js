--- conflicted
+++ resolved
@@ -85,17 +85,12 @@
 
             //draw the rows
             _(rows).each(function (row, key) {
-<<<<<<< HEAD
-                if (key !== 'rest') {//leave out all the rest, for now
+                //leave out all the rest, for now
+                if (key !== 'rest') {
                     var node = $('<div class="row">').appendTo(self.$el);
                     for (var i = 0; i < row.length; i++) {
                         row[i].invoke('draw', node, self.baton);
                     }
-=======
-                //leave out all the rest, for now
-                if (key !== 'rest') {
-                    util.buildExtensionRow(self.$el, row, self.baton);
->>>>>>> e7758a2e
                 }
             });
 
