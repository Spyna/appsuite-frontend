--- conflicted
+++ resolved
@@ -40,11 +40,7 @@
 <a class="indexterm" name="id-1.9.8.2"></a><a class="indexterm" name="id-1.9.8.3"></a><div class="task" id="ox.appsuite.user.task.tasks.view">
 <p class="title">So zeigen Sie eine Aufgabe an:</p>
 <div class="procedure"><ol class="procedure" type="1">
-<<<<<<< HEAD
-<li class="step"><p role="presentation"><a class="link" href="ox.appsuite.user.sect.dataorganisation.folder.navigate.html#ox.appsuite.user.task.dataorganisation.folder.select">Öffnen</a> Sie im Ordnerbaum einen Aufgabenordner.</p></li>
-=======
 <li class="step"><p role="presentation">Öffnen Sie im Ordnerbaum einen Aufgabenordner.</p></li>
->>>>>>> 1c74fb5d
 <li class="step">
 <p role="presentation">Um die Liste der Aufgaben zu sortieren, klicken Sie oberhalb der Liste auf das Symbol <span class="guibutton"><strong>Sortieren</strong></span>
             <span aria-hidden="true" class="inlinemediaobject" id="ox.appsuite.user.fig.tasks.view.sort1"><img src="../../images/appsuite_user_icon_sort.png"></span>. Wählen Sie im Menü ein Sortierkriterium.</p>
@@ -54,15 +50,9 @@
 </li>
 <li class="step">
 <p role="presentation">Klicken Sie in der Liste auf eine Aufgabe. Die Daten der Aufgabe werden in der Detailansicht angezeigt.</p>
-<<<<<<< HEAD
-<p role="presentation">Sie können die Aufgabe auf einer separaten Seite öffnen, indem Sie die Aufgabe in der Liste doppelklicken.</p>
-</li>
-<li class="step"><p role="presentation">Um eine andere Aufgabe anzuzeigen, verwenden Sie eine der folgenden Methoden:
-=======
 <p role="presentation">Sie können die Aufgabe in einem Fenster öffnen, indem Sie die Aufgabe in der Liste doppelklicken.</p>
 </li>
 <li class="step"><p role="presentation">Um eine andere Aufgabe anzuzeigen, verwenden Sie eine der folgenden Methoden: 
->>>>>>> 1c74fb5d
             <ul class="itemizedlist" style="list-style-type: disc; ">
 <li class="listitem"><p role="presentation">Klicken Sie in der Liste auf eine andere Aufgabe.</p></li>
 <li class="listitem"><p role="presentation">Blättern Sie mit Hilfe der Cursortasten durch die Liste.</p></li>
@@ -72,28 +62,6 @@
 </div>
 <p class="title">Siehe auch</p>
 <ul class="itemizedlist" id="ox.appsuite.user.concept.tasks.view.related" style="list-style-type: none; ">
-<<<<<<< HEAD
-<li class="listitem" style="list-style-type: none">
-<p role="presentation"><a class="xref" href="ox.appsuite.user.sect.tasks.search.html">Aufgaben suchen</a></p>
-<p role="presentation"><a class="xref" href="ox.appsuite.user.sect.tasks.attachments.html">Aufgaben-Anhang ansehen oder speichern</a></p>
-</li>
-<li class="listitem" style="list-style-type: none">
-<p role="presentation"><a class="xref" href="ox.appsuite.user.sect.tasks.gui.detailview.html">Die
-        <span class="phrase">Aufgaben</span>
-        
-        
-        
-        Detailansicht</a></p>
-<p role="presentation"><a class="xref" href="ox.appsuite.user.sect.tasks.gui.list.html">Die
-        <span class="phrase">Aufgaben</span>
-        
-        
-        
-        Liste</a></p>
-</li>
-</ul>
-<p id="ox.appsuite.user.reference.tasks.view.parent">Übergeordnetes Thema:
-=======
 <li class="listitem" style="list-style-type: none"><p role="presentation"><a class="xref" href="ox.appsuite.user.sect.dataorganisation.folder.navigate.html">Navigieren in der Ordnerstruktur</a></p></li>
 <li class="listitem" style="list-style-type: none">
 <p role="presentation"><a class="xref" href="ox.appsuite.user.sect.tasks.search.html">Aufgaben suchen</a></p>
@@ -109,7 +77,6 @@
 </li>
 </ul>
 <p id="ox.appsuite.user.concept.tasks.view.parent">Übergeordnetes Thema:
->>>>>>> 1c74fb5d
       <a class="xref" href="ox.appsuite.user.chap.tasks.html"><i>
     <span class="phrase">Aufgaben</span>
     
