/**
 * All content on this website (including text, images, source
 * code and any other original works), unless otherwise noted,
 * is licensed under a Creative Commons License.
 *
 * http://creativecommons.org/licenses/by-nc-sa/2.5/
 *
 * Copyright (C) Open-Xchange Inc., 2006-2011
 * Mail: info@open-xchange.com
 *
 * @author Matthias Biggeleben <matthias.biggeleben@open-xchange.com>
 */

define('io.ox/core/event', function () {

    'use strict';

    // for internal parameter shifting
    var shift = function (data, fn, context) {
        var o = !fn ? { data: {}, fn: data } : { data: data, fn: fn };
        o.fn = context ? $.proxy(o.fn, context) : o.fn;
        return o;
    };

    /**
     * Event Hub. Based on jQuery's on, off, one, and trigger.
     * Differences: 1. trigger allows multiple types separated by spaces.
     * 2. trigger actually calls triggerHandler since we are not in the DOM.
     * 3. Hub provides explicit destroy to clean up.
     */
    var Events = function (context) {

        var hub = $({});

        // attach listener
        this.on = function (type, data, fn) {
            var o = shift(data, fn, context);
            hub.on(type, o.data, o.fn);
            return this;
        };

        // detach listener
        this.off = function (type, fn) {
            hub.off(type, fn);
            return this;
        };

        // attach listener for a single execution
        this.one = function (type, data, fn) {
            var o = shift(data, fn, context);
            hub.one(type, o.data, o.fn);
            return this;
        };

        // trigger event
        this.trigger = function () {

            var args = $.makeArray(arguments), types = args.shift();
            var myHub = hub; // Keep reference in case a handler cleans up the event dispatcher
            _(types.split(/\s+/)).each(function (type) {
                myHub.triggerHandler.call(hub, type, args);
                myHub.triggerHandler.call(hub, "triggered", _([type, args]).flatten()); // Allow stringing event hubs together
            });
            return this;
        };

        // destroy event hub
        this.destroy = function () {
<<<<<<< HEAD
            if (hub) {
                hub.off();
            }
            try {
                // remove shortcuts
                delete context.events;
                delete context.on;
                delete context.off;
                delete context.trigger;
            } catch (e) { }
=======
            hub.off();
            if (context) {
                try {
                    // remove shortcuts
                    delete context.events;
                    delete context.on;
                    delete context.off;
                    delete context.trigger;
                } catch (e) { }
            }
>>>>>>> ce02beda
            hub = context = null;
            this.on = this.off = this.one = this.trigger = null;
        };

        this.list = function () {
            return hub.data('events');
        };
    };

    /**
     * Static method: extend. Allows integrating the event hub in any object
     */
    Events.extend = function (obj) {
        // create new event hub
        obj = obj || {};
        obj.events = new Events(obj);
        // add on, off, and trigger
        obj.on = obj.events.on;
        obj.off = obj.events.off;
        obj.one = obj.events.one;
        obj.trigger = obj.events.trigger;
        return obj;
    };

    // add global event hub
    Events.extend(ox);

    return Events;
});<|MERGE_RESOLUTION|>--- conflicted
+++ resolved
@@ -66,18 +66,6 @@
 
         // destroy event hub
         this.destroy = function () {
-<<<<<<< HEAD
-            if (hub) {
-                hub.off();
-            }
-            try {
-                // remove shortcuts
-                delete context.events;
-                delete context.on;
-                delete context.off;
-                delete context.trigger;
-            } catch (e) { }
-=======
             hub.off();
             if (context) {
                 try {
@@ -88,7 +76,6 @@
                     delete context.trigger;
                 } catch (e) { }
             }
->>>>>>> ce02beda
             hub = context = null;
             this.on = this.off = this.one = this.trigger = null;
         };
