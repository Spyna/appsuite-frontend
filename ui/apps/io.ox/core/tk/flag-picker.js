--- conflicted
+++ resolved
@@ -98,14 +98,10 @@
 
             $zIndex.each(function () {
                 var z = $(this);
-<<<<<<< HEAD
-                z.data('oldIndex', z.css('z-index'));
-=======
                 //prevent accidentally overwriting of old z Index
                 if (z.data('oldIndex') === undefined) {
                     z.data('oldIndex', z.css('z-index'));
                 }
->>>>>>> 74174fc6
                 z.css('z-index', 10000);
             });
 
