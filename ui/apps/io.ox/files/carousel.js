/**
 * This work is provided under the terms of the CREATIVE COMMONS PUBLIC
 * LICENSE. This work is protected by copyright and/or other applicable
 * law. Any use of the work other than as authorized under this license
 * or copyright law is prohibited.
 *
 * http://creativecommons.org/licenses/by-nc-sa/2.5/
 *
 * © 2012 Open-Xchange Inc., Tarrytown, NY, USA. info@open-xchange.com
 *
 * @author David Bauer <david.bauer@open-xchange.com>
 * @author Matthias Biggeleben <matthias.biggeleben@open-xchange.com>
 */

define('io.ox/files/carousel', [
    'io.ox/core/commons',
    'io.ox/core/capabilities',
    'gettext!io.ox/files',
    'io.ox/files/api',
    'io.ox/preview/main',
    'io.ox/core/folder/breadcrumb',
    'less!io.ox/files/carousel'
], function (commons, capabilities, gt, api, preview, getBreadcrumb) {

    'use strict';

    var regIsImage = /\.(gif|tiff|jpe?g|bmp|png)$/i,
        //list from our text preview renderer
<<<<<<< HEAD
        regIsPlainText = /\.(txt|asc|js|md|json|csv)$/i,
        regIsDocument = /\.(pdf|docx?|xlsx?|pptx?)$/i;
=======
        regIsPlainText = /\.(txt|asc|js|md|json)$/i,
        regIsDocument = /\.(csv|pdf|docx?|xlsx?|pptx?)$/i;
>>>>>>> 6c7d6d7a

    var carouselSlider = {

        app: null,
        win: null,

        defaults: {
            start: 0,
            end: 0,
            cur: 0,
            direction: 'next'
        },

        pos: {},

        firstStart: true,
        list: [],
        container:      $('<div class="abs carousel slide">').attr({ 'data-ride': 'carousel' }),
        inner:          $('<div class="abs carousel-inner" role="listbox">'),
        prevControl:    $('<a class="left carousel-control">')
                            .attr({
                                'data-slide': 'prev',
                                role: 'button'
                            })
                            .append(
                                $('<i class="icon-prev fa fa-angle-left"aria-hidden="true" >'),
                                $('<span class="sr-only">').text(gt('Prev'))
                            ),
        nextControl:    $('<a class="right carousel-control">')
                            .attr({
                                'data-slide': 'next',
                                role: 'button'
                            })
                            .append(
                                $('<i class="icon-next fa fa-angle-right"aria-hidden="true" >'),
                                $('<span class="sr-only">').text(gt('Next'))
                            ),
        closeControl:   $('<button type="button" class="btn btn-link closecarousel">')
                            .append(
                                $('<i class="fa fa-times" aria-hidden="true" >'),
                                $('<span class="sr-only">').text(gt('Close'))
                            ),

       /**
        * The config parameter used to initialize a carousel.
        *
        * The fields are mostly self-explaining. Important field is baton.
        * It must contain an object that looks like this:
        * { allIds: [
        *     { filename: 'the filename.ext',
        *       url: 'an_url_ponting/to/the_file'
        *     }, …
        *   ]
        * }
        *
        * The url attribute for the items in allIds list is optional and can be used to provide
        * an user-defined url for the image. If this attribute is not defined, the files API getUrl
        * method is used to get the URL for the file.
        *
        */
        config: {},
        defaultconfig: {
            fullScreen: false,
            baton: null,
            step: 3,
            attachmentMode: false,
            useSelectionAsStart: false
        },
        /**
         * returns index of a possible startitem in the current selection or 0
         * @param baton baton with data of current selection
         * @param list list of images in this folder
         */
        findStartItem: function (baton, list) {
            var startIndex = 0,
                idsList = _(list).map(_.ecid),
                idsSelection = _([].concat(baton.data)).map(_.ecid);

            if (idsList && idsSelection) {
                var item = _.intersection(idsList, idsSelection)[0];
                if (item) {
                    startIndex = _(idsList).indexOf(item);
                }
            }
            return startIndex;
        },

        init: function (config) {
            this.inner.empty();
            this.container.empty().remove();
            this.config = $.extend({}, this.defaultconfig, config);

            this.app = config.baton.app;
            if (config.attachmentMode) {
                this.win = $('.window-container.io-ox-mail-window');
            } else if (config.selector) {
                this.win = $(config.selector);
            } else {
                this.win = this.app.getWindow();
            }
            this.list = this.filterImagesList(config.baton.allIds);
            if (config.useSelectionAsStart) {
                var index;
                if (config.baton.startIndex !== undefined && config.baton.startIndex !== null) {
                    index = config.baton.startIndex;
                } else {
                    index = this.findStartItem (config.baton, this.list);
                }
                this.pos = _.defaults({ cur: index }, this.defaults );
            } else {
                // get a fresh copy
                this.pos = _.extend({}, this.defaults);
            }
            // should have a better name
            this.firstStart = true;

            // fill with proper amount of DIVs (need to be fast here)
            var frag = document.createDocumentFragment(), i = 0, $i = this.list.length;
            for (; i < $i; i++) {
                frag.appendChild($('<div class="item" data-index="' + i + '" role="option">').get(0));
            }
            this.inner.get(0).appendChild(frag);

            // Prevent default on click behaviour of Bootstraps carousel
            this.inner.on('click', function () { return false; });

            this.show();
            this.eventHandler();

            // no automatic animation
            this.container.carousel({ interval: false });
        },

        eventHandler: function () {
            var self = this;
            var pos = this.pos;

            pos.first = parseInt(this.inner.find('.item:first').attr('data-index'), 10);
            pos.last = parseInt(this.inner.find('.item:last').attr('data-index'), 10);
            // Hide controls if we are at one end of the list
            if (pos.cur === pos.first) {
                this.prevControl.hide();
            } else {
                this.prevControl.show();
            }
            if (pos.cur === pos.last) {
                this.nextControl.hide();
            } else {
                this.nextControl.show();
            }
            // before transition
            this.container.on('slide.bs.carousel', function () {
                self.pos.sliding = true;
            });

            // after transition
            this.container.on('slid.bs.carousel', function () {
                var oldpos = pos.cur;
                pos.cur = parseInt(self.container.find('.item.active').attr('data-index'), 10);

                pos.direction = oldpos < pos.cur ? 'next' : 'prev';

                if (pos.cur > 0) {
                    self.prevControl.show();
                } else {
                    self.prevControl.hide();
                }
                if (pos.cur < (self.list.length - 1)) {
                    self.nextControl.show();
                } else {
                    self.nextControl.hide();
                }

                if (pos.direction === 'next' && pos.cur >= (pos.end - 1) && (pos.cur + 1) < self.list.length) {
                    self.getItems();
                    self.container.find('.item[data-index="' + (pos.start - self.config.step - 1) + '"]').prevAll().empty();
                } else if (pos.direction === 'prev' && pos.cur <= pos.start && pos.cur > 0) {
                    self.getItems();
                    self.container.find('.item[data-index="' + (pos.start + self.config.step) + '"]').nextAll().empty();
                }

                self.pos.sliding = false;
            });

            this.container.on('click swipeleft', '.item', function (e) {
                if (!self.pos.sliding) self.nextItem(e);
            });

            this.container.on('swiperight', '.item', function (e) {
                if (!self.pos.sliding) self.prevItem(e);
            });

            this.prevControl.on('click', $.proxy(this.prevItem, this));
            this.nextControl.on('click', $.proxy(this.nextItem, this));
            this.closeControl.on('click', $.proxy(this.close, this));

            $(document).keyup(function (e) {
                if (e.keyCode === 27) self.close();
                if (e.keyCode === 39) self.nextItem();
                if (e.keyCode === 37) self.prevItem();
            });

            // TODO: Replace Images when resizing window
            //$(window).resize(_.debounce(this.replaceImages, 300));
        },

        filterImagesList: function (list) {
            var supportsDocuments = capabilities.has('document_preview');
            if (this.config.attachmentMode) {
                return _(list).filter(function (o) {
                    return regIsImage.test(o.filename) || (supportsDocuments && regIsDocument.test(o.filename));
                });
            } else {
                return _(list).filter(function (o) {
                    return regIsImage.test(o.filename) || regIsPlainText.test(o.filename) || (supportsDocuments && regIsDocument.test(o.filename));
                });
            }
        },

        urlFor: function (file) {
            return file.url || api.getUrl(file, 'thumbnail', {
                scaleType: 'contain',
                thumbnailWidth: $(window).width(),
                thumbnailHeight: $(window).height()
            });
        },

        imgError: function () {
            $(this).parent().idle();
            $(this).replaceWith($('<i>').addClass('fa fa-picture-o file-type-ppt'));
        },

        imgLoad: function () {
            $(this).parent().idle();
        },

        // if we start in the middle of our slideshow we need to preload both directions
        getItems: function (loadBoth) {

            var self = this;
            var pos = this.pos,
                // work with local changes first
                start = pos.start,
                end   = pos.end;

            if (loadBoth) {
                start = Math.max(pos.cur - this.config.step, 0);
                end = Math.min(pos.cur + this.config.step, this.list.length);
            } else if (pos.direction === 'next') {
                start = pos.cur;
                end = Math.min(start + this.config.step, this.list.length);
            } else {
                end = pos.cur;
                start = Math.max(end - this.config.step, 0);
            }

            // get proper slice
            var files = this.list.slice(start, end);
            // update values
            pos.start = start;
            pos.end = end;
            // draw items
            _(files).each(function (file, i) {
                self.drawItem(file, start + i);
            });
        },

        drawItem: function (file, index) {

            var item = this.inner.find('[data-index=' + index + ']'), self = this;

            function hChangeFolder(folder_id) {
                self.app.folder.set(folder_id);
                self.close();
                self = null;
            }

            // support starting the slideshow in the middle
            if (this.firstStart && this.pos.cur === index) {
                item.addClass('active');
                this.firstStart = false;
            }

            function parseArguments(file) {
                if (!file.filename) {
                    return null;
                }
                return {
                    name: file.filename,
                    filename: file.filename,
                    mimetype: file.file_mimetype,
                    size: file.file_size,
                    dataURL: api.getUrl(file, 'thumbnail', {
                        scaleType: 'contain',
                        thumbnailWidth: $(window).width(),
                        thumbnailHeight: $(window).height()
                    }),
                    version: file.version,
                    id: file.id,
                    folder_id: file.folder_id
                };
            }

            if (item.children().length === 0) {
                if (!this.config.attachmentMode) {
                    var prev = new preview.Preview(parseArguments(file), { resize: false });
                    prev.appendTo(item);
                    item.append(
                        $('<div class="carousel-caption">').append(
                            $('<h4>').text(gt.noI18n(file.filename)),
                            file.folder_id ? getBreadcrumb(file.folder_id, { exclude: ['9'], handler: hChangeFolder, subfolder: false, last: false }) : $()
                        )
                    );
                } else {
                    item.busy().append(
                        $('<img>', { alt: '', src: this.urlFor(file) })
                            .on('load', this.imgLoad)
                            .on('error', this.imgError), /* error doesn't seem to bubble */
                        $('<div class="carousel-caption">').append($('<h4>').text(gt.noI18n(file.filename)))
                    );
                }
            }
        },

        prevItem: function () {
            if (this.prevControl.is(':visible')) {
                if (!this.pos.sliding && this.pos.cur > 0) {
                    this.container.carousel('prev');
                }
            }
        },

        nextItem: function () {
            if (this.nextControl.is(':visible')) {
                if (!this.pos.sliding && this.pos.cur < (this.list.length - 1)) {
                    this.container.carousel('next');
                }
            }
        },

        show: function () {

            var win;
            if (this.config.attachmentMode) {
                win = $('.window-container:visible');
            } else if (this.config.selector) {
                win = $(this.config.selector);
            } else {
                win = this.win.nodes.outer;
            }
            ox.trigger('slideshow:start', {
                controller: this,
                window: win,
                container: this.container
            });
            win.busy();
            win.append(
                this.container.append(
                    this.inner,
                    this.prevControl,
                    this.nextControl,
                    this.closeControl
                )
                .on('click', '.breadcrumb li a', $.proxy(this.close, this))
            );
            if (this.list.length === 1) this.nextControl.hide();
            win.idle();
            // if we start in the middle we need to preload both directions
            this.getItems(this.pos.cur !== 0);
        },

        close: function () {
            ox.trigger('slideshow:end', {
                controller: this,
                container: this.container
            });
            this.container
                .off('slid.bs.carousel')
                .off('slide.bs.carousel')
                .off('click swipeleft', '.item')
                .off('click swiperight', '.item');

            this.prevControl.off('click');
            this.nextControl.off('click');
            this.closeControl.off('click');

            if (this.closeControl.is(':visible')) {
                this.inner.empty().remove();
                this.container.empty().remove();
                this.list = [];
            }
        }
    };

    return carouselSlider;
});<|MERGE_RESOLUTION|>--- conflicted
+++ resolved
@@ -26,13 +26,8 @@
 
     var regIsImage = /\.(gif|tiff|jpe?g|bmp|png)$/i,
         //list from our text preview renderer
-<<<<<<< HEAD
-        regIsPlainText = /\.(txt|asc|js|md|json|csv)$/i,
-        regIsDocument = /\.(pdf|docx?|xlsx?|pptx?)$/i;
-=======
         regIsPlainText = /\.(txt|asc|js|md|json)$/i,
         regIsDocument = /\.(csv|pdf|docx?|xlsx?|pptx?)$/i;
->>>>>>> 6c7d6d7a
 
     var carouselSlider = {
 
