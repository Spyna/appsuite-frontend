<html lang="de">
<head>
<meta http-equiv="Content-Type" content="text/html; charset=utf-8">
<title>6.2. Kontakte anzeigen</title>
<link rel="stylesheet" type="text/css" href="../../help.css">
<meta name="generator" content="DocBook XSL Stylesheets V1.78.1">
<link rel="home" href="index.html" title="Benutzeranleitung">
<link rel="up" href="ox.appsuite.user.chap.contacts.html" title="Kapitel 6. Adressbuch">
<link rel="prev" href="ox.appsuite.user.sect.contacts.gui.create.html" title="6.1.8. Das Kontaktbearbeitungsfenster">
<link rel="next" href="ox.appsuite.user.sect.contacts.attachments.html" title="6.3. Kontaktanhang ansehen oder speichern">
<link rel="copyright" href="ox.appsuite.user.legalnotice.html" title="Rechtlicher Hinweis">
<link rel="stylesheet" type="text/css" href="../../bootstrap.min.css"​/> 
<link id="favicon" rel="shortcut icon" href="../../../apps/themes/default/favicon.ico" type="image/x-icon"> 
<meta name="viewport" content="width=device-width, initial-scale=1.0">
   <script src="../../jquery.min.js"></script> 

   <script src="../../bootstrap.min.js"></script> 
</head>
<body bgcolor="white" text="black" link="#0000FF" vlink="#840084" alink="#0000FF">
<div class="oxhelp-navigation-top"><nav class="navbar navbar-inverse" role="navigation"><div class="container-fluid">
<div class="navbar-header">
<button type="button" class="navbar-toggle" data-toggle="collapse" data-target="#ox-main-nav"><span class="sr-only">Navigation umschalten</span><span class="icon-bar"></span><span class="icon-bar"></span><span class="icon-bar"></span></button><a class="navbar-brand"></a>
</div>
<div class="collapse navbar-collapse" id="ox-main-nav"><ul class="nav navbar-nav">
<li><a accesskey="p" class="oxhelp-prev-link" href="ox.appsuite.user.sect.contacts.gui.create.html">Zurück</a></li>
<li><a accesskey="h" href="index.html" class="oxhelp-home-link">Startseite</a></li>
<li><a accesskey="t" href="bk01-toc.html" class="oxhelp-toc-link">Inhaltsverzeichnis</a></li>
<li><a accesskey="n" class="oxhelp-next-link" href="ox.appsuite.user.sect.contacts.attachments.html">Weiter</a></li>
</ul></div>
</div></nav></div>
<div class="oxhelp-content">
  <h1 class="sr-only">
    <span class="phrase">Adressbuch</span>
    
    
    
  </h1>
<div class="sect1" id="ox.appsuite.user.sect.contacts.view">
<div class="titlepage"><div><div><h2 class="title" style="clear: both">6.2. Kontakte anzeigen</h2></div></div></div>
<a class="indexterm" name="id-1.7.8.2"></a><a class="indexterm" name="id-1.7.8.3"></a><div class="concept">
<<<<<<< HEAD
<a name="ox.appsuite.user.concept.contacts.view"></a><p id="ox.appsuite.user.concept.contacts.view">Ihr persönliches Adressbuch finden Sie im Ordnerbaum
=======
<a name="ox.appsuite.user.concept.contacts.view"></a><p id="ox.appsuite.user.concept.contacts.view">Ihr persönliches Adressbuch finden Sie im Ordnerbaum 
>>>>>>> 1c74fb5d
      unter dem Namen <span class="guilabel"><strong>Kontakte</strong></span>. Welches Adressbuch standardmäßig geöffnet wird, können Sie in den
      Adressbuch-Einstellungen 
      <a class="link" href="ox.appsuite.user.sect.contacts.settings.html">bestimmen</a>.
      </p>
</div>
<div class="task" id="ox.appsuite.user.task.contacts.view">
<p class="title">So zeigen Sie einen Kontakt an:</p>
<div class="procedure"><ol class="procedure" type="1">
<<<<<<< HEAD
<li class="step"><p role="presentation"><a class="link" href="ox.appsuite.user.sect.dataorganisation.folder.navigate.html#ox.appsuite.user.task.dataorganisation.folder.select">Öffnen</a> Sie im Ordnerbaum ein Adressbuch.</p></li>
<li class="step"><p role="presentation">Um Kontakte ab einem bestimmten Anfangsbuchstaben anzuzeigen, klicken Sie in der
=======
<li class="step"><p role="presentation">Öffnen Sie im Ordnerbaum ein Adressbuch.</p></li>
<li class="step"><p role="presentation">Um Kontakte ab einem bestimmten Anfangsbuchstaben anzuzeigen, klicken Sie in der 
>>>>>>> 1c74fb5d
            <span class="guibutton"><strong>Navigationsleiste</strong></span> auf einen Buchstaben.</p></li>
<li class="step">
<p role="presentation">Klicken Sie in der Liste auf einen Kontakt. Die Daten des Kontakts werden in der Detailansicht
            angezeigt.</p>
<<<<<<< HEAD
<p role="presentation">Sie können den Kontakt auf einer separaten Seite öffnen, indem Sie den Kontakt in der Liste doppelklicken.</p>
</li>
<li class="step"><p role="presentation">Um einen anderen Kontakt anzuzeigen, verwenden Sie eine der folgenden Methoden:
=======
<p role="presentation">Sie können den Kontakt in einem Fenster öffnen, indem Sie den Kontakt in der Liste doppelklicken.</p>
</li>
<li class="step"><p role="presentation">Um einen anderen Kontakt anzuzeigen, verwenden Sie eine der folgenden Methoden: 
>>>>>>> 1c74fb5d
            <ul class="itemizedlist" style="list-style-type: disc; ">
<li class="listitem"><p role="presentation">Klicken Sie in der Liste auf einen anderen Kontakt.</p></li>
<li class="listitem"><p role="presentation">Blättern Sie mit Hilfe der Cursortasten durch die Liste.</p></li>
</ul>
          </p></li>
</ol></div>
</div>
<p class="title">Siehe auch</p>
<ul class="itemizedlist" id="ox.appsuite.user.concept.contacts.view.related" style="list-style-type: none; ">
<<<<<<< HEAD
<li class="listitem" style="list-style-type: none">
<p role="presentation"><a class="xref" href="ox.appsuite.user.sect.contacts.search.html">Kontakte suchen</a></p>
<p role="presentation"><a class="xref" href="ox.appsuite.user.sect.contacts.attachments.html">Kontakt-Anhang ansehen oder speichern</a></p>
=======
<li class="listitem" style="list-style-type: none"><p role="presentation"><a class="xref" href="ox.appsuite.user.sect.dataorganisation.folder.navigate.html">Navigieren in der Ordnerstruktur</a></p></li>
<li class="listitem" style="list-style-type: none">
<p role="presentation"><a class="xref" href="ox.appsuite.user.sect.contacts.search.html">Kontakte suchen</a></p>
<p role="presentation"><a class="xref" href="ox.appsuite.user.sect.contacts.attachments.html">Kontaktanhang ansehen oder speichern</a></p>
>>>>>>> 1c74fb5d
<p role="presentation"><a class="xref" href="ox.appsuite.user.sect.contacts.haloview.html">Die Halo View</a></p>
</li>
<li class="listitem" style="list-style-type: none">
<p role="presentation"><a class="xref" href="ox.appsuite.user.sect.contacts.gui.navbar.html">Die
<<<<<<< HEAD
        <span class="phrase">Adressbuch</span>
        
        
        
        Navigationsleiste</a></p>
<p role="presentation"><a class="xref" href="ox.appsuite.user.sect.contacts.gui.detailview.html">Die
        <span class="phrase">Adressbuch</span>
        
        
        
        Detailansicht</a></p>
<p role="presentation"><a class="xref" href="ox.appsuite.user.sect.contacts.gui.list.html">Die
        <span class="phrase">Adressbuch</span>
        
        
        
        Liste</a></p>
=======
        <span class="phrase">Adressbuch</span>-Navigationsleiste
      </a></p>
<p role="presentation"><a class="xref" href="ox.appsuite.user.sect.contacts.gui.detailview.html">Die
        <span class="phrase">Adressbuch</span>-Detailansicht
      </a></p>
<p role="presentation"><a class="xref" href="ox.appsuite.user.sect.contacts.gui.list.html">Die
        <span class="phrase">Adressbuch</span>-Liste
      </a></p>
>>>>>>> 1c74fb5d
</li>
</ul>
<p id="ox.appsuite.user.concept.contacts.view.parent">Übergeordnetes Thema:
      <a class="xref" href="ox.appsuite.user.chap.contacts.html"><i>
    <span class="phrase">Adressbuch</span>
    
    
    
  </i></a>
    </p>
</div>
          </div>
        </body>
</html><|MERGE_RESOLUTION|>--- conflicted
+++ resolved
@@ -38,11 +38,7 @@
 <div class="sect1" id="ox.appsuite.user.sect.contacts.view">
 <div class="titlepage"><div><div><h2 class="title" style="clear: both">6.2. Kontakte anzeigen</h2></div></div></div>
 <a class="indexterm" name="id-1.7.8.2"></a><a class="indexterm" name="id-1.7.8.3"></a><div class="concept">
-<<<<<<< HEAD
-<a name="ox.appsuite.user.concept.contacts.view"></a><p id="ox.appsuite.user.concept.contacts.view">Ihr persönliches Adressbuch finden Sie im Ordnerbaum
-=======
 <a name="ox.appsuite.user.concept.contacts.view"></a><p id="ox.appsuite.user.concept.contacts.view">Ihr persönliches Adressbuch finden Sie im Ordnerbaum 
->>>>>>> 1c74fb5d
       unter dem Namen <span class="guilabel"><strong>Kontakte</strong></span>. Welches Adressbuch standardmäßig geöffnet wird, können Sie in den
       Adressbuch-Einstellungen 
       <a class="link" href="ox.appsuite.user.sect.contacts.settings.html">bestimmen</a>.
@@ -51,26 +47,15 @@
 <div class="task" id="ox.appsuite.user.task.contacts.view">
 <p class="title">So zeigen Sie einen Kontakt an:</p>
 <div class="procedure"><ol class="procedure" type="1">
-<<<<<<< HEAD
-<li class="step"><p role="presentation"><a class="link" href="ox.appsuite.user.sect.dataorganisation.folder.navigate.html#ox.appsuite.user.task.dataorganisation.folder.select">Öffnen</a> Sie im Ordnerbaum ein Adressbuch.</p></li>
-<li class="step"><p role="presentation">Um Kontakte ab einem bestimmten Anfangsbuchstaben anzuzeigen, klicken Sie in der
-=======
 <li class="step"><p role="presentation">Öffnen Sie im Ordnerbaum ein Adressbuch.</p></li>
 <li class="step"><p role="presentation">Um Kontakte ab einem bestimmten Anfangsbuchstaben anzuzeigen, klicken Sie in der 
->>>>>>> 1c74fb5d
             <span class="guibutton"><strong>Navigationsleiste</strong></span> auf einen Buchstaben.</p></li>
 <li class="step">
 <p role="presentation">Klicken Sie in der Liste auf einen Kontakt. Die Daten des Kontakts werden in der Detailansicht
             angezeigt.</p>
-<<<<<<< HEAD
-<p role="presentation">Sie können den Kontakt auf einer separaten Seite öffnen, indem Sie den Kontakt in der Liste doppelklicken.</p>
-</li>
-<li class="step"><p role="presentation">Um einen anderen Kontakt anzuzeigen, verwenden Sie eine der folgenden Methoden:
-=======
 <p role="presentation">Sie können den Kontakt in einem Fenster öffnen, indem Sie den Kontakt in der Liste doppelklicken.</p>
 </li>
 <li class="step"><p role="presentation">Um einen anderen Kontakt anzuzeigen, verwenden Sie eine der folgenden Methoden: 
->>>>>>> 1c74fb5d
             <ul class="itemizedlist" style="list-style-type: disc; ">
 <li class="listitem"><p role="presentation">Klicken Sie in der Liste auf einen anderen Kontakt.</p></li>
 <li class="listitem"><p role="presentation">Blättern Sie mit Hilfe der Cursortasten durch die Liste.</p></li>
@@ -80,39 +65,14 @@
 </div>
 <p class="title">Siehe auch</p>
 <ul class="itemizedlist" id="ox.appsuite.user.concept.contacts.view.related" style="list-style-type: none; ">
-<<<<<<< HEAD
-<li class="listitem" style="list-style-type: none">
-<p role="presentation"><a class="xref" href="ox.appsuite.user.sect.contacts.search.html">Kontakte suchen</a></p>
-<p role="presentation"><a class="xref" href="ox.appsuite.user.sect.contacts.attachments.html">Kontakt-Anhang ansehen oder speichern</a></p>
-=======
 <li class="listitem" style="list-style-type: none"><p role="presentation"><a class="xref" href="ox.appsuite.user.sect.dataorganisation.folder.navigate.html">Navigieren in der Ordnerstruktur</a></p></li>
 <li class="listitem" style="list-style-type: none">
 <p role="presentation"><a class="xref" href="ox.appsuite.user.sect.contacts.search.html">Kontakte suchen</a></p>
 <p role="presentation"><a class="xref" href="ox.appsuite.user.sect.contacts.attachments.html">Kontaktanhang ansehen oder speichern</a></p>
->>>>>>> 1c74fb5d
 <p role="presentation"><a class="xref" href="ox.appsuite.user.sect.contacts.haloview.html">Die Halo View</a></p>
 </li>
 <li class="listitem" style="list-style-type: none">
 <p role="presentation"><a class="xref" href="ox.appsuite.user.sect.contacts.gui.navbar.html">Die
-<<<<<<< HEAD
-        <span class="phrase">Adressbuch</span>
-        
-        
-        
-        Navigationsleiste</a></p>
-<p role="presentation"><a class="xref" href="ox.appsuite.user.sect.contacts.gui.detailview.html">Die
-        <span class="phrase">Adressbuch</span>
-        
-        
-        
-        Detailansicht</a></p>
-<p role="presentation"><a class="xref" href="ox.appsuite.user.sect.contacts.gui.list.html">Die
-        <span class="phrase">Adressbuch</span>
-        
-        
-        
-        Liste</a></p>
-=======
         <span class="phrase">Adressbuch</span>-Navigationsleiste
       </a></p>
 <p role="presentation"><a class="xref" href="ox.appsuite.user.sect.contacts.gui.detailview.html">Die
@@ -121,7 +81,6 @@
 <p role="presentation"><a class="xref" href="ox.appsuite.user.sect.contacts.gui.list.html">Die
         <span class="phrase">Adressbuch</span>-Liste
       </a></p>
->>>>>>> 1c74fb5d
 </li>
 </ul>
 <p id="ox.appsuite.user.concept.contacts.view.parent">Übergeordnetes Thema:
