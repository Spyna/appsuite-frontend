--- conflicted
+++ resolved
@@ -1,9 +1,8 @@
-<<<<<<< HEAD
 open-xchange-appsuite (7.8.0-3) stable; urgency=medium
 
   * Third candidate for 7.8.0 release
 
- -- Markus Wagner <markus.wagner@open-xchange.com>  Mon, 07 Sep 2015 15:41:15 +0000
+ -- Markus Wagner <markus.wagner@open-xchange.com>  Mon, 07 Sep 2015 17:41:15 +0200
 
 open-xchange-appsuite (7.8.0-2) stable; urgency=medium
 
@@ -22,13 +21,12 @@
   * prepare for 7.8.0 release
 
  -- Markus Wagner <markus.wagner@open-xchange.com>  Wed, 05 Nov 2014 16:20:51 +0100
-=======
+
 open-xchange-appsuite (7.6.2-24) stable; urgency=medium
 
   * Build for patch 2015-09-14 (2732)
 
- -- Markus Wagner <markus.wagner@open-xchange.com>  Tue, 08 Sep 2015 12:41:54 +0000
->>>>>>> e96c1184
+ -- Markus Wagner <markus.wagner@open-xchange.com>  Tue, 08 Sep 2015 14:41:54 +0200
 
 open-xchange-appsuite (7.6.2-23) stable; urgency=medium
 
