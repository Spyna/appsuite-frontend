/**
 * This work is provided under the terms of the CREATIVE COMMONS PUBLIC
 * LICENSE. This work is protected by copyright and/or other applicable
 * law. Any use of the work other than as authorized under this license
 * or copyright law is prohibited.
 *
 * http://creativecommons.org/licenses/by-nc-sa/2.5/
 *
 * © 2011 Open-Xchange Inc., Tarrytown, NY, USA. info@open-xchange.com
 *
 * @author Matthias Biggeleben <matthias.biggeleben@open-xchange.com>
 *
 */

define('io.ox/calendar/api', [
    'io.ox/core/http',
    'io.ox/core/event',
    'settings!io.ox/core',
    'io.ox/core/notifications',
    'io.ox/core/folder/api',
    'io.ox/core/api/factory',
    'io.ox/core/capabilities'
], function (http, Events, coreConfig, notifications, folderAPI, factory, capabilities) {

    'use strict';

    var api = {

        // fluent caches
        caches: {
            freebusy: {},
            all: {},
            get: {},
            // object to store appointments, that have attachments uploading atm
            upload: {}
        },

        reduce: factory.reduce,

        get: function (o, useCache) {

            o = o || {};
            useCache = useCache === undefined ? true : !!useCache;
            var params = {
                action: 'get',
                id: o.id,
                folder: o.folder || o.folder_id,
                timezone: 'UTC'
            };

            if (o.recurrence_position !== null) {
                params.recurrence_position = o.recurrence_position;
            }

            var key = (o.folder || o.folder_id) + '.' + o.id + '.' + (o.recurrence_position || 0);

            if (api.caches.get[key] === undefined || !useCache) {
                return http.GET({
                    module: 'calendar',
                    params: params
                })
                .done(function (data) {
                    api.caches.get[key] = data;
                });
            } else {
                return $.Deferred().resolve(api.caches.get[key]);
            }
        },

        getAll: function (o, useCache) {

            o = $.extend({
                start: _.now(),
                end: moment().add(28, 'days').valueOf(),
                order: 'asc'
            }, o || {});
            useCache = useCache === undefined ? true : !!useCache;
            var key = (o.folder || o.folder_id) + '.' + o.start + '.' + o.end + '.' + o.order,
                params = {
                    action: 'all',
<<<<<<< HEAD
                    // id, folder_id, private_flag, color_label, recurrence_id, recurrence_position, start_date,
                    // title, end_date, location, full_time, shown_as, users, organizer, organizerId, created_by,
                    // participants, recurrence_type, days, day_in_month, month, interval, until, occurrences
                    columns: '1,20,101,102,206,207,201,200,202,400,401,402,221,224,227,2,209,212,213,214,215,222,216,220',
=======
                    // id, folder_id, last_modified, private_flag, color_label, recurrence_id, recurrence_position, start_date,
                    // title, end_date, location, full_time, shown_as, users, organizer, organizerId, created_by,
                    // participants, recurrence_type, days, day_in_month, month, interval, until, occurrences
                    columns: '1,20,5,101,102,206,207,201,200,202,400,401,402,221,224,227,2,209,212,213,214,215,222,216,220',
>>>>>>> 74174fc6
                    start: o.start,
                    end: o.end,
                    showPrivate: true,
                    recurrence_master: false,
                    sort: '201',
                    order: o.order,
                    timezone: 'UTC'
                };

            if (o.folder !== undefined) {
                params.folder = o.folder;
            }
            if (api.caches.all[key] === undefined || !useCache) {
                return http.GET({
                    module: 'calendar',
                    params: params
                })
                .done(function (data) {
                    api.caches.all[key] = JSON.stringify(data);
                });
            } else {
                return $.Deferred().resolve(JSON.parse(api.caches.all[key]));
            }
        },

        getList: function (ids) {
            return http.fixList(ids,
                http.PUT({
                    module: 'calendar',
                    params: {
                        action: 'list',
                        timezone: 'UTC'
                    },
                    data: http.simplify(ids)
                })
            );
        },

        getUpdates: function (o) {
            o = $.extend({
                start: _.now(),
                end: moment().add(28, 'days').valueOf(),
                timestamp:  moment().subtract(2, 'days').valueOf(),
                ignore: 'deleted',
                recurrence_master: false
            }, o || {});

            var key = (o.folder || o.folder_id) + '.' + o.start + '.' + o.end,
                params = {
                    action: 'updates',
                    // id, folder_id, private_flag, color_label, recurrence_id, recurrence_position, start_date,
                    // title, end_date, location, full_time, shown_as, users, organizer, organizerId, created_by, recurrence_type
                    columns: '1,20,101,102,206,207,201,200,202,400,401,402,221,224,227,2,209,212,213,214,215,222,216,220',
                    start: o.start,
                    end: o.end,
                    showPrivate: true,
                    recurrence_master: o.recurrence_master,
                    timestamp: o.timestamp,
                    ignore: o.ignore,
                    sort: '201',
                    order: 'asc',
                    timezone: 'UTC'
                };

            if (o.folder !== 'all') {
                params.folder = o.folder || coreConfig.get('folder/calendar');
            }

            // do not know if cache is a good idea
            if (api.caches.all[key] === undefined) {
                return http.GET({
                    module: 'calendar',
                    params: params
                })
                .done(function (data) {
                    api.caches.all[key] = JSON.stringify(data);
                });
            } else {
                return $.Deferred().resolve(JSON.parse(api.caches.all[key]));
            }
        },

        search: function (query) {
            return http.PUT({
                module: 'calendar',
                params: {
                    action: 'search',
                    sort: '201',
                    // top-down makes more sense
                    order: 'desc',
                    timezone: 'UTC'
                },
                data: {
                    pattern: query
                }
            });
        },

        needsRefresh: function (folder) {
            // has entries in 'all' cache for specific folder
            return api.caches.all[folder] !== undefined;
        },

        /**
         * update appointment
         * @param  {object} o (id, folder and changed attributes/values)
         * @fires  api#update (data)
         * @fires  api#update: + cid
         * @return { deferred} returns current appointment object
         */
        update: function (o) {
            var folder_id = o.folder_id || o.folder,
                key = folder_id + '.' + o.id + '.' + (o.recurrence_position || 0),
                attachmentHandlingNeeded = o.tempAttachmentIndicator;

            delete o.tempAttachmentIndicator;

            if (_.isEmpty(o)) {
                return $.when();
            } else {
                return http.PUT({
                    module: 'calendar',
                    params: {
                        action: 'update',
                        id: o.id,
                        folder: folder_id,
                        timestamp: o.last_modified || o.timestamp || _.then(),
                        timezone: 'UTC'
                    },
                    data: o,
                    appendColumns: false
                })
                .then(function (obj) {
                    // check for conflicts
                    if (!_.isUndefined(obj.conflicts)) {
                        return $.Deferred().reject(obj);
                    }

                    checkForNotification(o);

                    var getObj = {
                        id: obj.id || o.id,
                        folder: folder_id
                    };

                    if (o.recurrence_position && o.recurrence_position !== null && obj.id === o.id) {
                        getObj.recurrence_position = o.recurrence_position;
                    }

                    // clear caches
                    api.caches.all = {};
                    delete api.caches.get[key];
                    // if master, delete all appointments from cache
                    if (o.recurrence_type > 0 && !o.recurrence_position) {
                        var deleteKey = folder_id + '.' + o.id;
                        for ( var i in api.caches.get ) {
                            if (i.indexOf(deleteKey) === 0) delete api.caches.get[i];
                        }
                    }

                    return api.get(getObj)
                        .then(function (data) {
                            if (attachmentHandlingNeeded) {
                                //to make the detailview show the busy animation
                                api.addToUploadList(_.ecid(data));
                            }
                            api.trigger('update', data);
                            api.trigger('update:' + _.ecid(o), data);
                            return data;
                        });
                }, function (error) {
                    api.caches.all = {};
                    api.trigger('delete', o);
                    return error;
                });
            }
        },

        /**
         * used to cleanup Cache and trigger refresh after attachmentHandling
         * @param  {object} o (appointment object)
         * @fires  api#update (data)
         * @return { deferred }
         */
        attachmentCallback: function (o) {
            var doCallback = api.uploadInProgress(_.ecid(o)),
                folder_id = o.folder_id || o.folder,
                key = folder_id + '.' + o.id + '.' + (o.recurrence_position || 0);

            // clear caches
            if (doCallback) {
                // clear caches
                api.caches.all = {};
                delete api.caches.get[key];
                // if master, delete all appointments from cache
                if (o.recurrence_type > 0 && !o.recurrence_position) {
                    var deleteKey = folder_id + '.' + o.id;
                    for ( var i in api.caches.get ) {
                        if (i.indexOf(deleteKey) === 0) delete api.caches.get[i];
                    }
                }
            }

            return api.get(o, !doCallback)
                .then(function (data) {
                    api.trigger('update', data);
                    api.trigger('update:' + _.ecid(o), data);
                    //to make the detailview remove the busy animation
                    api.removeFromUploadList(_.ecid(data));
                    return data;
                });
        },

        /**
         * create appointment
         * @param  {object} o
         * @fires  api#create (data)
         * @fires  api#update: + cid
         * @return { deferred} returns appointment
         */
        create: function (o) {
            var attachmentHandlingNeeded = o.tempAttachmentIndicator;
            delete o.tempAttachmentIndicator;
            return http.PUT({
                module: 'calendar',
                params: {
                    action: 'new',
                    timezone: 'UTC'
                },
                data: o,
                appendColumns: false
            })
            .then(function (obj) {
                // update foldermodel so total attribute is correct (export option uses this)
                folderAPI.reload(o);
                if (!_.isUndefined(obj.conflicts)) {
                    return $.Deferred().reject(obj);
                }

                checkForNotification(o);

                var getObj = {
                    id: obj.id,
                    folder: o.folder_id
                };
                api.caches.all = {};

                if (o.recurrence_position && o.recurrence_position !== null) {
                    getObj.recurrence_position = o.recurrence_position;
                }

                return api.get(getObj)
                    .then(function (data) {
                        if (attachmentHandlingNeeded) {
                            //to make the detailview show the busy animation
                            api.addToUploadList(_.ecid(data));
                        }
                        api.trigger('create', data);
                        api.trigger('update:' + _.ecid(data), data);
                        return data;
                    });
            });
        },

        // appointment on the server
        remove: function (o) {
            var keys = [],
                folders = [];

            o = _.isArray(o) ? o : [o];

            // pause http layer
            http.pause();

            api.trigger('beforedelete', o);

            _(o).each(function (obj) {
                keys.push((obj.folder_id || obj.folder) + '.' + obj.id + '.' + (obj.recurrence_position || 0));
                return http.PUT({
                    module: 'calendar',
                    params: {
                        action: 'delete',
                        timestamp: _.then()
                    },
                    data: obj,
                    appendColumns: false
                })
                .done(function () {
                    // gather folders to refresh
                    folders.push(String(obj.folder_id || obj.folder));
                    api.caches.all = {};
                    _(keys).each(function (key) {
                        delete api.caches.get[key];
                    });
                    api.trigger('delete', obj);
                    api.trigger('delete:' + _.ecid(obj), obj);
                    //remove Reminders in Notification Area
                    checkForNotification(obj, true);
                }).fail(function () {
                    api.caches.all = {};
                    api.trigger('delete');
                });
            });

            return http.resume().then(function () {
                folderAPI.reload(folders);
                api.trigger('refresh.all');
            });
        },

        /**
         * move appointments to a folder
         * @param  {array} list
         * @param  {string} targetFolderId
         * @return { deferred }
         */
        move: function (list, targetFolderId) {
            return copymove(list, 'update', targetFolderId);
        },

        /**
         * copy appointments to a folder
         * @param  {array} list
         * @param  {string} targetFolderId
         * @return { deferred }
         */
        copy: function (list, targetFolderId) {
            return copymove(list, 'copy', targetFolderId);
        },
        /**
         * check if you have appointments confirmed that conflict with the given appointment and returns them
         * @param  {object} appointment
         * @return {deferred}
         */
        checkConflicts: function (appointment) {
            var data = appointment,
                //conflicts with appointments in the past are of no interest
                start = Math.max(_.now(), appointment.start_date);

            return http.GET({
                module: 'calendar',
                params: {
                    action: 'all',
                    // id, created_by, folder_id, private_flag, title, start_date, end_date,users, location, shown_as
                    columns: '1,2,20,101,200,201,202,221,400,402',
                    start: start,
                    end: appointment.end_date,
                    showPrivate: true,
                    recurrence_master: false,
                    sort: '201',
                    order: 'asc',
                    timezone: 'UTC'
                }
            })
            .then(function (items) {

                var conflicts = [],
                    //maximum number of conflicts to return (to reduce calculations and prevent cases with really high numbers of appointments)
                    max = 50;

                for (var i = 0; i < items.length && conflicts.length < max; i++) {
                    if (items[i].id !== data.id) {
                        //no conflict with itself
                        if (items[i].shown_as !== 4) {
                            //4 = free
                            var found = false;
                            for (var a = 0; a < items[i].users.length && !found; a++) {
                                if (items[i].users[a].id === ox.user_id && (items[i].users[a].confirmation === 1 || items[i].users[a].confirmation === 3)) {
                                    //confirmed or tentative
                                    conflicts.push(items[i]);
                                }
                            }
                        }
                    }
                }

                return conflicts;
            });
        },

        /**
         * change confirmation status
         * @param  {object} o (properties: id, folder, data, occurrence)
         * @fires  api#mark:invite:confirmed (o)
         * @fires  api#update (data)
         * @fires  api#update: + cid
         * @return { deferred }
         */
        confirm: function (o) {

            var folder_id = o.folder_id || o.folder,
                key = folder_id + '.' + o.id + '.' + (o.occurrence || 0),
                alarm = -1,
                params = {
                    action: 'confirm',
                    folder: folder_id,
                    id: o.id,
                    timestamp: _.then(),
                    timezone: 'UTC'
                };

            // contains alarm?
            if ('alarm' in o.data) {
                alarm = o.data.alarm;
                delete o.data.alarm;
            }

            // occurrence
            if (o.occurrence) {
                params.occurrence = o.occurrence;
            }

            return http.PUT({
                module: 'calendar',
                params: params,
                data: o.data,
                appendColumns: false
            })
            .then(function (resp, timestamp) {
                if (alarm === -1) return;
                return api.update({
                    folder: o.folder,
                    id: o.id,
                    // ie gets conflict error so manual timestamp is needed here
                    timestamp: timestamp,
                    alarm: alarm
                });
            })
            .then(function () {
                api.caches.get = {};
                api.caches.all = {};
                // redraw detailview to be responsive and remove invites
                api.trigger('mark:invite:confirmed', o);
                delete api.caches.get[key];
                return api.get(o).then(function (data) {
                    // fix confirmation data
                    // this is necessary when changing the confirmation for a single appointment
                    // within a series as it becomes an exception.
                    // the series does not update, however (see bug 40137)
                    var user = _(data.users).findWhere({ id: ox.user_id });
                    if (user) user.confirmation = o.data.confirmation;
                    // events
                    api.trigger('update', data);
                    api.trigger('update:' + _.ecid(data), data);
                    return data;
                });
            });
        },

        /**
         * removes recurrence information
         * @param  {object} obj (appointment object)
         * @return { object} reduced copy of appointment object
         */
        removeRecurrenceInformation: function (obj) {
            var recAttr = ['change_exceptions', 'delete_exceptions', 'days',
                'day_in_month', 'month', 'interval', 'until', 'occurrences'],
                ret = _.clone(obj);
            for (var i = 0; i < recAttr.length; i++) {
                if (ret[recAttr[i]]) {
                    delete ret[recAttr[i]];
                }
            }
            ret.recurrence_type = 0;
            return ret;
        },

        /**
         * get invites
         * @fires  api#new-invites (invites)
         * @return { deferred} returns sorted array of appointments
         */
        getInvites: function () {

            var now = _.now(),
                start = moment(now).subtract(2, 'hours').valueOf(),
                end = moment(now).add(5, 'years').valueOf();

            return this.getUpdates({
                folder: 'all',
                start: start,
                // 5 years like OX6
                end: end,
                timestamp: 0,
                recurrence_master: true
            })
            .then(function (list) {
                // sort by start_date & look for unconfirmed appointments
                // exclude appointments that already ended
                var invites = _.chain(list)
                    .filter(function (item) {

                        var isOver = item.end_date < now,
                            isRecurring = !!item.recurrence_type;

                        if (!isRecurring && isOver) {
                            return false;
                        }

                        return _(item.users).any(function (user) {
                            return user.id === ox.user_id && user.confirmation === 0;
                        });
                    })
                    .sortBy('start_date')
                    .value();
                // even if empty array is given it needs to be triggered to remove
                // notifications that does not exist anymore (already handled in ox6 etc)
                api.trigger('new-invites', invites);
                return invites;
            });
        },

        /**
         * get participants appointments
         * @param  {array} list  (participants)
         * @param  {object} options
         * @param  {boolean} useCache [optional]
         * @return { deferred} returns a nested array with participants and their appointments
         */
        freebusy: function (list, options, useCache) {
            list = [].concat(list);
            useCache = useCache === undefined ? true : !!useCache;

            if (list.length === 0) {
                return $.Deferred().resolve([]);
            }

            options = _.extend({
                start: _.now(),
                end: moment().add(1, 'day').valueOf()
            }, options);

            var result = [], requests = [];

            _(list).each(function (obj) {
                // freebusy only supports internal users and resources
                if (obj.type === 1 || obj.type === 3) {
                    var key = [obj.type, obj.id, options.start, options.end].join('-');
                    // in cache?
                    if (key in api.caches.freebusy && useCache) {
                        result.push(api.caches.freebusy[key]);
                    } else {
                        result.push(key);
                        requests.push({
                            module: 'calendar',
                            action: 'freebusy',
                            id: obj.id,
                            type: obj.type,
                            start: options.start,
                            end: options.end,
                            timezone: 'UTC'
                        });
                    }
                } else {
                    result.push({ data: [] });
                }
            });

            if (requests.length === 0) {
                return $.Deferred().resolve(result);
            }

            return http.PUT({
                module: 'multiple',
                data: requests,
                appendColumns: false,
                'continue': true
            })
            .then(function (response) {
                return _(result).map(function (obj) {
                    if (_.isString(obj)) {
                        // use fresh server data
                        return (api.caches.freebusy[obj] = response.shift());
                    } else {
                        // use cached data
                        return obj;
                    }
                });
            });
        },

        /**
         * ask if this appointment has attachments uploading at the moment (busy animation in detail View)
         * @param  {string} key (task id)
         * @return { boolean }
         */
        uploadInProgress: function (key) {
            // return true boolean
            return this.caches.upload[key] || false;
        },

        /**
         * add appointment to the list
         * @param {string} key (task id)
         * @return { undefined }
         */
        addToUploadList: function (key) {
            this.caches.upload[key] = true;
        },

        /**
         * remove appointment from the list
         * @param  {string} key (task id)
         * @fires  api#update: + key
         * @return { undefined }
         */
        removeFromUploadList: function (key) {
            delete this.caches.upload[key];
            //trigger refresh
            api.trigger('update:' + key);
        },

        /**
         * bind to global refresh; clears caches and trigger refresh.all
         * @fires  api#refresh.all
         * @return { promise }
         */
        refresh: function () {
            // check capabilities
            if (capabilities.has('calendar')) {
                api.getInvites().done(function () {
                    // clear caches
                    api.caches.all = {};
                    api.caches.get = {};
                    // trigger local refresh
                    api.trigger('refresh.all');
                });
            }
        }

    };

    Events.extend(api);

    var copymove = function (list, action, targetFolderId) {
        var folders = [String(targetFolderId)];
        // allow single object and arrays
        list = _.isArray(list) ? list : [list];
        // pause http layer
        http.pause();
        // process all updates
        _(list).map(function (o) {
            folders.push(String(o.folder_id || o.folder));
            return http.PUT({
                module: 'calendar',
                params: {
                    action: action || 'update',
                    id: o.id,
                    folder: o.folder_id || o.folder,
                    // mandatory for 'update'
                    timestamp: o.last_modified || o.timestamp || _.then()
                },
                data: { folder_id: targetFolderId },
                appendColumns: false
            });
        });
        // resume & trigger refresh
        return http.resume()
            .then(function (result) {

                folderAPI.reload(folders);
                var def = $.Deferred();

                _(result).each(function (val) {
                    if (val.error) { notifications.yell(val.error); def.reject(val.error); }
                });

                if (def.state() === 'rejected') {
                    return def;
                }

                return def.resolve();
            })
            .done(function () {
                // clear cache and trigger local refresh
                api.caches.all = {};
                api.caches.get = {};
                _(list).each(function (obj) {
                    api.trigger('move:' + _.ecid(obj), targetFolderId);
                });
                api.trigger('refresh.all');
            });
    };

    var checkForNotification = function (obj, removeAction) {
        if (removeAction) {
            api.trigger('delete:appointment', obj);
        } else if (obj.alarm !== '-1' && obj.end_date > _.now()) {
            //new appointments
            require(['io.ox/core/api/reminder'], function (reminderAPI) {
                reminderAPI.getReminders();
            });
        } else if (obj.alarm || obj.end_date || obj.start_date) {
            //if one of this has changed during update action
            require(['io.ox/core/api/reminder'], function (reminderAPI) {
                reminderAPI.getReminders();
            });
        }
    };

    api.on('create update', function (e, obj) {
        // has participants?
        if (obj && _.isArray(obj.participants) && obj.participants.length > 0) {
            // check for external participants
            var hasExternalParticipants = _(obj.participants).some(function (participant) {
                return participant.type === 5;
            });
            if (hasExternalParticipants) {
                require(['io.ox/contacts/api'], function (contactsApi) {
                    contactsApi.trigger('maybyNewContact');
                });
            }
        }
    });

    ox.on('refresh^', function () {
        api.refresh();
    });

    return api;
});<|MERGE_RESOLUTION|>--- conflicted
+++ resolved
@@ -78,17 +78,10 @@
             var key = (o.folder || o.folder_id) + '.' + o.start + '.' + o.end + '.' + o.order,
                 params = {
                     action: 'all',
-<<<<<<< HEAD
-                    // id, folder_id, private_flag, color_label, recurrence_id, recurrence_position, start_date,
-                    // title, end_date, location, full_time, shown_as, users, organizer, organizerId, created_by,
-                    // participants, recurrence_type, days, day_in_month, month, interval, until, occurrences
-                    columns: '1,20,101,102,206,207,201,200,202,400,401,402,221,224,227,2,209,212,213,214,215,222,216,220',
-=======
                     // id, folder_id, last_modified, private_flag, color_label, recurrence_id, recurrence_position, start_date,
                     // title, end_date, location, full_time, shown_as, users, organizer, organizerId, created_by,
                     // participants, recurrence_type, days, day_in_month, month, interval, until, occurrences
                     columns: '1,20,5,101,102,206,207,201,200,202,400,401,402,221,224,227,2,209,212,213,214,215,222,216,220',
->>>>>>> 74174fc6
                     start: o.start,
                     end: o.end,
                     showPrivate: true,
