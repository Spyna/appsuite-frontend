<html lang="de">
<head>
<meta http-equiv="Content-Type" content="text/html; charset=utf-8">
<title>2.4. Anmelden, Abmelden</title>
<link rel="stylesheet" type="text/css" href="../../help.css">
<meta name="generator" content="DocBook XSL Stylesheets V1.78.1">
<link rel="home" href="index.html" title="Benutzeranleitung">
<link rel="up" href="ox.appsuite.user.chap.intro.html" title="Kapitel 2. Einstieg in die Groupware">
<link rel="prev" href="ox.appsuite.user.sect.intro.handling.html" title="2.3. Hinweise zur Bedienung">
<link rel="next" href="ox.appsuite.user.chap.firststeps.html" title="Kapitel 3. Erste Schritte">
<link rel="copyright" href="ox.appsuite.user.legalnotice.html" title="Rechtlicher Hinweis">
<link rel="stylesheet" type="text/css" href="../../bootstrap.min.css"​/> 
<link id="favicon" rel="shortcut icon" href="../../../apps/themes/default/favicon.ico" type="image/x-icon"> 
<meta name="viewport" content="width=device-width, initial-scale=1.0">
   <script src="../../jquery.min.js"></script> 

   <script src="../../bootstrap.min.js"></script> 
</head>
<body bgcolor="white" text="black" link="#0000FF" vlink="#840084" alink="#0000FF">
<div class="oxhelp-navigation-top"><nav class="navbar navbar-inverse" role="navigation"><div class="container-fluid">
<div class="navbar-header">
<button type="button" class="navbar-toggle" data-toggle="collapse" data-target="#ox-main-nav"><span class="sr-only">Navigation umschalten</span><span class="icon-bar"></span><span class="icon-bar"></span><span class="icon-bar"></span></button><a class="navbar-brand"></a>
</div>
<div class="collapse navbar-collapse" id="ox-main-nav"><ul class="nav navbar-nav">
<li><a accesskey="p" class="oxhelp-prev-link" href="ox.appsuite.user.sect.intro.handling.html">Zurück</a></li>
<li><a accesskey="h" href="index.html" class="oxhelp-home-link">Startseite</a></li>
<li><a accesskey="t" href="bk01-toc.html" class="oxhelp-toc-link">Inhaltsverzeichnis</a></li>
<li><a accesskey="n" class="oxhelp-next-link" href="ox.appsuite.user.chap.firststeps.html">Weiter</a></li>
</ul></div>
</div></nav></div>
<div class="oxhelp-content">
  <h1 class="sr-only">Einstieg in die Groupware </h1>
<div class="sect1">
<div class="titlepage"><div><div><h2 class="title" style="clear: both">
<a name="ox.appsuite.user.sect.intro.login"></a>2.4. Anmelden, Abmelden</h2></div></div></div>
<a class="indexterm" name="id-1.3.7.2"></a><p><a name="ox.appsuite.user.concept.credentials"></a>Um sich anzumelden, benötigen Sie die Adresse des Servers, Ihren Benutzernamen
      und Ihr Passwort. Sie erhalten diese Informationen von Ihren Administrator oder Hoster.</p>
<div class="task">
<a name="ox.appsuite.user.task.login"></a><p class="title">So melden Sie sich an:</p>
<div class="procedure"><ol class="procedure" type="1">
<li class="step"><p>Starten Sie einen Browser.</p></li>
<li class="step"><p>Geben Sie in die Adressleiste die Adresse des Servers ein. Die Anmeldeseite wird angezeigt.</p></li>
<li class="step"><p>Geben Sie Ihren Benutzernamen und Ihr Passwort ein. Achten Sie auf Groß- und Kleinschreibung.</p></li>
<li class="step">
<p>Wenn Sie möchten, dass Ihre Anmeldedaten lokal gespeichert werden sollen, aktivieren Sie 
            <span class="guibutton"><strong>Angemeldet bleiben</strong></span>. </p>
<p><span class="phrase"><strong>Achtung:</strong></span> Aktivieren Sie diese Einstellung nur dann, wenn dieser Computer nur
            von Ihnen verwendet wird. Wenn Sie sich an einem öffentlich zugänglichen Computer anmelden, aktivieren Sie diese
            Einstellung nicht.</p>
</li>
<li class="step">
<p>Klicken Sie auf <span class="guibutton"><strong>Anmelden</strong></span>.</p>
<p><span class="phrase"><strong>Hinweis:</strong></span> Wenn Sie einen falschen Benutzernamen oder ein falsches Passwort
            eingeben, erhalten Sie eine Fehlermeldung. Geben Sie die korrekten Werte ein.</p>
</li>
</ol></div>
</div>
<div class="task">
<a name="ox.appsuite.user.task.logout"></a><p class="title">So melden Sie sich ab:</p>
<div class="procedure"><ol class="procedure" type="1">
<<<<<<< HEAD
<li class="step"><p>Klicken Sie in der Menüleiste rechts auf das Symbol <span class="guibutton"><strong>Systemmenü</strong></span>
            <span class="inlinemediaobject"><a name="ox.appsuite.user.fig.intro.settings"></a><img src="../../images/appsuite_user_icon_menuebars.png"></span>. Klicken Sie auf <span class="guibutton"><strong>Abmelden</strong></span>. Die Anmeldeseite wird
            angezeigt.</p></li>
=======
<li class="step">
<p>Klicken Sie in der Menüleiste rechts auf das Symbol <span class="guibutton"><strong>Systemmenü</strong></span>
            <span class="inlinemediaobject"><a name="ox.appsuite.user.fig.intro.settings"></a><img src="../../images/appsuite_user_icon_menuebars.png"></span>. Klicken Sie auf <span class="guibutton"><strong>Abmelden</strong></span>. Die Anmeldeseite wird
            angezeigt.</p>
<p>Je nach Konfiguration der Groupware befindet sich rechts oberhalb der Menüleiste das Symbol 
            <span class="guibutton"><strong>Abmelden</strong></span>
            <span class="inlinemediaobject"><a name="ox.appsuite.user.fig.intro.logout"></a><img src="../../images/appsuite_user_icon_logout.png"></span> .</p>
</li>
>>>>>>> 74174fc6
<li class="step"><p>Wenn andere Personen Zugang zu diesem Computer haben, schließen Sie den Browser.</p></li>
</ol></div>
<div class="taskrelated">
        <p><span class="phrase"><strong>Achtung:</strong></span> Wenn Sie den Tab des Webbrowsers schließen, ohne sich abzumelden, sind
          Sie weiterhin am Server angemeldet. Wenn nun eine andere Person die Adresse des Servers eingibt, wird diese Person
          automatisch unter Ihrem Namen angemeldet und hat vollen Zugriff auf Ihre Daten.</p>
        <p>Melden Sie sich stets vom Server ab, wenn Sie Ihre Arbeit beenden.</p>
        <p><span class="phrase"><strong>Achtung:</strong></span> Möglicherweise bleiben Ihre Anmeldedaten im Arbeitsspeicher erhalten,
          solange der Browser geöffnet ist. Dies kann ein Sicherheitsrisiko darstellen. Um Ihre Anmeldedaten aus dem
          Arbeitsspeicher zu entfernen, schließen Sie den Browser.</p>
      </div>
</div>
</div>
          </div>
        </body>
</html><|MERGE_RESOLUTION|>--- conflicted
+++ resolved
@@ -58,11 +58,6 @@
 <div class="task">
 <a name="ox.appsuite.user.task.logout"></a><p class="title">So melden Sie sich ab:</p>
 <div class="procedure"><ol class="procedure" type="1">
-<<<<<<< HEAD
-<li class="step"><p>Klicken Sie in der Menüleiste rechts auf das Symbol <span class="guibutton"><strong>Systemmenü</strong></span>
-            <span class="inlinemediaobject"><a name="ox.appsuite.user.fig.intro.settings"></a><img src="../../images/appsuite_user_icon_menuebars.png"></span>. Klicken Sie auf <span class="guibutton"><strong>Abmelden</strong></span>. Die Anmeldeseite wird
-            angezeigt.</p></li>
-=======
 <li class="step">
 <p>Klicken Sie in der Menüleiste rechts auf das Symbol <span class="guibutton"><strong>Systemmenü</strong></span>
             <span class="inlinemediaobject"><a name="ox.appsuite.user.fig.intro.settings"></a><img src="../../images/appsuite_user_icon_menuebars.png"></span>. Klicken Sie auf <span class="guibutton"><strong>Abmelden</strong></span>. Die Anmeldeseite wird
@@ -71,7 +66,6 @@
             <span class="guibutton"><strong>Abmelden</strong></span>
             <span class="inlinemediaobject"><a name="ox.appsuite.user.fig.intro.logout"></a><img src="../../images/appsuite_user_icon_logout.png"></span> .</p>
 </li>
->>>>>>> 74174fc6
 <li class="step"><p>Wenn andere Personen Zugang zu diesem Computer haben, schließen Sie den Browser.</p></li>
 </ol></div>
 <div class="taskrelated">
