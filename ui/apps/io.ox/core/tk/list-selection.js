--- conflicted
+++ resolved
@@ -11,10 +11,7 @@
  * @author Matthias Biggeleben <matthias.biggeleben@open-xchange.com>
  */
 
-define('io.ox/core/tk/list-selection', [
-    'settings!io.ox/core',
-    'static/3rd.party/velocity/velocity.min.js'
-], function (settings) {
+define('io.ox/core/tk/list-selection', ['settings!io.ox/core'], function (settings) {
 
     'use strict';
 
@@ -875,11 +872,7 @@
                     events = 'selection:change selection:action';
 
                 // to keep correct select all checkbox state
-<<<<<<< HEAD
-                if (items.length > 0 && items.length === list.length) {
-=======
                 if (items  && items.length > 0 && items.length === list.length) {
->>>>>>> 74174fc6
                     events += ' selection:all';
                 } else {
                     events += ' selection:subset';
