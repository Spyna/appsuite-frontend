--- conflicted
+++ resolved
@@ -189,10 +189,6 @@
     api.hasDSCAccount = function () {
         return !_.isEmpty(dscHash);
     };
-<<<<<<< HEAD
-
-=======
->>>>>>> 8efd135e
     /**
      * get unified mailbox name
      * @return { deferred} returns array or null
