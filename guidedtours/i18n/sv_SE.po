# Anneli Axelsson <anneli@bureau-cornavin.com>, 2008, 2009.
# Samantha Whitsitt <samantha@bureau-cornavin.com>, 2008.
# Arve Eriksson <arve@bureau-cornavin.com>, 2013, 2014, 2015, 2016.
msgid ""
msgstr ""
"Project-Id-Version: tours\n"
"Report-Msgid-Bugs-To: Antje Faber <antje.faber@open-xchange.com>\n"
"POT-Creation-Date: \n"
"PO-Revision-Date: 2016-07-01 15:22+0200\n"
"Last-Translator: Arve Eriksson\n"
"Language-Team: sv <ox@bureau-cornavin.com>\n"
"Language: sv_SE\n"
"MIME-Version: 1.0\n"
"Content-Type: text/plain; charset=UTF-8\n"
"Content-Transfer-Encoding: 8bit\n"
"Plural-Forms: nplurals=2; plural=(n != 1);\n"
"X-Generator: Lokalize 1.5\n"

<<<<<<< HEAD
#: apps/io.ox/tours/files.js:221 module:io.ox/tours
msgid "Add another account"
msgstr "Lägg till ytterligare konto"

#: apps/io.ox/tours/calendar.js:72 module:io.ox/tours
msgid "Adding attachments"
msgstr "Lägga till bilagor"

#: apps/io.ox/tours/tasks.js:54 module:io.ox/tours
msgid "Adding further details"
msgstr "Lägga till ytterligare detaljer"

#: apps/io.ox/tours/files.js:104 module:io.ox/tours
msgid ""
"At the top you can find the toolbar with many functions and additional "
"options. You can easily create new folders, new files and much more."
=======
#: apps/io.ox/tours/calendar.js:34 module:io.ox/tours
msgid "Creating a new appointment"
msgstr "Skapa ett nytt möte"

#: apps/io.ox/tours/calendar.js:35 module:io.ox/tours
msgid "To create a new appointment, click on New in the toolbar."
msgstr "För att skapa ett nytt möte, klicka på Nytt i verktygsraden."

#: apps/io.ox/tours/calendar.js:51 module:io.ox/tours
msgid "Entering the appointment's data"
msgstr "Ange information om mötet"

#: apps/io.ox/tours/calendar.js:52 module:io.ox/tours
msgid ""
"Enter the subject, the start and the end date of the appointment. Other "
"details are optional."
>>>>>>> 9c370bce
msgstr ""
"Längst upp hittar du verktygsraden med många funktioner och ytterligare "
"alternativ. Du kan enkelt skapa nya mappar, nya filer, och så mycket mer."

<<<<<<< HEAD
#: apps/io.ox/tours/files.js:169 module:io.ox/tours
msgid ""
"Choose from two alternatives to share your files and folders. Use Invite "
"people if you want to manage access rights and allow recipients to create "
"and edit files. Or just get a link to let others view and download your "
"files. You can use an expiration date and password protection if you like."
msgstr ""
"Välj från två alternativ för att dela ut dina filer och mappar. Använd Bjud "
"in folk om du vill hantera åtkomsträttigheter och tillåta mottagare att "
"skapa och redigera filer. Eller bara få en länk för att låta andra visa och "
"ladda ner dina filer. Du kan använda ett utgångsdatum och lösenordsskydd om "
"du så önskar."

#: apps/io.ox/tours/contacts.js:36 module:io.ox/tours
msgid ""
"Click on a letter on the left side of the navigation bar in order to display "
"the corresponding contacts from the selected address book."
=======
#: apps/io.ox/tours/calendar.js:57 module:io.ox/tours
msgid "Creating recurring appointments"
msgstr "Skapa upprepade möte"

#: apps/io.ox/tours/calendar.js:58 module:io.ox/tours
msgid ""
"To create recurring appointments, enable Repeat. Functions for setting the "
"recurrence parameters are shown."
>>>>>>> 9c370bce
msgstr ""
"Klicka på en bokstav till vänster om navigationsraden för att visa "
"motsvarande kontakter från den valda adressboken."

<<<<<<< HEAD
#: apps/io.ox/tours/files.js:81 module:io.ox/tours
msgid ""
"Clicking on a folder displays all the subfolders, documents, media and other "
"files that it contains."
msgstr ""
"Klicka på en mapp för att visa alla dess undermappar, dokument, media, och "
"övriga filer."

#: apps/io.ox/tours/files.js:132 module:io.ox/tours
msgid "Clicking on the view icon leads you to a preview of the selected file."
msgstr ""
"Klicka på visningsikonen för att komma till en granskning av den markerade "
"filen."

#: apps/io.ox/tours/portal.js:45 module:io.ox/tours
msgid "Closing a square"
msgstr "Stäng en ruta"

#: apps/io.ox/tours/files.js:182 module:io.ox/tours
msgid "Collaborating"
msgstr "Samarbeta"

#: apps/io.ox/tours/mail.js:33 module:io.ox/tours
msgid "Composing a new E-Mail"
msgstr "Skriv ny e-post"

#: apps/io.ox/tours/calendar.js:34 module:io.ox/tours
msgid "Creating a new appointment"
msgstr "Skapa ett nytt möte"

#: apps/io.ox/tours/contacts.js:30 module:io.ox/tours
msgid "Creating a new contact"
msgstr "Skapa ny kontakt"

#: apps/io.ox/tours/tasks.js:32 module:io.ox/tours
msgid "Creating a new task"
msgstr "Skapa en ny uppgift"

#: apps/io.ox/tours/intro.js:72 module:io.ox/tours
msgid "Creating new items"
msgstr "Skapa nya objekt"

#: apps/io.ox/tours/calendar.js:57 module:io.ox/tours
msgid "Creating recurring appointments"
msgstr "Skapa upprepade möte"

#: apps/io.ox/tours/tasks.js:62 module:io.ox/tours
msgid "Creating recurring tasks"
msgstr "Skapa upprepade uppgifter"
=======
#: apps/io.ox/tours/calendar.js:62 module:io.ox/tours
#: apps/io.ox/tours/tasks.js:67
msgid "Using the reminder function"
msgstr "Använda påminnelsefunktionen"

#: apps/io.ox/tours/calendar.js:63 module:io.ox/tours
msgid "To not miss the appointment, use the reminder function."
msgstr "För att inte missa mötet, använd påminnelsefunktionen."

#: apps/io.ox/tours/calendar.js:67 module:io.ox/tours
#: apps/io.ox/tours/tasks.js:77
msgid "Inviting other participants"
msgstr "Bjud in andra deltagare"

#: apps/io.ox/tours/calendar.js:68 module:io.ox/tours
msgid ""
"To invite other participants, enter their names in the field below "
"Participants. To avoid appointment conflicts, click on Find a free time at "
"the upper right side."
msgstr ""
"För att bjuda in andra deltagare, ange deras namn i fältet under Deltagare. "
"För att undvika krockande möten, klicka på Hitta ledig tid överst till höger."

#: apps/io.ox/tours/calendar.js:72 module:io.ox/tours
msgid "Adding attachments"
msgstr "Lägga till bilagor"

#: apps/io.ox/tours/calendar.js:73 module:io.ox/tours
msgid "Further down you can add documents as attachments to the appointment."
msgstr "Längre ner kan du lägga till dokument som bilagor för mötet."
>>>>>>> 9c370bce

#: apps/io.ox/tours/calendar.js:77 module:io.ox/tours
msgid "Creating the appointment"
msgstr "Skapa möte"

<<<<<<< HEAD
#: apps/io.ox/tours/tasks.js:87 module:io.ox/tours
msgid "Creating the task"
msgstr "Skapa uppgift"

#: apps/io.ox/tours/portal.js:51 module:io.ox/tours
msgid "Customizing the Portal"
msgstr "Anpassa portalen"

#: apps/io.ox/tours/intro.js:100 module:io.ox/tours
msgid ""
"Depending on the app, the toolbar contains various functions for creating, "
"editing and organizing objects."
=======
#: apps/io.ox/tours/calendar.js:78 module:io.ox/tours
msgid "To create the appointment, click on Create at the upper right side."
msgstr "För att skapa mötet, klicka på Skapa överst till höger."

#: apps/io.ox/tours/calendar.js:83 module:io.ox/tours
#: apps/io.ox/tours/mail.js:86
msgid "Selecting a view"
msgstr "Välj visningsläge"

#: apps/io.ox/tours/calendar.js:84 module:io.ox/tours
msgid ""
"To select one of the views like Day, Month or List, click on View in the "
"toolbar. Select a menu entry from the Layout section."
>>>>>>> 9c370bce
msgstr ""
"Beroende på vilket program du använder kan verktygsraden innehålla olika "
"funktioner för att skapa, redigera eller organisera objekt."

<<<<<<< HEAD
#: apps/io.ox/tours/intro.js:120 module:io.ox/tours
msgid ""
"Detailed instructions for the single apps are located in System menu > Help."
msgstr ""
"Detaljerade instruktioner för de enstaka programmen finns i Systemmeny > "
"Hjälp."

#: apps/io.ox/tours/files.js:198 module:io.ox/tours
msgid ""
"Did you know that you can edit text documents and spreadsheets online? Drive "
"will automatically update your edited file, but thanks to versioning the "
"original file stays available."
=======
#: apps/io.ox/tours/calendar.js:95 module:io.ox/tours
msgid "The List view"
msgstr "Listvyn"

#: apps/io.ox/tours/calendar.js:96 module:io.ox/tours
msgid ""
"The List view shows a list of the appointments in the current folder. If "
"clicking on an appointment, the appointment's data and some functions are "
"displayed in the Detail view."
>>>>>>> 9c370bce
msgstr ""
"Visste du att du kan redigera textdokument och kalkylark online? Drive "
"kommer automatiskt uppdatera din redigerade fil, men tack vare "
"versionskontroll finns den ursprungliga filen kvar."

<<<<<<< HEAD
#: apps/io.ox/tours/files.js:89 module:io.ox/tours
msgid "Different views are available. Just select the one you like best."
msgstr "Det finns olika visningstyper. Välj den du gillar bäst."

#: apps/io.ox/tours/intro.js:44 module:io.ox/tours
msgid "Displaying the help or the settings"
msgstr "Visa hjälp eller inställningar"

#: apps/io.ox/tours/portal.js:40 module:io.ox/tours
msgid "Drag and drop"
msgstr "Dra och släpp"

#: apps/io.ox/tours/files.js:222 module:io.ox/tours
msgid ""
"Drive allows you to connect to other storage solutions if you already have a "
"cloud storage account you use to save and sync your files. Simply click on "
"the appropriate logo to access your existing data."
msgstr ""
"Drive låter dig ansluta till andra lagringslösningar om du redan har ett "
"molnlagringskonto som du vill använda för att spara och synka dina filer. "
"Klicka på den relevanta logotypen för att komma åt din befintliga data."

#: apps/io.ox/tours/settings.js:44 module:io.ox/tours
msgid ""
"Edit a setting on the right side. In most of the cases, the changes are "
"activated immediately."
=======
#: apps/io.ox/tours/calendar.js:105 module:io.ox/tours
msgid "The calendar views"
msgstr "Kalendervyerna"

#: apps/io.ox/tours/calendar.js:106 module:io.ox/tours
msgid ""
"The calendar views display a calendar sheet with the appointments for the "
"selected time range."
msgstr ""
"Kalendervyerna visar ett kalenderark med mötena inom det valda "
"tidsintervallet."

#: apps/io.ox/tours/contacts.js:30 module:io.ox/tours
msgid "Creating a new contact"
msgstr "Skapa ny kontakt"

#: apps/io.ox/tours/contacts.js:31 module:io.ox/tours
msgid "To create a new contact, click on New > Add contact in the toolbar."
msgstr ""
"För att skapa en ny kontakt, klicka på Nytt > Lägg till kontakt i "
"verktygsraden."

#: apps/io.ox/tours/contacts.js:35 module:io.ox/tours
msgid "Navigation bar"
msgstr "Navigeringsraden"

#: apps/io.ox/tours/contacts.js:36 module:io.ox/tours
msgid ""
"Click on a letter on the left side of the navigation bar in order to display "
"the corresponding contacts from the selected address book."
>>>>>>> 9c370bce
msgstr ""
"Ändra en inställning till höger. I de flesta fallen tillämpas ändringarna "
"omedelbart."

<<<<<<< HEAD
#: apps/io.ox/tours/files.js:197 module:io.ox/tours
msgid "Edit documents"
msgstr "Redigera dokument"

#: apps/io.ox/tours/mail.js:106 module:io.ox/tours
msgid "Editing multiple E-Mails"
msgstr "Redigera flera e-brev"
=======
#: apps/io.ox/tours/contacts.js:40 module:io.ox/tours
msgid "Sending an E-Mail to a contact"
msgstr "Skicka e-post till en kontakt"

#: apps/io.ox/tours/contacts.js:41 module:io.ox/tours
msgid ""
"To send an E-Mail to the contact, click on an E-Mail address or on Send "
"email in the toolbar."
msgstr ""
"För att skicka e-post till kontakten, klicka på en e-postadress eller på "
"Skicka e-post i verktygsraden."
>>>>>>> 9c370bce

#: apps/io.ox/tours/contacts.js:46 module:io.ox/tours
msgid "Editing multiple contacts"
msgstr "Redigera flera kontakter"

<<<<<<< HEAD
#: apps/io.ox/tours/tasks.js:99 module:io.ox/tours
msgid "Editing multiple tasks"
msgstr "Redigera flera uppgifter"

#: apps/io.ox/tours/settings.js:43 module:io.ox/tours
msgid "Editing settings"
msgstr "Ändra inställningar"

#: apps/io.ox/tours/mail.js:69 module:io.ox/tours
#, fuzzy
msgid ""
"Enter the E-Mail text into the main area. If the text format was set to HTML "
"in the options, you can format the E-Mail text. To do so select a text part "
"and then click an icon in the formatting bar."
msgstr ""
"Skriv e-brevets text i huvudområdet. Om textformatet har ställts in till "
"HTML i inställningarna kan du formatera texten. För att göra det, markera en "
"del av texten och klicka sedan på en ikon i formateringsfältet."

#: apps/io.ox/tours/mail.js:48 module:io.ox/tours
msgid ""
"Enter the recipient's name into the recipients field. As soon as you typed "
"the first letters, suggestions from the address books are displayed. To "
"accept a recipient suggestion, click on it."
=======
#: apps/io.ox/tours/contacts.js:47 module:io.ox/tours
msgid ""
"To edit multiple contacts at once, enable the checkboxes on the left side of "
"the contacts. If the checkboxes are not displayed, click on View > "
"Checkboxes on the right side of the toolbar."
msgstr ""
"För att redigera flera kontakter samtidigt, aktivera kryssrutorna till "
"vänster om kontakterna. Om kryssrutorna inte visas, klicka på Visa > "
"Kryssrutor till höger i verktygsraden."

#: apps/io.ox/tours/files.js:53 module:io.ox/tours
msgid "The Drive app tour.txt"
msgstr "The Drive app tour.txt"

#: apps/io.ox/tours/files.js:59 module:io.ox/tours
msgid "The Drive app"
msgstr "Drive-programmet"

#: apps/io.ox/tours/files.js:60 module:io.ox/tours
msgid ""
"Welcome to your cloud storage app. This Guided Tour will introduce you to "
"your new online storage solution - your one point to access online stored "
"files from all your accounts. This is where you can upload and save your "
"files, share them and synchronize them with different devices.  "
msgstr ""
"Välkommen till ditt molnlagringsprogram. Denna guidade rundtur kommer "
"presentera din nya online-lagringslösning - din central för att komma åt "
"filer som lagrats online från alla dina konton. Här kan du ladda upp och "
"spara dina filer, dela ut dem, och synkronisera dem mellan olika enheter.  "

#: apps/io.ox/tours/files.js:66 module:io.ox/tours
msgid "Folder tree"
msgstr "Mappträd"

#: apps/io.ox/tours/files.js:67 module:io.ox/tours
msgid ""
"On the left you can see the folder tree. It displays your folder structure "
"and allows you to navigate to specific folders and subfolders. To make your "
"life easier, we have already included folders for your Documents, Music, "
"Pictures and Videos."
>>>>>>> 9c370bce
msgstr ""
"Skriv in mottagarens namn i mottagarfältet. När du har börjat skriva kommer "
"förslag från adressböckerna visas. För att acceptera ett förslag på "
"mottagare, klicka på det."

<<<<<<< HEAD
#: apps/io.ox/tours/mail.js:59 module:io.ox/tours
msgid "Enter the subject into the subject field."
msgstr "Skriv in rubriken i rubrikfältet."

#: apps/io.ox/tours/calendar.js:52 module:io.ox/tours
msgid ""
"Enter the subject, the start and the end date of the appointment. Other "
"details are optional."
=======
#: apps/io.ox/tours/files.js:80 module:io.ox/tours
msgid "Folder content"
msgstr "Mappinnehåll"

#: apps/io.ox/tours/files.js:81 module:io.ox/tours
msgid ""
"Clicking on a folder displays all the subfolders, documents, media and other "
"files that it contains."
>>>>>>> 9c370bce
msgstr ""
"Skriv in rubriken och start- och slutdatum för mötet. Övriga detaljer är "
"valfria."

<<<<<<< HEAD
#: apps/io.ox/tours/tasks.js:49 module:io.ox/tours
msgid "Enter the subject, the start date, and a description."
msgstr "Ange rubrik, startdatum, och en beskrivning."

#: apps/io.ox/tours/tasks.js:82 module:io.ox/tours
msgid "Entering billing information"
msgstr "Ange faktureringsinformation"

#: apps/io.ox/tours/mail.js:68 module:io.ox/tours
msgid "Entering the E-Mail text"
msgstr "Skriv in meddelandets text"

#: apps/io.ox/tours/calendar.js:51 module:io.ox/tours
msgid "Entering the appointment's data"
msgstr "Ange information om mötet"

#: apps/io.ox/tours/mail.js:47 module:io.ox/tours
msgid "Entering the recipient's name"
msgstr "Skriv mottagarens namn"

#: apps/io.ox/tours/mail.js:58 module:io.ox/tours
msgid "Entering the subject"
msgstr "Skriva rubrik"

#: apps/io.ox/tours/tasks.js:48 module:io.ox/tours
msgid "Entering the task's data"
msgstr "Skriva in information om uppgift"

#: apps/io.ox/tours/files.js:205 module:io.ox/tours
msgid "File details"
msgstr "Fildetaljer"

#: apps/io.ox/tours/files.js:80 module:io.ox/tours
msgid "Folder content"
msgstr "Mappinnehåll"

#: apps/io.ox/tours/files.js:66 module:io.ox/tours
msgid "Folder tree"
msgstr "Mappträd"
=======
#: apps/io.ox/tours/files.js:88 module:io.ox/tours
msgid "Select a view"
msgstr "Välj visning"

#: apps/io.ox/tours/files.js:89 module:io.ox/tours
msgid "Different views are available. Just select the one you like best."
msgstr "Det finns olika visningstyper. Välj den du gillar bäst."

#: apps/io.ox/tours/files.js:103 module:io.ox/tours
msgid "Toolbar"
msgstr "Verktygsrad"

#: apps/io.ox/tours/files.js:104 module:io.ox/tours
msgid ""
"At the top you can find the toolbar with many functions and additional "
"options. You can easily create new folders, new files and much more."
msgstr ""
"Längst upp hittar du verktygsraden med många funktioner och ytterligare "
"alternativ. Du kan enkelt skapa nya mappar, nya filer, och så mycket mer."

#: apps/io.ox/tours/files.js:116 module:io.ox/tours
msgid "Upload a new file"
msgstr "Ladda upp en ny fil"

#: apps/io.ox/tours/files.js:117 module:io.ox/tours
msgid ""
"To upload a new file from your local device, simply click on Add local file "
"and select the file you would like to upload. It is even easier if you just "
"drag and drop files from your local device into Drive. The uploaded file is "
"now available in Drive on all your devices."
msgstr ""
"För att ladda upp en ny fil från din lokala enhet, klicka på Lägg till lokal "
"fil och markera filen du vill ladda upp. Det är ännu enklare om du bara drar "
"och släpper filerna från din lokala enhet till Drive. Den uppladdade filen "
"är nu tillgänglig från Drive på alla dina enheter."

#: apps/io.ox/tours/files.js:131 module:io.ox/tours
msgid "Preview files"
msgstr "Granska filer"

#: apps/io.ox/tours/files.js:132 module:io.ox/tours
msgid "Clicking on the view icon leads you to a preview of the selected file."
msgstr ""
"Klicka på visningsikonen för att komma till en granskning av den markerade "
"filen."

#: apps/io.ox/tours/files.js:142 module:io.ox/tours
msgid "Preview mode"
msgstr "Granskningsläge"
>>>>>>> 9c370bce

#: apps/io.ox/tours/files.js:143 module:io.ox/tours
msgid ""
"From preview you can also select other options to help you manage and work "
"on your files."
msgstr ""
"Från granskningen kan du också välja andra alternativ för att hjälpa dig "
"hantera och arbeta med dina filer."

<<<<<<< HEAD
#: apps/io.ox/tours/calendar.js:73 module:io.ox/tours
msgid "Further down you can add documents as attachments to the appointment."
msgstr "Längre ner kan du lägga till dokument som bilagor för mötet."

#: apps/io.ox/tours/mail.js:63 module:io.ox/tours
msgid "Further functions"
msgstr "Ytterligare funktioner"

#: apps/io.ox/tours/intro.js:119 module:io.ox/tours
msgid "Further information"
msgstr "Vidare information"

#. Tour name; general introduction
#: apps/io.ox/tours/main.js:71 module:io.ox/tours
msgid "Getting started"
msgstr "Kom igång"

#: apps/io.ox/tours/mail.js:101 module:io.ox/tours
msgid "Halo view"
msgstr "Halovy"

#: apps/io.ox/tours/files.js:157 module:io.ox/tours
msgid ""
"Here you can share files with your colleagues and external contacts. You can "
"also collaborate on a document and set different access rights."
msgstr ""
"Här kan du dela filer med dina kollegor och externa kontakter. Du kan också "
"samarbeta på ett dokument och ange olika åtkomsträttigheter."

#: apps/io.ox/tours/files.js:232 module:io.ox/tours
msgid ""
"Hint: you can always restart guided tours, any time you need them, from the "
"system menu."
=======
#: apps/io.ox/tours/files.js:156 module:io.ox/tours
msgid "Share files"
msgstr "Dela ut filer"

#: apps/io.ox/tours/files.js:157 module:io.ox/tours
msgid ""
"Here you can share files with your colleagues and external contacts. You can "
"also collaborate on a document and set different access rights."
msgstr ""
"Här kan du dela filer med dina kollegor och externa kontakter. Du kan också "
"samarbeta på ett dokument och ange olika åtkomsträttigheter."

#: apps/io.ox/tours/files.js:168 module:io.ox/tours
msgid "Sharing options"
msgstr "Delningsalternativ"

#: apps/io.ox/tours/files.js:169 module:io.ox/tours
msgid ""
"Choose from two alternatives to share your files and folders. Use Invite "
"people if you want to manage access rights and allow recipients to create "
"and edit files. Or just get a link to let others view and download your "
"files. You can use an expiration date and password protection if you like."
msgstr ""
"Välj från två alternativ för att dela ut dina filer och mappar. Använd Bjud "
"in folk om du vill hantera åtkomsträttigheter och tillåta mottagare att "
"skapa och redigera filer. Eller bara få en länk för att låta andra visa och "
"ladda ner dina filer. Du kan använda ett utgångsdatum och lösenordsskydd om "
"du så önskar."

#: apps/io.ox/tours/files.js:182 module:io.ox/tours
msgid "Collaborating"
msgstr "Samarbeta"

#: apps/io.ox/tours/files.js:183 module:io.ox/tours
msgid ""
"Sharing files by inviting people does not only offer your recipients the "
"option to create and edit files. Internal and external participants are also "
"able to collaborate with you on text documents and spreadsheets at the same "
"time."
msgstr ""
"Dela ut filer genom att bjuda in folk erbjuder inte bara dina mottagare "
"möjligheten att skapa och redigera filer. Interna och externa deltagare kan "
"också samarbeta med dig med textdokument och kalkylark samtidigt."

#: apps/io.ox/tours/files.js:197 module:io.ox/tours
msgid "Edit documents"
msgstr "Redigera dokument"

#: apps/io.ox/tours/files.js:198 module:io.ox/tours
msgid ""
"Did you know that you can edit text documents and spreadsheets online? Drive "
"will automatically update your edited file, but thanks to versioning the "
"original file stays available."
>>>>>>> 9c370bce
msgstr ""
"Tips: du kan alltid starta om guidade rundturer, när som helst, från "
"systemmenyn."

<<<<<<< HEAD
#: apps/io.ox/tours/settings.js:36 module:io.ox/tours
msgid "How the settings are organized"
msgstr "Hur inställningarna är organiserade"

#: apps/io.ox/tours/mail.js:92 module:io.ox/tours
msgid ""
"If double-clicking on an E-Mail in the list, the E-Mail is opened in a "
"separate window."
=======
#: apps/io.ox/tours/files.js:205 module:io.ox/tours
msgid "File details"
msgstr "Fildetaljer"

#: apps/io.ox/tours/files.js:206 module:io.ox/tours
msgid ""
"The file details side bar offers additional information about your files. "
"Just enable the File details option from the View drop down menu and select "
"a file to see the details."
>>>>>>> 9c370bce
msgstr ""
"Om du dubbelklickar på ett e-brev i listan öppnas e-brevet i ett separat "
"fönster."

<<<<<<< HEAD
#: apps/io.ox/tours/portal.js:46 module:io.ox/tours
#, fuzzy
msgid "If you no longer want to display a square, click the delete icon."
msgstr "Om du inte längre vill visa en ruta, klicka på krysset."

#: apps/io.ox/tours/intro.js:66 module:io.ox/tours
msgid ""
"In case of new notifications, e.g. appointment invitations, the info area is "
"opened."
msgstr ""
"För nya aviseringar, t.ex. inbjudningar till möten, kommer "
"informationsområdet öppnas."

#: apps/io.ox/tours/mail.js:107 module:io.ox/tours
msgid ""
"In order to edit multiple E-Mails at once, enable the checkboxes on the left "
"side of the E-Mails. If the checkboxes are not displayed, click on View > "
"Checkboxes on the right side of the toolbar."
msgstr ""
"För att redigera flera e-brev samtidigt, aktivera kryssrutorna till vänster "
"om e-breven. Om kryssrutorna inte visas, klicka på Visa > Kryssrutor till "
"höger i verktygsraden."

#: apps/io.ox/tours/mail.js:64 module:io.ox/tours
msgid ""
"In this area you can find further functions, e.g. for adding attachments."
=======
#: apps/io.ox/tours/files.js:221 module:io.ox/tours
msgid "Add another account"
msgstr "Lägg till ytterligare konto"

#: apps/io.ox/tours/files.js:222 module:io.ox/tours
msgid ""
"Drive allows you to connect to other storage solutions if you already have a "
"cloud storage account you use to save and sync your files. Simply click on "
"the appropriate logo to access your existing data."
msgstr ""
"Drive låter dig ansluta till andra lagringslösningar om du redan har ett "
"molnlagringskonto som du vill använda för att spara och synka dina filer. "
"Klicka på den relevanta logotypen för att komma åt din befintliga data."

#: apps/io.ox/tours/files.js:231 module:io.ox/tours
msgid "Restart Guided Tour"
msgstr "Starta om guidad rundtur"

#: apps/io.ox/tours/files.js:232 module:io.ox/tours
msgid ""
"Hint: you can always restart guided tours, any time you need them, from the "
"system menu."
msgstr ""
"Tips: du kan alltid starta om guidade rundturer, när som helst, från "
"systemmenyn."

#: apps/io.ox/tours/intro.js:34 module:io.ox/tours
msgid "Welcome to %s"
msgstr "Välkommen till %s"

#: apps/io.ox/tours/intro.js:35 module:io.ox/tours
msgid ""
"This guided tour will briefly introduce you to the product. Get more "
"detailed information in the tours for the single apps or in the online help."
>>>>>>> 9c370bce
msgstr ""
"I det här området hittar du fler funktioner, t.ex. för att lägga till "
"bilagor."

#: apps/io.ox/tours/calendar.js:67 module:io.ox/tours
#: apps/io.ox/tours/tasks.js:77
msgid "Inviting other participants"
msgstr "Bjud in andra deltagare"

#: apps/io.ox/tours/intro.js:38 module:io.ox/tours
msgid "Launching an app"
msgstr "Starta ett program"

<<<<<<< HEAD
#: apps/io.ox/tours/contacts.js:35 module:io.ox/tours
msgid "Navigation bar"
msgstr "Navigeringsraden"

#: apps/io.ox/tours/files.js:67 module:io.ox/tours
msgid ""
"On the left you can see the folder tree. It displays your folder structure "
"and allows you to navigate to specific folders and subfolders. To make your "
"life easier, we have already included folders for your Documents, Music, "
"Pictures and Videos."
=======
#: apps/io.ox/tours/intro.js:39 module:io.ox/tours
msgid "To launch an app, click on an entry on the left side of the menu bar."
>>>>>>> 9c370bce
msgstr ""
"Till vänster ser du mappträdet. Det visar din mappstruktur och låter dig "
"navigera till specifika mappar och undermappar. För att underlätta för dig "
"har vi redan skapat mappar för dina Dokument, din Musik, dina Bilder och "
"dina Videor."

<<<<<<< HEAD
#: apps/io.ox/tours/mail.js:91 module:io.ox/tours
msgid "Opening an E-Mail in a separate window"
msgstr "Öppna e-post i ett separat fönster"

#: apps/io.ox/tours/intro.js:81 module:io.ox/tours
msgid "Opening or closing the folder tree"
msgstr "Öppna eller stäng mappträdet"

#: apps/io.ox/tours/mail.js:112 module:io.ox/tours
msgid "Opening the E-Mail settings"
msgstr "Öppna e-postinställningarna"

#: apps/io.ox/tours/settings.js:48 module:io.ox/tours
msgid "Opening the help"
msgstr "Öppna hjälpen"

#: apps/io.ox/tours/settings.js:30 module:io.ox/tours
msgid "Opening the settings"
msgstr "Öppna inställningarna"

#: apps/io.ox/tours/files.js:131 module:io.ox/tours
msgid "Preview files"
msgstr "Granska filer"

#: apps/io.ox/tours/files.js:142 module:io.ox/tours
msgid "Preview mode"
msgstr "Granskningsläge"

#: apps/io.ox/tours/mail.js:96 module:io.ox/tours
msgid "Reading E-Mail conversations"
msgstr "Läsa e-postkonversationer"

#: apps/io.ox/tours/portal.js:35 module:io.ox/tours
msgid "Reading the details"
msgstr "Läsa detaljerna"

#: apps/io.ox/tours/files.js:231 module:io.ox/tours
msgid "Restart Guided Tour"
msgstr "Starta om guidad rundtur"
=======
#: apps/io.ox/tours/intro.js:44 module:io.ox/tours
msgid "Displaying the help or the settings"
msgstr "Visa hjälp eller inställningar"

#: apps/io.ox/tours/intro.js:45 module:io.ox/tours
msgid ""
"To display the help or the settings, click the System menu icon in the menu "
"bar."
msgstr ""
"För att visa hjälpen eller inställningarna, klicka på systemmenyikonen "
"imenyraden."

#: apps/io.ox/tours/intro.js:58 module:io.ox/tours
msgid "The New objects icon"
msgstr "Nya objekt-ikonen"

#: apps/io.ox/tours/intro.js:59 module:io.ox/tours
msgid ""
"The New objects icon shows the number of unread E-Mails or other "
"notifications. If clicking the icon, the info area opens."
msgstr ""
"Nya objekt-ikonen visar antalet olästa meddelanden, eller andra upplysningar. "
"Om "
"du klickar på ikonen öppnas informationsområdet."

#: apps/io.ox/tours/intro.js:65 module:io.ox/tours
msgid "The info area"
msgstr "Informationsområdet"

#: apps/io.ox/tours/intro.js:66 module:io.ox/tours
msgid ""
"In case of new notifications, e.g. appointment invitations, the info area is "
"opened."
msgstr ""
"För nya aviseringar, t.ex. inbjudningar till möten, kommer "
"informationsområdet öppnas."

#: apps/io.ox/tours/intro.js:72 module:io.ox/tours
msgid "Creating new items"
msgstr "Skapa nya objekt"

#: apps/io.ox/tours/intro.js:73 module:io.ox/tours
msgid "To create a new E-Mail, click the Compose new E-Mail in the toolbar."
msgstr ""
"För att skapa ett nytt meddelande, klicka på ikonen Skriv nytt meddelande i "
"verktygsraden."

#: apps/io.ox/tours/intro.js:81 module:io.ox/tours
msgid "Opening or closing the folder tree"
msgstr "Öppna eller stäng mappträdet"

#: apps/io.ox/tours/intro.js:82 module:io.ox/tours
msgid ""
"To open or close the folder tree, click on View >  Folder view on the right "
"side of the toolbar."
msgstr ""
"För att öppna eller stänga mappträdet, klicka på Visa > Mappvy till höger i "
"verktygsraden."
>>>>>>> 9c370bce

#: apps/io.ox/tours/intro.js:94 module:io.ox/tours
msgid "Searching for objects"
msgstr "Hitta objekt"

<<<<<<< HEAD
#: apps/io.ox/tours/files.js:88 module:io.ox/tours
msgid "Select a view"
msgstr "Välj visning"

#: apps/io.ox/tours/calendar.js:83 module:io.ox/tours
#: apps/io.ox/tours/mail.js:86
msgid "Selecting a view"
msgstr "Välj visningsläge"

#: apps/io.ox/tours/contacts.js:40 module:io.ox/tours
msgid "Sending an E-Mail to a contact"
msgstr "Skicka e-post till en kontakt"

#: apps/io.ox/tours/mail.js:74 module:io.ox/tours
msgid "Sending the E-Mail"
msgstr "Skicka e-post"

#: apps/io.ox/tours/files.js:156 module:io.ox/tours
msgid "Share files"
msgstr "Dela ut filer"

#: apps/io.ox/tours/files.js:183 module:io.ox/tours
msgid ""
"Sharing files by inviting people does not only offer your recipients the "
"option to create and edit files. Internal and external participants are also "
"able to collaborate with you on text documents and spreadsheets at the same "
"time."
=======
#: apps/io.ox/tours/intro.js:95 module:io.ox/tours
msgid "To search for objects, click the Search icon in the menu bar."
msgstr "För att söka efter objekt, klicka på Sök-ikonen i menyraden."

#: apps/io.ox/tours/intro.js:99 module:io.ox/tours
msgid "The toolbar"
msgstr "Verktygsraden"

#: apps/io.ox/tours/intro.js:100 module:io.ox/tours
msgid ""
"Depending on the app, the toolbar contains various functions for creating, "
"editing and organizing objects."
msgstr ""
"Beroende på vilket program du använder kan verktygsraden innehålla olika "
"funktioner för att skapa, redigera eller organisera objekt."

#: apps/io.ox/tours/intro.js:104 module:io.ox/tours
msgid "The folder tree"
msgstr "Mappträdet"

#: apps/io.ox/tours/intro.js:105 module:io.ox/tours
msgid ""
"Use the folder tree to open the folder containing the objects that you want "
"to view in the list."
>>>>>>> 9c370bce
msgstr ""
"Dela ut filer genom att bjuda in folk erbjuder inte bara dina mottagare "
"möjligheten att skapa och redigera filer. Interna och externa deltagare kan "
"också samarbeta med dig med textdokument och kalkylark samtidigt."

<<<<<<< HEAD
#: apps/io.ox/tours/files.js:168 module:io.ox/tours
msgid "Sharing options"
msgstr "Delningsalternativ"

#: apps/io.ox/tours/settings.js:54 module:io.ox/tours
msgid "Signing out"
msgstr "Logga ut"

#: apps/io.ox/tours/tasks.js:92 module:io.ox/tours
msgid "Sorting tasks"
msgstr "Sortera uppgifter"

#: apps/io.ox/tours/mail.js:79 module:io.ox/tours
msgid "Sorting your E-Mails"
msgstr "Sortera din e-post"
=======
#: apps/io.ox/tours/intro.js:109 module:io.ox/tours
msgid "The list"
msgstr "Listan"

#: apps/io.ox/tours/intro.js:110 module:io.ox/tours
msgid ""
"Use the list to select an object, show its contents or activate functions."
msgstr ""
"Använd listan för att välja ett objekt, visa dess innehåll eller aktivera "
"funktioner."
>>>>>>> 9c370bce

#: apps/io.ox/tours/intro.js:114 module:io.ox/tours
msgid "The Detail view"
msgstr "Detaljvyn"

#: apps/io.ox/tours/intro.js:115 module:io.ox/tours
msgid ""
"The Detail view displays an object's content. Depending on the app, further "
"functions for organizing objects can be found in the Detail view."
msgstr ""
"Detaljvyn visar ett objekts innehåll. Beroende på programmet kan ytterligare "
"funktioner för organisering av objekt hittas i Detaljvyn."

<<<<<<< HEAD
#: apps/io.ox/tours/files.js:59 module:io.ox/tours
msgid "The Drive app"
msgstr "Drive-programmet"

#: apps/io.ox/tours/files.js:53 module:io.ox/tours
msgid "The Drive app tour.txt"
msgstr "The Drive app tour.txt"

#: apps/io.ox/tours/calendar.js:95 module:io.ox/tours
msgid "The List view"
msgstr "Listvyn"

#: apps/io.ox/tours/calendar.js:96 module:io.ox/tours
msgid ""
"The List view shows a list of the appointments in the current folder. If "
"clicking on an appointment, the appointment's data and some functions are "
"displayed in the Detail view."
=======
#: apps/io.ox/tours/intro.js:119 module:io.ox/tours
msgid "Further information"
msgstr "Vidare information"

#: apps/io.ox/tours/intro.js:120 module:io.ox/tours
msgid ""
"Detailed instructions for the single apps are located in System menu > Help."
msgstr ""
"Detaljerade instruktioner för de enstaka programmen finns i Systemmeny > "
"Hjälp."

#: apps/io.ox/tours/mail.js:33 module:io.ox/tours
msgid "Composing a new E-Mail"
msgstr "Skriv nytt meddelande"

#: apps/io.ox/tours/mail.js:34 module:io.ox/tours
msgid "To compose a new E-Mail, click on Compose in the toolbar."
msgstr ""
"För att skriva ett nytt meddelande, klicka på Skriv nytt meddelande i "
"verktygsraden."

#: apps/io.ox/tours/mail.js:47 module:io.ox/tours
msgid "Entering the recipient's name"
msgstr "Skriv mottagarens namn"

#: apps/io.ox/tours/mail.js:48 module:io.ox/tours
msgid ""
"Enter the recipient's name into the recipients field. As soon as you typed "
"the first letters, suggestions from the address books are displayed. To "
"accept a recipient suggestion, click on it."
>>>>>>> 9c370bce
msgstr ""
"Listvyn visar en lista över möten i den aktuella mappen. Om du klickar på "
"ett möte kommer information om mötet och ett par funktioner visas i "
"Detaljvyn."

<<<<<<< HEAD
#: apps/io.ox/tours/intro.js:58 module:io.ox/tours
msgid "The New objects icon"
msgstr "Nya objekt-ikonen"

#: apps/io.ox/tours/intro.js:59 module:io.ox/tours
msgid ""
"The New objects icon shows the number of unread E-Mails or other "
"notifications. If clicking the icon, the info area opens."
msgstr ""
"Nya objekt-ikonen visar mängden oläst e-post, eller andra upplysningar. Om "
"du klickar på ikonen öppnas informationsområdet."

#: apps/io.ox/tours/portal.js:30 module:io.ox/tours
msgid "The Portal"
msgstr "Portalen"

#: apps/io.ox/tours/portal.js:31 module:io.ox/tours
msgid ""
"The Portal informs you about current E-Mails, appointments or social network "
"news."
=======
#: apps/io.ox/tours/mail.js:58 module:io.ox/tours
msgid "Entering the subject"
msgstr "Skriva rubrik"

#: apps/io.ox/tours/mail.js:59 module:io.ox/tours
msgid "Enter the subject into the subject field."
msgstr "Skriv in rubriken i rubrikfältet."

#: apps/io.ox/tours/mail.js:63 module:io.ox/tours
msgid "Further functions"
msgstr "Ytterligare funktioner"

#: apps/io.ox/tours/mail.js:64 module:io.ox/tours
msgid ""
"In this area you can find further functions, e.g. for adding attachments."
>>>>>>> 9c370bce
msgstr ""
"Portalen informerar dig om aktuell e-post, möten, eller nyheter från sociala "
"nätverk."

<<<<<<< HEAD
#: apps/io.ox/tours/calendar.js:105 module:io.ox/tours
msgid "The calendar views"
msgstr "Kalendervyerna"

#: apps/io.ox/tours/calendar.js:106 module:io.ox/tours
msgid ""
"The calendar views display a calendar sheet with the appointments for the "
"selected time range."
msgstr ""
"Kalendervyerna visar ett kalenderark med mötena inom det valda "
"tidsintervallet."

#: apps/io.ox/tours/files.js:206 module:io.ox/tours
msgid ""
"The file details side bar offers additional information about your files. "
"Just enable the File details option from the View drop down menu and select "
"a file to see the details."
msgstr ""
"Sidofliken om fildetaljer visar ytterligare information om dina filer. "
"Aktivera fildetaljsalternativet från den utfällbara Visa-menyn och markera "
"en fil för att se detaljerna."

#: apps/io.ox/tours/intro.js:104 module:io.ox/tours
msgid "The folder tree"
msgstr "Mappträdet"

#: apps/io.ox/tours/intro.js:65 module:io.ox/tours
msgid "The info area"
msgstr "Informationsområdet"

#: apps/io.ox/tours/intro.js:109 module:io.ox/tours
msgid "The list"
msgstr "Listan"

#: apps/io.ox/tours/settings.js:37 module:io.ox/tours
msgid ""
"The settings are organized in topics. Select the topic on the left side, e.g "
"Basic settings or E-Mail."
=======
#: apps/io.ox/tours/mail.js:68 module:io.ox/tours
msgid "Entering the E-Mail text"
msgstr "Skriv in meddelandets text"

#: apps/io.ox/tours/mail.js:69 module:io.ox/tours
msgid ""
"Enter the E-Mail text into the main area. If the text format was set to HTML "
"in the options, you can format the E-Mail text. To do so select a text part "
"and then click an icon in the formatting bar."
msgstr ""
"Skriv meddelandetexten i huvudområdet. Om textformatet har ställts in till "
"HTML i inställningarna kan du formatera texten. För att göra det, markera en "
"del av texten och klicka sedan på en ikon i formateringsfältet."

#: apps/io.ox/tours/mail.js:74 module:io.ox/tours
msgid "Sending the E-Mail"
msgstr "Skicka e-post"

#: apps/io.ox/tours/mail.js:75 module:io.ox/tours
msgid "To send the E-Mail, click on Send"
msgstr "För att skicka meddelandet, klicka på Skicka"

#: apps/io.ox/tours/mail.js:79 module:io.ox/tours
msgid "Sorting your E-Mails"
msgstr "Sortera din e-post"

#: apps/io.ox/tours/mail.js:80 module:io.ox/tours
msgid "To sort the E-Mails, click on Sort by. Select a sort criteria."
msgstr ""
"För att sortera din e-post, klicka på Sortera efter. Välj ett kriterium."

#: apps/io.ox/tours/mail.js:87 module:io.ox/tours
msgid ""
"To choose between the different views. click on View in the toolbar. Select "
"a menu entry in the layout."
>>>>>>> 9c370bce
msgstr ""
"Inställningarna är organiserade i ämnen. Välj ämne till vänster, t.ex. "
"Grundläggande inställningar eller E-post."

<<<<<<< HEAD
#: apps/io.ox/tours/intro.js:99 module:io.ox/tours
msgid "The toolbar"
msgstr "Verktygsraden"

#: apps/io.ox/tours/intro.js:35 module:io.ox/tours
msgid ""
"This guided tour will briefly introduce you to the product. Get more "
"detailed information in the tours for the single apps or in the online help."
msgstr ""
"Den här rundturen kommer ge en kort presentation av produkten. Få mer "
"detaljerad information i rundturerna för de enstaka programmen eller i "
"online-hjälpen."

#: apps/io.ox/tours/tasks.js:55 module:io.ox/tours
msgid "To add further details, click on Expand form."
msgstr "För att lägga till ytterligare detaljer, klicka på Expandera formulär."

#: apps/io.ox/tours/portal.js:41 module:io.ox/tours
msgid ""
"To change the layout, drag a square's title to another position and drop it "
"there."
msgstr ""
"För att ändra layouten, dra en rutas titel till en annan position och släpp "
"den där."

#: apps/io.ox/tours/mail.js:87 module:io.ox/tours
msgid ""
"To choose between the different views. click on View in the toolbar. Select "
"a menu entry in the layout."
=======
#: apps/io.ox/tours/mail.js:91 module:io.ox/tours
msgid "Opening an E-Mail in a separate window"
msgstr "Öppna meddelanden i ett separat fönster"

#: apps/io.ox/tours/mail.js:92 module:io.ox/tours
msgid ""
"If double-clicking on an E-Mail in the list, the E-Mail is opened in a "
"separate window."
msgstr ""
"Om du dubbelklickar på ett meddelande i listan öppnas det i ett separat "
"fönster."

#: apps/io.ox/tours/mail.js:96 module:io.ox/tours
msgid "Reading E-Mail conversations"
msgstr "Läsa e-postkonversationer"

#: apps/io.ox/tours/mail.js:97 module:io.ox/tours
msgid ""
"To open or close an E-Mail in a conversation, click on a free area in the "
"header."
msgstr ""
"För att öppna eller stänga meddelanden i en konversation, klicka på en ledig "
"yta "
"i sidhuvudet."

#: apps/io.ox/tours/mail.js:101 module:io.ox/tours
msgid "Halo view"
msgstr "Halovy"

#: apps/io.ox/tours/mail.js:102 module:io.ox/tours
msgid ""
"To receive information about the sender or other recipients, open the Halo "
"view by clicking on a name."
>>>>>>> 9c370bce
msgstr ""
"För att välja mellan de olika vyerna, klicka på Visa i verktygsraden. Välj "
"en menypost i layouten."

<<<<<<< HEAD
#: apps/io.ox/tours/mail.js:34 module:io.ox/tours
msgid "To compose a new E-Mail, click on Compose in the toolbar."
msgstr "För att skriva ny e-post, klicka på Skriv ny e-post i verktygsraden."

#: apps/io.ox/tours/intro.js:73 module:io.ox/tours
msgid "To create a new E-Mail, click the Compose new E-Mail in the toolbar."
msgstr ""
"För att skapa ny e-post, klicka på ikonen Skriv ny e-post i verktygsraden."

#: apps/io.ox/tours/calendar.js:35 module:io.ox/tours
msgid "To create a new appointment, click on New in the toolbar."
msgstr "För att skapa ett nytt möte, klicka på Nytt i verktygsraden."

#: apps/io.ox/tours/contacts.js:31 module:io.ox/tours
msgid "To create a new contact, click on New > Add contact in the toolbar."
=======
#: apps/io.ox/tours/mail.js:106 module:io.ox/tours
msgid "Editing multiple E-Mails"
msgstr "Redigera flera meddelanden"

#: apps/io.ox/tours/mail.js:107 module:io.ox/tours
msgid ""
"In order to edit multiple E-Mails at once, enable the checkboxes on the left "
"side of the E-Mails. If the checkboxes are not displayed, click on View > "
"Checkboxes on the right side of the toolbar."
msgstr ""
"För att redigera flera meddelanden samtidigt, aktivera kryssrutorna till "
"vänster "
"om dem. Om kryssrutorna inte visas, klicka på Visa > Kryssrutor till "
"höger i verktygsraden."

#: apps/io.ox/tours/mail.js:112 module:io.ox/tours
msgid "Opening the E-Mail settings"
msgstr "Öppna e-postinställningarna"

#: apps/io.ox/tours/mail.js:113 module:io.ox/tours
msgid ""
"To open the E-Mail settings, click the System menu icon on the upper right "
"side of the menu bar. Select Settings. Click on E-Mail on the left side."
>>>>>>> 9c370bce
msgstr ""
"För att skapa en ny kontakt, klicka på Nytt > Lägg till kontakt i "
"verktygsraden."

<<<<<<< HEAD
#: apps/io.ox/tours/tasks.js:33 module:io.ox/tours
msgid "To create a new task, click on New in the toolbar."
msgstr "För att skapa en ny uppgift, klicka på Nytt i verktygsraden."

#: apps/io.ox/tours/calendar.js:58 module:io.ox/tours
msgid ""
"To create recurring appointments, enable Repeat. Functions for setting the "
"recurrence parameters are shown."
msgstr ""
"För att skapa upprepade möten, aktivera Upprepa. Funktioner för att ställa "
"in upprepningsparametrarna visas."

#: apps/io.ox/tours/tasks.js:63 module:io.ox/tours
msgid ""
"To create recurring tasks, enable Repeat. Functions for setting the "
"recurrence parameters are shown."
msgstr ""
"För att skapa upprepade uppgifter, aktivera Upprepa. Funktioner för att "
"ställa in upprepningsparametrarna visas."

#: apps/io.ox/tours/calendar.js:78 module:io.ox/tours
msgid "To create the appointment, click on Create at the upper right side."
msgstr "För att skapa mötet, klicka på Skapa överst till höger."

#: apps/io.ox/tours/tasks.js:88 module:io.ox/tours
msgid "To create the task, click on Create."
msgstr "För att skapa uppgiften, klicka på Skapa."

#: apps/io.ox/tours/portal.js:52 module:io.ox/tours
msgid ""
"To display a square again or to display further information sources, click "
"on Customize this page."
msgstr ""
"För att visa en ruta igen, eller för att visa ytterligare "
"informationskällor, klicka på Anpassa sidan."

#: apps/io.ox/tours/intro.js:45 module:io.ox/tours
msgid ""
"To display the help or the settings, click the System menu icon in the menu "
"bar."
=======
#. Tour name; general introduction
#: apps/io.ox/tours/main.js:71 module:io.ox/tours
msgid "Getting started"
msgstr "Kom igång"

#: apps/io.ox/tours/portal.js:30 module:io.ox/tours
msgid "The Portal"
msgstr "Portalen"

#: apps/io.ox/tours/portal.js:31 module:io.ox/tours
msgid ""
"The Portal informs you about current E-Mails, appointments or social network "
"news."
msgstr ""
"Portalen informerar dig om aktuella meddelanden, möten, eller nyheter från "
"sociala "
"nätverk."

#: apps/io.ox/tours/portal.js:35 module:io.ox/tours
msgid "Reading the details"
msgstr "Läsa detaljerna"

#: apps/io.ox/tours/portal.js:36 module:io.ox/tours
msgid "To read the details, click on an entry in a square."
msgstr "För att läsa detaljerna, klicka på en post i en ruta."

#: apps/io.ox/tours/portal.js:40 module:io.ox/tours
msgid "Drag and drop"
msgstr "Dra och släpp"

#: apps/io.ox/tours/portal.js:41 module:io.ox/tours
msgid ""
"To change the layout, drag a square's title to another position and drop it "
"there."
>>>>>>> 9c370bce
msgstr ""
"För att visa hjälpen eller inställningarna, klicka på systemmenyikonen "
"imenyraden."

<<<<<<< HEAD
#: apps/io.ox/tours/contacts.js:47 module:io.ox/tours
msgid ""
"To edit multiple contacts at once, enable the checkboxes on the left side of "
"the contacts. If the checkboxes are not displayed, click on View > "
"Checkboxes on the right side of the toolbar."
msgstr ""
"För att redigera flera kontakter samtidigt, aktivera kryssrutorna till "
"vänster om kontakterna. Om kryssrutorna inte visas, klicka på Visa > "
"Kryssrutor till höger i verktygsraden."

#: apps/io.ox/tours/tasks.js:100 module:io.ox/tours
msgid ""
"To edit multiple tasks at once, enable the checkboxes at the left side of "
"the tasks. If the checkboxes are not displayed, click on View > Checkboxes "
"on the right side of the toolbar."
msgstr ""
"För att redigera flera uppgifter samtidigt, aktivera kryssrutorna till "
"vänster om uppgifterna. Om kryssrutorna inte visas, klicka på Visa > "
"Kryssrutor till höger i verktgysraden."

#: apps/io.ox/tours/tasks.js:83 module:io.ox/tours
msgid "To enter billing information, click on Show details."
msgstr "För att skriva in faktureringsinformation, klicka på Visa detaljer."

#: apps/io.ox/tours/calendar.js:68 module:io.ox/tours
msgid ""
"To invite other participants, enter their names in the field below "
"Participants. To avoid appointment conflicts, click on Find a free time at "
"the upper right side."
=======
#: apps/io.ox/tours/portal.js:45 module:io.ox/tours
msgid "Closing a square"
msgstr "Stäng en ruta"

#: apps/io.ox/tours/portal.js:46 module:io.ox/tours
msgid "If you no longer want to display a square, click the delete icon."
msgstr "Om du inte längre vill visa en ruta, klicka på borttagningsikonen."

#: apps/io.ox/tours/portal.js:51 module:io.ox/tours
msgid "Customizing the Portal"
msgstr "Anpassa portalen"

#: apps/io.ox/tours/portal.js:52 module:io.ox/tours
msgid ""
"To display a square again or to display further information sources, click "
"on Customize this page."
>>>>>>> 9c370bce
msgstr ""
"För att bjuda in andra deltagare, ange deras namn i fältet under Deltagare. "
"För att undvika krockande möten, klicka på Hitta ledig tid överst till höger."

<<<<<<< HEAD
#: apps/io.ox/tours/tasks.js:78 module:io.ox/tours
msgid ""
"To invite other participants, enter their names in the field below "
"Participants. You can add documents as attachment to the task."
msgstr ""
"För att bjuda in andra deltagare, skriv in deras namn i fältet nedanför "
"Deltagare. Du kan lägga till dokument som bilagor i uppgiften."

#: apps/io.ox/tours/intro.js:39 module:io.ox/tours
msgid "To launch an app, click on an entry on the left side of the menu bar."
=======
#: apps/io.ox/tours/settings.js:30 module:io.ox/tours
msgid "Opening the settings"
msgstr "Öppna inställningarna"

#: apps/io.ox/tours/settings.js:31 module:io.ox/tours
msgid ""
"To open the settings, click the System menu icon on the upper right side of "
"the menu bar. Select Settings."
>>>>>>> 9c370bce
msgstr ""
"För att starta ett program, klicka på en post på den vänstra sidan av "
"menyraden."

<<<<<<< HEAD
#: apps/io.ox/tours/calendar.js:63 module:io.ox/tours
msgid "To not miss the appointment, use the reminder function."
msgstr "För att inte missa mötet, använd påminnelsefunktionen."

#: apps/io.ox/tours/tasks.js:68 module:io.ox/tours
msgid "To not miss the task, use the reminder function."
msgstr "För att inte missa uppgiften, använd påminnelsefunktionen."

#: apps/io.ox/tours/mail.js:97 module:io.ox/tours
msgid ""
"To open or close an E-Mail in a conversation, click on a free area in the "
"header."
msgstr ""
"För att öppna eller stänga e-brev i en konversation, klicka på en ledig yta "
"i sidhuvudet."

#: apps/io.ox/tours/intro.js:82 module:io.ox/tours
msgid ""
"To open or close the folder tree, click on View >  Folder view on the right "
"side of the toolbar."
=======
#: apps/io.ox/tours/settings.js:36 module:io.ox/tours
msgid "How the settings are organized"
msgstr "Hur inställningarna är organiserade"

#: apps/io.ox/tours/settings.js:37 module:io.ox/tours
msgid ""
"The settings are organized in topics. Select the topic on the left side, e.g "
"Basic settings or E-Mail."
msgstr ""
"Inställningarna är organiserade i ämnen. Välj ämne till vänster, t.ex. "
"Grundläggande inställningar eller E-post."

#: apps/io.ox/tours/settings.js:43 module:io.ox/tours
msgid "Editing settings"
msgstr "Ändra inställningar"

#: apps/io.ox/tours/settings.js:44 module:io.ox/tours
msgid ""
"Edit a setting on the right side. In most of the cases, the changes are "
"activated immediately."
>>>>>>> 9c370bce
msgstr ""
"För att öppna eller stänga mappträdet, klicka på Visa > Mappvy till höger i "
"verktygsraden."

<<<<<<< HEAD
#: apps/io.ox/tours/mail.js:113 module:io.ox/tours
msgid ""
"To open the E-Mail settings, click the System menu icon on the upper right "
"side of the menu bar. Select Settings. Click on E-Mail on the left side."
msgstr ""
"För att öppna e-postinställningarna, klicka på Systemmenyikonen längst upp "
"till höger i menyfältet. Välj Inställningar. Klicka på E-post till vänster."
=======
#: apps/io.ox/tours/settings.js:48 module:io.ox/tours
msgid "Opening the help"
msgstr "Öppna hjälpen"
>>>>>>> 9c370bce

#: apps/io.ox/tours/settings.js:49 module:io.ox/tours
msgid ""
"To open the help, click the System menu icon on the upper right side of the "
"menu bar. Select Help. The help for the currently selected app is displayed. "
"To browse the complete help, click on Start Page or Table Of Contents at the "
"upper part of the window."
msgstr ""
"För att öppna hjälpen, klicka på Systemmenyikonen längst upp till höger i "
"menyraden. Välj Hjälp. Hjälpen för det aktuella programmet visas. För att "
"bläddra i den fullständiga hjälpen, klicka på Startsidan eller Innehåll i "
"fönstrets övre del."

<<<<<<< HEAD
#: apps/io.ox/tours/settings.js:31 module:io.ox/tours
msgid ""
"To open the settings, click the System menu icon on the upper right side of "
"the menu bar. Select Settings."
msgstr ""
"För att öppna inställningarna, klicka på Systemmenyikonen längst upp till "
"höger i menyfältet. Välj Inställningar."

#: apps/io.ox/tours/portal.js:36 module:io.ox/tours
msgid "To read the details, click on an entry in a square."
msgstr "För att läsa detaljerna, klicka på en post i en ruta."

#: apps/io.ox/tours/mail.js:102 module:io.ox/tours
msgid ""
"To receive information about the sender or other recipients, open the Halo "
"view by clicking on a name."
msgstr ""
"För att få information om avsändaren eller andra mottagare, öppna halovyn "
"genom att klicka på ett namn."

#: apps/io.ox/tours/intro.js:95 module:io.ox/tours
msgid "To search for objects, click the Search icon in the menu bar."
msgstr "För att söka efter objekt, klicka på Sök-ikonen i menyraden."

#: apps/io.ox/tours/calendar.js:84 module:io.ox/tours
msgid ""
"To select one of the views like Day, Month or List, click on View in the "
"toolbar. Select a menu entry from the Layout section."
msgstr ""
"För att välja en av vyerna, som Dag, Månad, eller Lista, klicka på Visa i "
"verktygsraden. Välj en menypost från Layoutsektionen."

#: apps/io.ox/tours/contacts.js:41 module:io.ox/tours
msgid ""
"To send an E-Mail to the contact, click on an E-Mail address or on Send "
"email in the toolbar."
msgstr ""
"För att skicka e-post till kontakten, klicka på en e-postadress eller på "
"Skicka e-post i verktygsraden."

#: apps/io.ox/tours/mail.js:75 module:io.ox/tours
msgid "To send the E-Mail, click on Send"
msgstr "För att skicka e-brevet, klicka på Skicka"

#: apps/io.ox/tours/settings.js:55 module:io.ox/tours
msgid ""
"To sign out, click the System menu icon on the upper right side of the menu "
"bar. Select Sign out."
=======
#: apps/io.ox/tours/settings.js:54 module:io.ox/tours
msgid "Signing out"
msgstr "Logga ut"

#: apps/io.ox/tours/settings.js:55 module:io.ox/tours
msgid ""
"To sign out, click the System menu icon on the upper right side of the menu "
"bar. Select Sign out."
msgstr ""
"För att logga ut, klicka på Systemmenyikonen längst upp till höger i "
"menyraden. Välj Logga ut."

#: apps/io.ox/tours/tasks.js:32 module:io.ox/tours
msgid "Creating a new task"
msgstr "Skapa en ny uppgift"

#: apps/io.ox/tours/tasks.js:33 module:io.ox/tours
msgid "To create a new task, click on New in the toolbar."
msgstr "För att skapa en ny uppgift, klicka på Nytt i verktygsraden."

#: apps/io.ox/tours/tasks.js:48 module:io.ox/tours
msgid "Entering the task's data"
msgstr "Skriva in information om uppgift"

#: apps/io.ox/tours/tasks.js:49 module:io.ox/tours
msgid "Enter the subject, the start date, and a description."
msgstr "Ange rubrik, startdatum, och en beskrivning."

#: apps/io.ox/tours/tasks.js:54 module:io.ox/tours
msgid "Adding further details"
msgstr "Lägga till ytterligare detaljer"

#: apps/io.ox/tours/tasks.js:55 module:io.ox/tours
msgid "To add further details, click on Expand form."
msgstr "För att lägga till ytterligare detaljer, klicka på Expandera formulär."

#: apps/io.ox/tours/tasks.js:62 module:io.ox/tours
msgid "Creating recurring tasks"
msgstr "Skapa upprepade uppgifter"

#: apps/io.ox/tours/tasks.js:63 module:io.ox/tours
msgid ""
"To create recurring tasks, enable Repeat. Functions for setting the "
"recurrence parameters are shown."
>>>>>>> 9c370bce
msgstr ""
"För att logga ut, klicka på Systemmenyikonen längst upp till höger i "
"menyraden. Välj Logga ut."

<<<<<<< HEAD
#: apps/io.ox/tours/mail.js:80 module:io.ox/tours
msgid "To sort the E-Mails, click on Sort by. Select a sort criteria."
msgstr ""
"För att sortera din e-post, klicka på Sortera efter. Välj ett kriterium."

#: apps/io.ox/tours/tasks.js:93 module:io.ox/tours
msgid "To sort the tasks, click on Sort by. Select a sort criteria."
msgstr ""
"För att sortera uppgifterna, klicka på Sortera efter. Välj ett "
"sorteringskriterium."
=======
#: apps/io.ox/tours/tasks.js:68 module:io.ox/tours
msgid "To not miss the task, use the reminder function."
msgstr "För att inte missa uppgiften, använd påminnelsefunktionen."

#: apps/io.ox/tours/tasks.js:72 module:io.ox/tours
msgid "Tracking the editing status"
msgstr "Följa redigeringsstatus"
>>>>>>> 9c370bce

#: apps/io.ox/tours/tasks.js:73 module:io.ox/tours
msgid "To track the editing status, enter the current progress."
msgstr "För att följa redigeringsstatusen, ange aktuella framsteg."

<<<<<<< HEAD
#: apps/io.ox/tours/files.js:117 module:io.ox/tours
msgid ""
"To upload a new file from your local device, simply click on Add local file "
"and select the file you would like to upload. It is even easier if you just "
"drag and drop files from your local device into Drive. The uploaded file is "
"now available in Drive on all your devices."
msgstr ""
"För att ladda upp en ny fil från din lokala enhet, klicka på Lägg till lokal "
"fil och markera filen du vill ladda upp. Det är ännu enklare om du bara drar "
"och släpper filerna från din lokala enhet till Drive. Den uppladdade filen "
"är nu tillgänglig från Drive på alla dina enheter."

#: apps/io.ox/tours/files.js:103 module:io.ox/tours
msgid "Toolbar"
msgstr "Verktygsrad"

#: apps/io.ox/tours/tasks.js:72 module:io.ox/tours
msgid "Tracking the editing status"
msgstr "Följa redigeringsstatus"

#: apps/io.ox/tours/files.js:116 module:io.ox/tours
msgid "Upload a new file"
msgstr "Ladda upp en ny fil"

#: apps/io.ox/tours/intro.js:105 module:io.ox/tours
msgid ""
"Use the folder tree to open the folder containing the objects that you want "
"to view in the list."
msgstr ""
"Använd mappträdet för att öppna mappen som innehåller objekten du vill se i "
"listan."

#: apps/io.ox/tours/intro.js:110 module:io.ox/tours
msgid ""
"Use the list to select an object, show its contents or activate functions."
=======
#: apps/io.ox/tours/tasks.js:78 module:io.ox/tours
msgid ""
"To invite other participants, enter their names in the field below "
"Participants. You can add documents as attachment to the task."
msgstr ""
"För att bjuda in andra deltagare, skriv in deras namn i fältet nedanför "
"Deltagare. Du kan lägga till dokument som bilagor i uppgiften."

#: apps/io.ox/tours/tasks.js:82 module:io.ox/tours
msgid "Entering billing information"
msgstr "Ange faktureringsinformation"

#: apps/io.ox/tours/tasks.js:83 module:io.ox/tours
msgid "To enter billing information, click on Show details."
msgstr "För att skriva in faktureringsinformation, klicka på Visa detaljer."

#: apps/io.ox/tours/tasks.js:87 module:io.ox/tours
msgid "Creating the task"
msgstr "Skapa uppgift"

#: apps/io.ox/tours/tasks.js:88 module:io.ox/tours
msgid "To create the task, click on Create."
msgstr "För att skapa uppgiften, klicka på Skapa."

#: apps/io.ox/tours/tasks.js:92 module:io.ox/tours
msgid "Sorting tasks"
msgstr "Sortera uppgifter"

#: apps/io.ox/tours/tasks.js:93 module:io.ox/tours
msgid "To sort the tasks, click on Sort by. Select a sort criteria."
>>>>>>> 9c370bce
msgstr ""
"Använd listan för att välja ett objekt, visa dess innehåll eller aktivera "
"funktioner."

<<<<<<< HEAD
#: apps/io.ox/tours/calendar.js:62 module:io.ox/tours
#: apps/io.ox/tours/tasks.js:67
msgid "Using the reminder function"
msgstr "Använda påminnelsefunktionen"

#: apps/io.ox/tours/intro.js:34 module:io.ox/tours
msgid "Welcome to %s"
msgstr "Välkommen till %s"

#: apps/io.ox/tours/files.js:60 module:io.ox/tours
msgid ""
"Welcome to your cloud storage app. This Guided Tour will introduce you to "
"your new online storage solution - your one point to access online stored "
"files from all your accounts. This is where you can upload and save your "
"files, share them and synchronize them with different devices.  "
=======
#: apps/io.ox/tours/tasks.js:99 module:io.ox/tours
msgid "Editing multiple tasks"
msgstr "Redigera flera uppgifter"

#: apps/io.ox/tours/tasks.js:100 module:io.ox/tours
msgid ""
"To edit multiple tasks at once, enable the checkboxes at the left side of "
"the tasks. If the checkboxes are not displayed, click on View > Checkboxes "
"on the right side of the toolbar."
>>>>>>> 9c370bce
msgstr ""
"Välkommen till ditt molnlagringsprogram. Denna guidade rundtur kommer "
"presentera din nya online-lagringslösning - din central för att komma åt "
"filer som lagrats online från alla dina konton. Här kan du ladda upp och "
"spara dina filer, dela ut dem, och synkronisera dem mellan olika enheter.  "

#~ msgid "%1$d %2$s"
#~ msgstr "%1$d %2$s"

#~ msgid "%1$d Day"
#~ msgid_plural "%1$d Days"
#~ msgstr[0] "%1$d dag"
#~ msgstr[1] "%1$d dagar"

#~ msgid "%1$d Hour"
#~ msgid_plural "%1$d Hours"
#~ msgstr[0] "%1$d timme"
#~ msgstr[1] "%1$d timmar"

#~ msgid "%1$d Minute"
#~ msgid_plural "%1$d Minutes"
#~ msgstr[0] "%1$d minut"
#~ msgstr[1] "%1$d minuter"

#~ msgid "%1$d Week"
#~ msgid_plural "%1$d Weeks"
#~ msgstr[0] "%1$d vecka"
#~ msgstr[1] "%1$d veckor"

#~ msgid "%1$d day, %2$s"
#~ msgid_plural "%1$d days, %2$s"
#~ msgstr[0] "%1$d dag, %2$s"
#~ msgstr[1] "%1$d dagar, %2$s"

#~ msgctxt "in"
#~ msgid "%1$d day, %2$s"
#~ msgid_plural "%1$d days, %2$s"
#~ msgstr[0] "%1$d dag, %2$s"
#~ msgstr[1] "%1$d dagar, %2$s"

#~ msgid "%1$d files has been changed recently"
#~ msgstr "%1$d filer har ändrats nyligen"

#~ msgid "%1$d hour and %2$s"
#~ msgid_plural "%1$d hours and %2$s"
#~ msgstr[0] "%1$d timme och %2$s"
#~ msgstr[1] "%1$d timmar och %2$s"

#~ msgctxt "in"
#~ msgid "%1$d hour and %2$s"
#~ msgid_plural "%1$d hours and %2$s"
#~ msgstr[0] "%1$d timme och %2$s"
#~ msgstr[1] "%1$d timmar och %2$s"

#~ msgid "%1$d mail"
#~ msgid_plural "%1$d mails"
#~ msgstr[0] "%1$d e-brev"
#~ msgstr[1] "%1$d e-brev"

#, fuzzy
#~ msgid "%1$d messages in this conversation"
#~ msgstr "Senaste konversationer"

#, fuzzy
#~ msgid "%1$d messages selected"
#~ msgstr "<b>%1$d</b> element valda"

#~ msgid "%1$d statements aren't closed."
#~ msgstr "%1$d påståendena är inte stängda."

#~ msgctxt "mail address"
#~ msgid "%1$s %2$s"
#~ msgstr "%1$s %2$s"

#~ msgctxt "window title"
#~ msgid "%1$s %2$s"
#~ msgstr "%1$s %2$s"

#, fuzzy
#~ msgid "%1$s (Tentative)"
#~ msgstr "%1$s (Preliminär)"

#~ msgid "%1$s is a new contact"
#~ msgstr "%1$s är en ny kontakt"

#~ msgid "%1$s is now connected with %2$s"
#~ msgstr "%1$s är nu ansluten till %2$s"

#~ msgid "%1$s mail"
#~ msgid_plural "%1$s mails"
#~ msgstr[0] "%1$s e-brev"
#~ msgstr[1] "%1$s e-brev"

#~ msgid "%1$s mail, %2$s unread"
#~ msgid_plural "%1$s mails, %2$s unread"
#~ msgstr[0] "%1$s e-brev, %2$s oläst"
#~ msgstr[1] "%1$s e-brev, %2$s oläst"

#~ msgid "%1$s of %2$s"
#~ msgstr "%1$s av %2$s"

#, fuzzy
#~ msgid "%1$s%2$s %3$s%4$s%5$s"
#~ msgstr ""
#~ "%1$s\n"
#~ "%2$s %3$s\n"
#~ "%4$s\n"
#~ "%5$s"

#~ msgid "%2$s, %1$s"
#~ msgstr "%2$s, %1$s"

#~ msgid "%3$s %2$s, %1$s"
#~ msgstr "%3$s %2$s, %1$s"

#~ msgid "%d day"
#~ msgid_plural "%d days"
#~ msgstr[0] "%d dag"
#~ msgstr[1] "%d dagar"

#~ msgctxt "in"
#~ msgid "%d day"
#~ msgid_plural "%d days"
#~ msgstr[0] "%d dag"
#~ msgstr[1] "%d dagar"

#~ msgid "%d hour"
#~ msgid_plural "%d hours"
#~ msgstr[0] "%d timme"
#~ msgstr[1] "%d timmar"

#~ msgctxt "in"
#~ msgid "%d hour"
#~ msgid_plural "%d hours"
#~ msgstr[0] "%d timme"
#~ msgstr[1] "%d timmar"

#~ msgid "%d minute"
#~ msgid_plural "%d minutes"
#~ msgstr[0] "%d minut"
#~ msgstr[1] "%d minuter"

#~ msgctxt "in"
#~ msgid "%d minute"
#~ msgid_plural "%d minutes"
#~ msgstr[0] "%d minut"
#~ msgstr[1] "%d minuter"

#~ msgid "%d week"
#~ msgid_plural "%d weeks"
#~ msgstr[0] "%d vecka"
#~ msgstr[1] "%d veckor"

#~ msgctxt "in"
#~ msgid "%d week"
#~ msgid_plural "%d weeks"
#~ msgstr[0] "%d vecka"
#~ msgstr[1] "%d veckor"

#~ msgid "%s is not initialized."
#~ msgstr "%s är inte initialiserat."

#~ msgid "'Depth' mismatch while computing next entry."
#~ msgstr "'Depth' matchar inte när nästa post beräknas."

#~ msgid "'Depth' must be >= 1 but is %1$d."
#~ msgstr "'Depth' måste vara >= 1 men är %1$d"

#~ msgid "'Entries' must be >= 1 but is %1$d."
#~ msgstr "'Entries' måste vara >= 1 men är %1$d."

#~ msgid "(%1$s) Attachments"
#~ msgstr "(%1$s) Bilagor"

#~ msgid "(Default)"
#~ msgstr "(Standard)"

#~ msgid ", ends after %1$s occurrence(s)"
#~ msgstr ", slutar efter %1$s händelse(r)"

#~ msgid ""
#~ "---------- Original Message ----------\n"
#~ "From: #FROM#\n"
#~ "To: #TO#\n"
#~ "Date: #DATE# at #TIME#\n"
#~ "Subject: #SUBJECT#"
#~ msgstr ""
#~ "---------- Originalmeddelande ----------\n"
#~ "Från: #FROM#\n"
#~ "Till: #TO#\n"
#~ "Datum: #DATE# at #TIME#\n"
#~ "Ämne: #SUBJECT#"

#~ msgid "0 minutes"
#~ msgstr "0 minuter"

#~ msgid "1 day"
#~ msgstr "1 dag"

#~ msgid "1 file has been changed recently"
#~ msgstr "1 fil har ändrats nyligen"

#~ msgid "1 hour"
#~ msgstr "1 timme"

#~ msgid "1 item"
#~ msgid_plural "%1$d items"
#~ msgstr[0] "1 objekt"
#~ msgstr[1] "%1$d objekt"

#~ msgid "1 minute"
#~ msgstr "1 minut"

#~ msgid "1 week"
#~ msgstr "1 vecka"

#~ msgid "10 minutes"
#~ msgstr "10 minuter"

#~ msgid "100%"
#~ msgstr "100%"

#~ msgid "12 hour"
#~ msgstr "12 timmar"

#~ msgid "15 minutes"
#~ msgstr "15 minuter"

#~ msgid "150%"
#~ msgstr "150%"

#~ msgid "2 days"
#~ msgstr "2 dagar"

#~ msgid "2 hour"
#~ msgstr "2 timmar"

#~ msgid "2 weeks"
#~ msgstr "2 veckor"

#~ msgid "200%"
#~ msgstr "200%"

#~ msgid "3 days"
#~ msgstr "3 dagar"

#~ msgid "3 minutes"
#~ msgstr "3 minuter"

#~ msgid "3 weeks"
#~ msgstr "3 veckor"

#~ msgid "30 minutes"
#~ msgstr "30 minuter"

#~ msgid "4 days"
#~ msgstr "4 dagar"

#~ msgid "4 hour"
#~ msgstr "4 timmar"

#~ msgid "4 weeks"
#~ msgstr "4 veckor"

#~ msgid "45 minutes"
#~ msgstr "45 minuter"

#~ msgid "5 days"
#~ msgstr "5 dagar"

#~ msgid "5 minutes"
#~ msgstr "5 minuter"

#~ msgid "50%"
#~ msgstr "50%"

#~ msgid "6 days"
#~ msgstr "6 dagar"

#~ msgid "6 hour"
#~ msgstr "6 timmar"

#~ msgid "75%"
#~ msgstr "75%"

#~ msgid "8 hour"
#~ msgstr "8 timmar"

#~ msgid ";"
#~ msgstr ";"

#~ msgid "<b>%1$d</b> elements selected"
#~ msgstr "<b>%1$d</b> element valda"

#~ msgid "<para>Tab</para>"
#~ msgstr "<para>Tab</para>"

#~ msgid ""
#~ "<phrase vendor=\"oxhe;ox\">Open-Xchange</phrase><phrase vendor="
#~ "\"1and1\">MailXchange</phrase> Server"
#~ msgstr ""
#~ "<phrase vendor=\"oxhe;ox\">Open-Xchange</phrase><phrase vendor="
#~ "\"1and1\">MailXchange</phrase> server"

#~ msgid "A DBPool error occurred: 1$%s"
#~ msgstr "Ett DBPool-fel inträffade: %1$s"

#~ msgid "A DBPooling error occurred"
#~ msgstr "Ett DBPooling-fel inträffade"

#~ msgid "A JSON error occurred: %1$s"
#~ msgstr "Ett JSON-fel inträffade: %1$s"

#~ msgid "A LDAP error occurred in context %1$s"
#~ msgstr "Ett LDAP-fel inträffade i kontext %1$s"

#~ msgid "A SQL Error occurred while resolving folder name conflicts: %s"
#~ msgstr "Ett SQL-fel inträffade vid försök att lösa namnkonflikter: %s"

#~ msgid "A SQL error occurred while creating table 'version': %1$s."
#~ msgstr "Ett SQL-fel inträffade vid skapandet av tabellen 'version': %1$s."

#~ msgid ""
#~ "A SQL error occurred while performing task "
#~ "NewInfostoreFolderTreeUpdateTask: %1$s."
#~ msgstr ""
#~ "Ett SQL-fel inträffade under tiden som uppgiften "
#~ "NewInfostoreFolderTreeUpdateTask utfördes: %1$s."

#~ msgid ""
#~ "A SQL error occurred while performing task SpellCheckUserDictTableTask: "
#~ "%1$s."
#~ msgstr ""
#~ "Ett SQL-fel inträffade vid utförande av SpellCheckUserDictTableTask: %1$s."

#~ msgid "A SQL error occurred while reading schema version information: %1$s."
#~ msgstr ""
#~ "Ett SQL-fel inträffade vid läsning av schemaversions informationen: %1$s"

#~ msgid "A SQL error occurred: %1$s"
#~ msgstr "Ett SQL-fel inträffade: %1$s"

#~ msgid ""
#~ "A SQL exception occurred while checking for schema version table: %1$s."
#~ msgstr ""
#~ "Ett SQL-undantag inträffade vid kontrollen av schemaversionstabellen: %1$s"

#~ msgid "A cache error occurred: %1$s"
#~ msgstr "Ett cache-fel inträffade: %1$s"

#~ msgid ""
#~ "A contact with private flag cannot be stored in a public folder. Folder: "
#~ "%1$d context %2$d user %3$d"
#~ msgstr ""
#~ "En kontakt med privat flagga kan inte sparas i en allmän mapp. Mapp: %1$d "
#~ "kontext %2$d användare %3$d"

#~ msgid "A database error occurred while creating table 'version': %1$s."
#~ msgstr "Ett databas-fel inträffade vid skapandet av tabell 'version': %1$s."

#~ msgid ""
#~ "A database error occurred while reading schema version information: %1$s."
#~ msgstr ""
#~ "Ett databas-fel inträffade vid läsning av schemaversionsinformationen: "
#~ "%1$s."

#~ msgid "A duplicate folder exists in parent folder %1$s in context %2$s"
#~ msgstr ""
#~ "En dubblett av mappen finns redan i föräldramappen %1$s i kontext %2$s"

#~ msgid ""
#~ "A file storage error occurred on the server. Please try again later. "
#~ "Additional information: file storage id: %1$s, context id: %2$s, message "
#~ "from the low-level file storage class: %3$s"
#~ msgstr ""
#~ "Ett fillagrings fel uppstod på servern. Försök igen senare. Ytterligare "
#~ "information: fillagrings id: %1$s, kontext id: %2$s, meddelande från en "
#~ "låg-nivå fillagringsklass: %3$s"

#~ msgid "A folder named %1$s already exists"
#~ msgstr "En mapp med detta namn %1$s finns redan"

#~ msgid "A group must not hold admin permission on a private folder"
#~ msgstr "En grupp ska inte ha administrativa rättigheter till en privat mapp"

#~ msgid "A messaging error occurred: %1$s"
#~ msgstr "Ett meddelande-fel inträffade: %1$s"

#~ msgid ""
#~ "A new appointment was created by [created_by].\n"
#~ "\n"
#~ "Appointment\n"
#~ "===========\n"
#~ "Created by: [created_by]\n"
#~ "Created at: [creation_datetime]\n"
#~ "[title]\n"
#~ "[location]\n"
#~ "[start]\n"
#~ "[end]\n"
#~ "[series][delete_exceptions][change_exceptions]\n"
#~ "[description]\n"
#~ "Participants\n"
#~ "============\n"
#~ "[participants]\n"
#~ "\n"
#~ "Resources\n"
#~ "=========\n"
#~ "[resources]\n"
#~ "\n"
#~ "========================================== "
#~ msgstr ""
#~ "Ett nytt möte har skapats av [created_by].\n"
#~ "\n"
#~ "Möte\n"
#~ "===========\n"
#~ "Skapad av:  [created_by]\n"
#~ "Skapad vid: [creation_datetime]\n"
#~ "[title]\n"
#~ "[location]\n"
#~ "[start]\n"
#~ "[end]\n"
#~ "[series][delete_exceptions][change_exceptions]\n"
#~ "[description]\n"
#~ "Deltagare\n"
#~ "============\n"
#~ "[participants]\n"
#~ "\n"
#~ "Resurser\n"
#~ "=========\n"
#~ "[resources]\n"
#~ "\n"
#~ "========================================== "

#~ msgid ""
#~ "A new appointment was created by [created_by].\n"
#~ "You can check this appointment in your calendar:\n"
#~ "[link]\n"
#~ "\n"
#~ "Appointment\n"
#~ "===========\n"
#~ "Created by: [created_by]\n"
#~ "Created at: [creation_datetime]\n"
#~ "[title]\n"
#~ "[location][folder_name]\n"
#~ "\n"
#~ "[start]\n"
#~ "[end]\n"
#~ "[series][delete_exceptions][change_exceptions]\n"
#~ "[description]\n"
#~ "Participants\n"
#~ "============\n"
#~ "[participants]\n"
#~ "\n"
#~ "Resources\n"
#~ "=========\n"
#~ "[resources]\n"
#~ "\n"
#~ "========================================== "
#~ msgstr ""
#~ "Ett nytt möte har skapats av [created_by].\n"
#~ "Du kan kolla detta möte i din kalender:\n"
#~ "[link]\n"
#~ "\n"
#~ "Möte\n"
#~ "===========\n"
#~ "Skapad av:  [created_by]\n"
#~ "Skapad vid: [creation_datetime]\n"
#~ "[title]\n"
#~ "[location][folder_name]\n"
#~ "\n"
#~ "[start]\n"
#~ "[end]\n"
#~ "[series][delete_exceptions][change_exceptions]\n"
#~ "[description]\n"
#~ "Deltagare\n"
#~ "============\n"
#~ "[participants]\n"
#~ "\n"
#~ "Resurser\n"
#~ "=========\n"
#~ "[resources]\n"
#~ "\n"
#~ "========================================== "

#~ msgid ""
#~ "A new task was created by [created_by].\n"
#~ "\n"
#~ "Task\n"
#~ "====\n"
#~ "Created by: [created_by]\n"
#~ "Created at: [creation_datetime]\n"
#~ "[title]\n"
#~ "[folder_name]\n"
#~ "[priority]\n"
#~ "[task_status]\n"
#~ "\n"
#~ "[start]\n"
#~ "[end]\n"
#~ "[series]\n"
#~ "[description]\n"
#~ "Participants\n"
#~ "============\n"
#~ "[participants]\n"
#~ "\n"
#~ "Resources\n"
#~ "=========\n"
#~ "[resources]\n"
#~ "\n"
#~ "========================================== "
#~ msgstr ""
#~ "En ny uppgift har skapats av [created_by].\n"
#~ "\n"
#~ "Uppgift\n"
#~ "====\n"
#~ "Skapad av:  [created_by]\n"
#~ "Skapad vid: [creation_datetime]\n"
#~ "[title]\n"
#~ "[folder_name]\n"
#~ "[priority]\n"
#~ "[task_status]\n"
#~ "\n"
#~ "[start]\n"
#~ "[end]\n"
#~ "[series]\n"
#~ "[description]\n"
#~ "Deltagare\n"
#~ "============\n"
#~ "[participants]\n"
#~ "\n"
#~ "Resurser\n"
#~ "=========\n"
#~ "[resources]\n"
#~ "\n"
#~ "========================================== "

#~ msgid ""
#~ "A new task was created by [created_by].\n"
#~ "You can check this task in your tasks:\n"
#~ "[link]\n"
#~ "\n"
#~ "Task\n"
#~ "====\n"
#~ "Created by: [created_by]\n"
#~ "Created at: [creation_datetime]\n"
#~ "[title]\n"
#~ "[folder_name]\n"
#~ "[priority]\n"
#~ "[task_status]\n"
#~ "\n"
#~ "[start]\n"
#~ "[end]\n"
#~ "[series]\n"
#~ "[description]\n"
#~ "Participants\n"
#~ "============\n"
#~ "[participants]\n"
#~ "\n"
#~ "Resources\n"
#~ "=========\n"
#~ "[resources]\n"
#~ "\n"
#~ "========================================== "
#~ msgstr ""
#~ "En ny uppgift har skapats av [created_by].\n"
#~ "Du kan kolla denna uppgift i dina uppgifter:\n"
#~ "[link]\n"
#~ "\n"
#~ "Uppgift\n"
#~ "====\n"
#~ "Skapad av:  [created_by]\n"
#~ "Skapad vid: [creation_datetime]\n"
#~ "[title]\n"
#~ "[folder_name]\n"
#~ "[priority]\n"
#~ "[task_status]\n"
#~ "\n"
#~ "[start]\n"
#~ "[end]\n"
#~ "[series]\n"
#~ "[description]\n"
#~ "Deltagare\n"
#~ "============\n"
#~ "[participants]\n"
#~ "\n"
#~ "Resurser\n"
#~ "=========\n"
#~ "[resources]\n"
#~ "\n"
#~ "========================================== "

#~ msgid ""
#~ "A part's content could not be read from message %1$s in mail folder %2$s"
#~ msgstr ""
#~ "En del av innehållet kunde inte läsas från meddelandet %1$s i e-post-"
#~ "mappen %2$s"

#~ msgid ""
#~ "A private folder with the same name %1$s has already been shared to "
#~ "identical user(s) (Either direct or affected user(s) are members of a "
#~ "group to whom the folder is shared)."
#~ msgstr ""
#~ "En privat mapp med samma namn %1$s har redan blivit delad till samma "
#~ "användare (antingen direkt eller så är drabbade användare medlemmar i en "
#~ "grupp till vilken mappen är delad)."

#~ msgid ""
#~ "A protocol exception occurred during execution of an IMAP request: %1$s"
#~ msgstr ""
#~ "Ett protokoll-undantag inträffade vid verkställande av en IMAP-förfrågan: "
#~ "%1$s"

#~ msgid ""
#~ "A refresh takes some time, so please be patient, while the refresh runs "
#~ "in the background. Only one refresh per subscription and per session is "
#~ "allowed."
#~ msgstr ""
#~ "En uppdatering tar en stund, så håll tålamodet medan uppdateringen utförs "
#~ "i bekgrunden. Bara en uppdatering per prenumeration och session tillåts."

#, fuzzy
#~ msgid "A return receipt has been sent"
#~ msgstr "Ett leveranskvitto har skickats"

#~ msgid "A runtime error occurred in context %1$s"
#~ msgstr "Ett körningsfel inträffade i kontext %1$s"

#~ msgid "A severe error occurred!"
#~ msgstr "Ett allvarligt fel inträffade!"

#~ msgid "A socket error occurred: %1$s"
#~ msgstr "Ett socket-fel inträffade: %1$s"

#~ msgid ""
#~ "A source folder of module %1$s must not be moved to a target folder of "
#~ "module %2$s"
#~ msgstr ""
#~ "En källmapp från modulen %1$s får inte flyttas till en målmapp på modulen "
#~ "%2$s"

#~ msgid "AJP connection is not set to status \"ASSIGNED\""
#~ msgstr "AJP-anslutning är inte ställd i läge \"ASSIGNED\""

#~ msgid ""
#~ "AJP server socket could not be bound to port %1$d. Probably another "
#~ "process is already listening on this port."
#~ msgstr ""
#~ "AJP-servern kunde inte binda till porten %1$d. Troligen lyssnar redan en "
#~ "annan process på denna port."

#~ msgid "About"
#~ msgstr "Om"

#~ msgid "Above quoted text"
#~ msgstr "Ovanför citerad text"

#~ msgid "Absent"
#~ msgstr "Frånvarande"

#~ msgid "Accept"
#~ msgstr "Acceptera"

#~ msgid "Accept / Decline"
#~ msgstr "Acceptera / Neka"

#~ msgid "Accept changes"
#~ msgstr "Acceptera ändringar"

#~ msgid "Accept invitation"
#~ msgstr "Acceptera inbjudan"

#~ msgid "Accept/Decline"
#~ msgstr "Acceptera/Neka"

#~ msgid "Accepted"
#~ msgstr "Accepterad"

#~ msgctxt "help"
#~ msgid "Accessing Files with WebDAV"
#~ msgstr "Kom åt filer med WebDAV"

#~ msgid "Accessing global address book is not permitted"
#~ msgstr "Åtkomst till global adressbok tillåts inte"

#~ msgid "Account"
#~ msgstr "Konto"

#~ msgid "Account \"%s\" is locked."
#~ msgstr "Kontot \"%s\" är låst"

#~ msgid "Account \"%s\" is not ready yet."
#~ msgstr "Kontot \"%s\" är inte klart än."

#~ msgid "Account Settings"
#~ msgstr "Kontoinställningar"

#~ msgid "Account added successfully"
#~ msgstr "Kontot lades till"

#~ msgid "Account name"
#~ msgstr "Kontots namn"

#~ msgid "Account settings"
#~ msgstr "Kontoinställningar"

#~ msgid "Account settings could not be saved."
#~ msgstr "Kontoinställningarna kan inte sparas."

#~ msgid "Account updated"
#~ msgstr "Kontot uppdaterades"

#~ msgid "Action %1$s is not supported by %2$s"
#~ msgstr "Funktionen %1$s stöds inte av %2$s"

#~ msgid "Action type not supported : %d"
#~ msgstr "Denna typ av funktion stöds inte : %d"

#~ msgid "Actions"
#~ msgstr "Åtgärder"

#~ msgid "Actual costs"
#~ msgstr "Faktisk kostnad"

#~ msgid "Actual duration in minutes"
#~ msgstr "Faktisk tidsåtgång i minuter"

#~ msgid "Add"
#~ msgstr "Lägg till"

#~ msgid "Add Attachment"
#~ msgstr "Lägg till bilaga"

#~ msgid "Add account"
#~ msgstr "Lägg till konto"

#~ msgid "Add action"
#~ msgstr "Lägg till åtgärd"

#~ msgid "Add cipher code"
#~ msgstr "Lägg till skifferkod"

#~ msgid "Add condition"
#~ msgstr "Lägg till villkor"

#~ msgid "Add contact"
#~ msgstr "Lägg till medlem"

#~ msgid "Add distribution list"
#~ msgstr "Lägg till distributionslista"

#~ msgid "Add files"
#~ msgstr "Lägg till filer"

#~ msgid "Add folder"
#~ msgstr "Lägg till mapp"

#~ msgid "Add folder menu"
#~ msgstr "Lägg till mappmeny"

#~ msgid "Add mail account"
#~ msgstr "Lägg till e-postkonto"

#~ msgid "Add new folder"
#~ msgstr "lägg till ny mapp"

#~ msgid "Add new folder for this subscription"
#~ msgstr "Lägg till ny mapp för den här prenumerationen"

#~ msgid "Add new participant"
#~ msgstr "Lägg till ny deltagare"

#~ msgid "Add new rule"
#~ msgstr "Lägg till ny regel"

#~ msgid "Add new signature"
#~ msgstr "Lägg till ny signatur"

#~ msgid "Add new subfolder"
#~ msgstr "Lägg till ny underliggande mapp"

#~ msgid "Add note"
#~ msgstr "Lägg till anteckning"

#~ msgid "Add participant"
#~ msgstr "Lägg till deltagare"

#~ msgid "Add participant/resource"
#~ msgstr "Lägg till deltagare/resurs"

#~ msgid "Add signature"
#~ msgstr "Lägg till signatur"

#~ msgid "Add subfolder"
#~ msgstr "Lägg till underliggande mapp"

#~ msgid "Add subject"
#~ msgstr "Lägg till rubrik"

#~ msgid "Add to address book"
#~ msgstr "Lägg till i adressboken"

#~ msgid "Add to calendar"
#~ msgstr "Lägg till i kalendern"

#~ msgid "Add to portal"
#~ msgstr "Lägg till portal"

#~ msgid "Add widget"
#~ msgstr "Lägg till komponent"

#~ msgid "Add your account"
#~ msgstr "Lägg till ditt konto"

#~ msgid "Added the new participant"
#~ msgstr "Lade till den nya deltagaren"

#~ msgid "Adding subscription. This may take some seconds..."
#~ msgstr "Lägger till prenumeration. Det kan ta en liten stund..."

#~ msgid "Address Book"
#~ msgstr "Adressbok"

#~ msgctxt "app"
#~ msgid "Address Book"
#~ msgstr "Adressbok"

#~ msgid "Address Business"
#~ msgstr "Adress arbete"

#~ msgid "Address Home"
#~ msgstr "Adress hem"

#~ msgid "Address Other"
#~ msgstr "Adress övrig"

#~ msgid "Addresses"
#~ msgstr "Adresser"

#~ msgid "Adjust"
#~ msgstr "Justera"

#~ msgid "Adjust start date"
#~ msgstr "Justera startdatum"

#~ msgid "Administrator"
#~ msgstr "Administratör"

#, fuzzy
#~ msgid "Advanced Settings"
#~ msgstr "Drive-inställningar"

#~ msgid "Alarm date for the reminder is missing."
#~ msgstr "Datum för alarmets påminnelse saknas."

#~ msgid "All Emoji"
#~ msgstr "Alla Emoji"

#~ msgid "All attachments"
#~ msgstr "Alla bilagor"

#~ msgid "All day"
#~ msgstr "Hela dagen"

#, fuzzy
#~| msgid "Add folder"
#~ msgid "All folders"
#~ msgstr "Lägg till mapp"

#~ msgid "All internal users"
#~ msgstr "Alla interna användare"

#~ msgid "Allow html formatted emails"
#~ msgstr "Tillåt HTML-formaterad e-post"

#~ msgid "Allow pre-loading of externally linked images"
#~ msgstr "Tillåt laddning i förväg av externt länkade bilder"

#~ msgid "An I/O error occurred %1$s"
#~ msgstr "Ett I/O-fel inträffade %1$s"

#~ msgid ""
#~ "An I/O error occurred while creating the socket connection to IMAP server "
#~ "(%1$s): %2$s"
#~ msgstr ""
#~ "Ett I/O-fel inträffade vid anslutning till IMAP-servern (%1$s): %2$s"

#~ msgid "An I/O error occurred: %1$s"
#~ msgstr "Ett I/O fel inträffade: %1$s"

#~ msgid "An IO error occurred: %s"
#~ msgstr "Ett IO-fel inträffade: %s"

#~ msgid "An IOException ocurred reading .po file %s."
#~ msgstr "En IOundantag hände när po   %s lästes."

#~ msgid "An SQL error occurred in context %1$s"
#~ msgstr "Ett SQL-fel inträffade i kontext %1$s"

#~ msgid ""
#~ "An SQL error occurred while performing task "
#~ "ClearLeftoverAttachmentsUpdateTask: %1$s."
#~ msgstr ""
#~ "Ett SQL-fel inträffade under tiden som uppgiften "
#~ "ClearLeftoverAttachmentsUpdateTask utfördes: %1$s."

#~ msgid ""
#~ "An SQL error occurred while performing task "
#~ "ContactsChangedFromUpdateTask: %1$s."
#~ msgstr ""
#~ "Ett SQL-fel inträffade under tiden som uppgiften "
#~ "ContactsChangedFromUpdateTask utfördes: %1$s."

#~ msgid ""
#~ "An SQL error occurred while performing task ContactsFieldSizeUpdateTask: "
#~ "%1$s."
#~ msgstr ""
#~ "Ett SQL-fel inträffade under tiden som uppgiften "
#~ "ContactsFieldSizeUpdateTask utfördes: %1$s."

#~ msgid ""
#~ "An SQL error occurred while performing task CreateTableVersion: %1$s."
#~ msgstr ""
#~ "Ett SQL-fel inträffade under tiden som uppgiften CreateTableVersion "
#~ "utfördes: %1$s."

#~ msgid ""
#~ "An SQL error occurred while performing task DelFolderTreeTableUpdateTask: "
#~ "%1$s."
#~ msgstr ""
#~ "Ett SQL-fel inträffade under tiden som uppgiften "
#~ "DelFolderTreeTableUpdateTask utfördes: %1$s."

#~ msgid ""
#~ "An SQL error occurred while performing task MailUploadQuotaUpdateTask: "
#~ "%1$s."
#~ msgstr ""
#~ "Ett SQL-fel inträffade under tiden som uppgiften "
#~ "MailUploadQuotaUpdateTask utfördes: %1$s."

#~ msgid ""
#~ "An SQL error occurred while performing task PasswordMechUpdateTask: %1$s."
#~ msgstr ""
#~ "Ett SQL-fel inträffade under tiden som uppgiften PasswordMechUpdateTask "
#~ "utfördes: %1$s"

#~ msgid "An SQL error occurred while performing task SpamUpdateTask: %1$s."
#~ msgstr ""
#~ "Ett SQL-fel inträffade under tiden som uppgiften SpamUpdateTask utfördes: "
#~ "%1$s."

#~ msgid "An SQL error occurred: %1$s"
#~ msgstr "Ett SQL-fel inträffade: %1$s"

#~ msgid "An SQL error occurred: %1$s."
#~ msgstr "Ett SQL-fel inträffade: %1$s"

#~ msgid "An attempt was made to open a read-only folder with read-write: %1$s"
#~ msgstr ""
#~ "Ett försök att öppna en skrivskyddad mapp i läs/skriv-läge gjordes: %1$s"

#~ msgid "An error occurred"
#~ msgstr "Ett fel inträffade"

#~ msgid ""
#~ "An error occurred during the load of deleted objects from a folder. "
#~ "Context %1$d Folder %2$d User %3$d"
#~ msgstr ""
#~ "Ett fel inträffade vid laddning av borttagna objekt från en mapp. Kontext "
#~ "%1$d Mapp %2$d Användare %3$d"

#~ msgid ""
#~ "An error occurred during the load of folder objects by a simple search. "
#~ "Context %1$d Folder %2$d User %3$d"
#~ msgstr ""
#~ "Ett fel inträffade vid laddning av mappobjekt genom en enkel sökning. "
#~ "Kontext %1$d Mapp %2$d Användare %3$d"

#~ msgid ""
#~ "An error occurred during the load of folder objects by an extended "
#~ "search. Context %1$d Folder %2$d User %3$d"
#~ msgstr ""
#~ "Ett fel inträffade vid laddning av mappobjekt vid en utökad sökning. "
#~ "Kontext %1$d Mapp %2$d Användare %3$d"

#~ msgid ""
#~ "An error occurred during the load of folder objects. Context %1$d Folder "
#~ "%2$d User %3$d"
#~ msgstr ""
#~ "Ett fel inträffade vid laddning av mappobjekt. Kontext %1$d Mapp %2$d "
#~ "Användare %3$d"

#~ msgid ""
#~ "An error occurred during the load of modified objects from a folder. "
#~ "Context %1$d Folder %2$d User %3$d"
#~ msgstr ""
#~ "Ett fel inträffade vid laddning av modifierade objekt från en mapp. "
#~ "Kontext %1$d Mapp %2$d Användare %3$d"

#~ msgid "An error occurred while loading the document."
#~ msgstr "Ett fel inträffade när dokumentet skulle laddas."

#~ msgid "An error occurred."
#~ msgstr "Ett fel inträffade."

#~ msgid "An error occurred. Please try again later"
#~ msgstr "Ett fel inträffade. Försök igen senare"

#~ msgid "An error occurred. Please try again."
#~ msgstr "Ett fel inträffade. Försök igen."

#~ msgid ""
#~ "An error occurred. Unable to delete some links from this objects. Object "
#~ "%1$d Folder %2$d Context %3$d"
#~ msgstr ""
#~ "Ett fel inträffade. Det går inte att ta bort vissa länkar från detta "
#~ "objekt. Objekt %1$d Mapp %2$d Kontext %3$d"

#~ msgid ""
#~ "An error occurred. Unable to load some links for this objects. 1. Object "
#~ "%1$d 2. Object %2$d Context %3$d"
#~ msgstr ""
#~ "Ett fel inträffade. Det går inte att ladda vissa länkar för detta objekt. "
#~ "1:a Objekt %1$d 2:a Objekt %2$d Kontext %3$d"

#~ msgid ""
#~ "An error occurred. Unable to save this linking between those two objects. "
#~ "1. Object %1$d Folder %2$d 2. Object %3$d Folder %4$d Context %5$d"
#~ msgstr ""
#~ "Ett fel inträffade. Det går inte att spara denna länk mellan dessa två "
#~ "objekt. 1:a Objekt %1$d Mapp %2$d 2:a Objekt %3$d Mapp %4$d Kontext %5$d"

#~ msgid "An error occurred: %1$s"
#~ msgstr "Ett fel inträffade: %1$s"

#~ msgid ""
#~ "An infostore folder named %1$s already exists below folder %2$s (%3$s) in "
#~ "context %4$s. Please choose another display name."
#~ msgstr ""
#~ "En infolagrings-mapp med namnet %1$s finns redan under mappen %2$s (%3$s) "
#~ "i kontext %4$s. Välj ett annat display namn."

#~ msgid "An internal error occurred"
#~ msgstr "Ett internt fel inträffade"

#~ msgid "An invalid SQL query was sent to the server."
#~ msgstr "En ogiltig SQL-förfrågan skickades till servern."

#~ msgid "An unknown error occurred"
#~ msgstr "Ett okänt fel inträffade"

#~ msgid "An uploaded file referenced by %1$s could not be found"
#~ msgstr "En uppladdad fil refererad av %1$s kan inte bli funnen"

#~ msgid "Anniversary"
#~ msgstr "Årsdag"

#~ msgid "Another group with same identifier name exists: %1$d."
#~ msgstr "En annan grupp med samma namn finns redan: %1$d."

#~ msgid "Any recipient"
#~ msgstr "Alla mottagare"

#~ msgid "Append vCard"
#~ msgstr "Lägg till vCard"

#~ msgid "Application Toolbar"
#~ msgstr "Programmets verktygsrad"

#~ msgid "Application may not work as expected until this problem is solved."
#~ msgstr "Programmet kanske inte fungerar som väntat tills problemet är löst."

#~ msgid "Applications"
#~ msgstr "Program"

#~ msgid "Apply role"
#~ msgstr "Tillämpa roll"

#~ msgid "Apply rule if all conditions are met"
#~ msgstr "Tillämpa regeln om alla villkor möts"

#~ msgid "Apply rule if any condition is met."
#~ msgstr "Tillämpa regeln om något villkor möts."

#~ msgid "Appointment"
#~ msgstr "Möte"

#~ msgid "Appointment Details"
#~ msgstr "Detaljer om möten"

#~ msgid "Appointment has been copied"
#~ msgid_plural "Appointments have been copied"
#~ msgstr[0] "Mötet kopierades"
#~ msgstr[1] "Möten kopierades"

#~ msgid "Appointment has been moved"
#~ msgid_plural "Appointments have been moved"
#~ msgstr[0] "Möte flyttades"
#~ msgstr[1] "Möten flyttades"

#~ msgid ""
#~ "Appointment invitation. %1$s %2$s %3$s %4$s %5$s. Press [enter] to open"
#~ msgstr ""
#~ "Inbjudan till möte. %1$s %2$s %3$s %4$s %5$s. Tryck [enter] för att öppna"

#~ msgid "Appointment invitations"
#~ msgstr "Inbjudningar till möten"

#~ msgid "Appointment reminder. %1$s %2$s %3$s %4$s. Press [enter] to open"
#~ msgstr "Mötespåminnelse. %1$s %2$s %3$s %4$s. Tryck [enter] för att öppna"

#~ msgid "Appointment reminders"
#~ msgstr "Mötespåminnelser"

#~ msgid "Appointment's owner must not be removed from participants"
#~ msgstr "Mötets ägare får inte avlägsnas från deltagare"

#~ msgid "Appointments"
#~ msgstr "Möten"

#~ msgid "Approximate Duration for Subscriptions"
#~ msgstr "Ungefärlig tidsgräns för prenumerationer"

#~ msgid "April"
#~ msgstr "April"

#~ msgid "Are you sure you want to delete this Tweet?"
#~ msgstr "Vill du verkligen ta bort Tweeten?"

#~ msgid "Are you sure?"
#~ msgstr "Är du säker?"

#~ msgid "Ascending"
#~ msgstr "Stigande"

#, fuzzy
#~ msgid "Ask for return receipt"
#~ msgstr "Be om leveranskvitto"

#~ msgid "Assistant"
#~ msgstr "Assistent"

#~ msgid ""
#~ "At the top of the display area the path to the selected folder is shown. "
#~ "Click on the path to switch to another folder."
#~ msgstr ""
#~ "Längst upp i visningsområdet visas sökvägen till den markerade mappen. "
#~ "Klicka på sökvägen för att byta till en annan mapp."

#~ msgid "Attach my vCard"
#~ msgstr "Bifoga mitt vCard"

#~ msgid "Attachment"
#~ msgstr "Bilaga"

#~ msgctxt "plural"
#~ msgid "Attachment"
#~ msgid_plural "Attachments"
#~ msgstr[0] "Bilaga"
#~ msgstr[1] "Bilagor"

#~ msgid "Attachment %1$s not found inside mail %2$s of mail folder %3$s"
#~ msgstr "Bilaga %1$s finns inte i e-posten %2$s i e-post-mappen %3$s"

#~ msgid "Attachment B: Synchronized data fields"
#~ msgstr "Bilaga B: Synkroniserade informationsfält"

#~ msgid "Attachment has been saved"
#~ msgid_plural "Attachments have been saved"
#~ msgstr[0] "Bilagan har sparats"
#~ msgstr[1] "Bilagorna har sparats"

#~ msgid "Attachments"
#~ msgstr "Bilagor"

#~ msgid "Attachments (%1$s)"
#~ msgstr "Bilagor (%1$s)"

#~ msgid "Attachments have been saved!"
#~ msgstr "Bilagor har sparats."

#~ msgid "Attachments must contain a file."
#~ msgstr "Bilagor måste innehålla en fil."

#~ msgid "Attachments will be saved"
#~ msgstr "Bilagor kommer sparas"

#~ msgid "Attention"
#~ msgstr "Varning"

#~ msgid ""
#~ "Attribute \"%1$s\" is not set in FolderObject instance %2$s in context "
#~ "%3$s"
#~ msgstr ""
#~ "Attribut \"%1$s\" är inte satt i FolderObject-instans %2$s i kontext %3$s"

#~ msgid "August"
#~ msgstr "Augusti"

#~ msgid "Author"
#~ msgstr "Författare"

#~ msgid "Auto Forward"
#~ msgstr "Vidarebefordra automatiskt"

#~ msgid "Auto Logout"
#~ msgstr "Auto-utloggning"

#~ msgid "Auto-save email drafts"
#~ msgstr "Autospara e-postutkast"

#~ msgid "Auto-save email drafts?"
#~ msgstr "Autospara e-postutkast?"

#~ msgid "Automatic opening of notification area"
#~ msgstr "Öppna notifieringsområdet automatiskt"

#~ msgid "Automatic sign out"
#~ msgstr "Automatisk utloggning"

#~ msgid ""
#~ "Automatically collect contacts in the folder \"Collected addresses\" "
#~ "while reading"
#~ msgstr ""
#~ "Samla automatiskt in kontakter i mappen \"Insamlade adresser\" vid läsning"

#~ msgid ""
#~ "Automatically collect contacts in the folder \"Collected addresses\" "
#~ "while reading?"
#~ msgstr ""
#~ "Samla automatiskt in kontakter i mappen \"Insamlade adresser\" vid "
#~ "läsning?"

#~ msgid ""
#~ "Automatically collect contacts in the folder \"Collected addresses\" "
#~ "while sending"
#~ msgstr ""
#~ "Samla automatiskt in kontakter i mappen \"Insamlade adresser\" vid "
#~ "överföring"

#~ msgid ""
#~ "Automatically collect contacts in the folder \"Collected addresses\" "
#~ "while sending?"
#~ msgstr ""
#~ "Samla automatiskt in kontakter i mappen \"Insamlade adresser\" vid "
#~ "överföringen?"

#~ msgid ""
#~ "Automatically delete a notification mail after it has been accepted or "
#~ "declined?"
#~ msgstr ""
#~ "Ta automatiskt bort notifierings-e-post efter att det har accepterats "
#~ "eller nekats?"

#~ msgid "Average time: %1$s ms"
#~ msgstr "Genomsnittlig tid: %1$s ms"

#~ msgid "B"
#~ msgstr "b"

#~ msgid "Back"
#~ msgstr "Tillbaka"

#~ msgid "Back to appointment"
#~ msgstr "Tillbaka till möte"

#~ msgid "Bad character in field %1$s. Error: %2$s"
#~ msgstr "Felaktigt tecken i fält %1$s. Fel: %2$s"

#~ msgid "Bad character in field %2$s. Error: %1$s"
#~ msgstr "Felaktigt tecken i fält %2$s. Fel: %1$"

#~ msgid "Bad value %1$s in parameter %2$s"
#~ msgstr "Felaktigt värde %1$s i parametern %2$s"

#~ msgid "Basic settings"
#~ msgstr "Grundinställningar"

#~ msgid "Bcc"
#~ msgstr "Bcc"

#~ msgid "Below quoted text"
#~ msgstr "Nedanför citerad text"

#~ msgid ""
#~ "Below the recipient you will find further functions, e.g. for sending "
#~ "copies to other recipients or for adding attachments."
#~ msgstr ""
#~ "Nedanför mottagaren hittar du ytterligare funktioner, t.ex. skicka kopior "
#~ "till andra mottagare eller för att lägga till bilagor."

#~ msgid "Billing information"
#~ msgstr "Faktureringsinformation"

#~ msgid "Birthdays"
#~ msgstr "Födelsedagar"

#~ msgid "Black"
#~ msgstr "Svart"

#~ msgid "Blind copy (BCC) to"
#~ msgstr "Blind kopia (BCC) till"

#~ msgid "Block pre-loading of externally linked images"
#~ msgstr "Blockera laddning i förväg av externt länkade bilder"

#~ msgid "Blue"
#~ msgstr "Blått"

#~ msgid "Branches"
#~ msgstr "Branscher"

#~ msgid ""
#~ "Broken CSV file: Lines have different number of cells, line #1 has %d, "
#~ "line #%d has %d. Is this really a CSV file?"
#~ msgstr ""
#~ "Trasig CSV-fil: Raderna har olika antal celler, rad #1 har %d, rad #%d "
#~ "har %d. Är detta verkligen en CSV-fil?"

#~ msgid "Broken file uploaded: %s"
#~ msgstr "Trasig fil uppladdad: %s"

#~ msgid "Browser"
#~ msgstr "Webbläsare"

#~ msgid "Business Address"
#~ msgstr "Arbetsadress"

#~ msgid "Business address"
#~ msgstr "Arbetsadress"

#~ msgid "Business category"
#~ msgstr "Affärskategori"

#~ msgid "Buy a gift"
#~ msgstr "Köp en present"

#~ msgid "Buy now!"
#~ msgstr "Köp nu!"

#~ msgid ""
#~ "By changing the date of this appointment you are creating an appointment "
#~ "exception to the series. Do you want to continue?"
#~ msgstr ""
#~ "Genom att ändra datum för det här mötet skapar du ett mötesundantag i "
#~ "serien. Vill du fortsätta?"

#~ msgid "CC"
#~ msgstr "CC"

#~ msgid "CSV"
#~ msgstr "CSV"

#~ msgid "CW"
#~ msgstr "CW"

#~ msgid "CW %1$d"
#~ msgstr "KV %1$d"

#~ msgid "Cache %s could not be initialized due to following error: %s"
#~ msgstr ""
#~ "Cacheminnet %s kunde inte initialiseras på grund av följande fel: %s"

#~ msgid "Cache initialization failed. Region: %1$s"
#~ msgstr "Cacheminnets initialisation misslyckades. Region: %1$s"

#~ msgid "CalDAV URL"
#~ msgstr "CalDAV-URL"

#~ msgid "Calendar"
#~ msgstr "Kalender"

#~ msgctxt "app"
#~ msgid "Calendar"
#~ msgstr "Kalender"

#~ msgid "Calendar calculation requires a proper defined time zone."
#~ msgstr "Kalenderns uträkning behöver en korrekt definierad tidszon."

#~ msgid "Calendar operation: Context not set."
#~ msgstr "Kalender-operation: Kontext är inte satt."

#~ msgid "Can not create recurrence rule: %s"
#~ msgstr "Kan inte skapa upprepningsregel: %s "

#~ msgid "Can not generate uid."
#~ msgstr "Kan inte skapa uid."

#~ msgid "Can not resolve resource: %1$s"
#~ msgstr "Kan inte lösa resurs: %1$s"

#~ msgid "Can not resolve user: %d"
#~ msgstr "Kan inte lösa resurs: %d"

#~ msgid "Can only handle one file, not %s"
#~ msgstr "Kan endast hantera en fil, inte %s"

#~ msgid "Can only import into one folder at a time."
#~ msgstr "Det går bara att importera till en mapp åtgången"

#~ msgid "Can't access DBPool"
#~ msgstr "Kan inte nå DBPool"

#~ msgid "Cancel"
#~ msgstr "Avbryt"

#~ msgid "Canceled"
#~ msgstr "Avbruten"

#~ msgid "Cannot build distinguished name from %s."
#~ msgstr "Kan inte bygga ett utmärkande namn från.%$"

#~ msgid "Cannot clone object %1$s."
#~ msgstr "Kan inte klona objekt %1$s."

#~ msgid "Cannot close database connection"
#~ msgstr "Kan inte stänga databasanslutning"

#~ msgid "Cannot commit transaction to write DB"
#~ msgstr "Kan inte utföra transaktionen för att skriva databasen"

#~ msgid "Cannot create URI from \"%1$s\"."
#~ msgstr "Kan inte skapa URI från \"%1$s\"."

#~ msgid "Cannot create directory \"%1$s\" for FileStorage."
#~ msgstr "Kan inte skapa katalog \"%1$s\" för fillagring."

#~ msgid "Cannot create file %1$s."
#~ msgstr "Kan inte skapa fil %1$s."

#~ msgid "Cannot create lock file."
#~ msgstr "Kan inte skapa låsfil"

#~ msgid "Cannot create private task in public/shared folder %1$d."
#~ msgstr "Kan inte skapa privata uppgifter i publik/delad mapp %1$d."

#~ msgid "Cannot decrease number of attachments below zero."
#~ msgstr "Kan inte minska antalet bilagor till under noll"

#~ msgid "Cannot find an exporter for folder %s to format %s"
#~ msgstr "Kan inte hitta en exportör av mapp %s för format %s"

#~ msgid "Cannot find an importer for format %s into folders %s"
#~ msgstr "Kan inte hitta en importör för format %s till mappar %s"

#~ msgid "Cannot find any messages this contact sent to you."
#~ msgstr "Kan inte hitta meddelanden som den här kontakten skickade till dig."

#~ msgid "Cannot find any messages you sent to this contact."
#~ msgstr "Kan inte hitta meddelanden som du skickade till den här kontakten."

#~ msgid "Cannot find context \"%s\"."
#~ msgstr "Kan inte hitta kontext \"%s\"."

#~ msgid "Cannot find context %d."
#~ msgstr "Kan inte hitta kontext %d."

#~ msgid "Cannot find file store location."
#~ msgstr "Kan inte hitta fillagringens placering"

#~ msgid "Cannot find filestore with id %1$d."
#~ msgstr "Kan inte hitta fillagringen med id %1$d."

#~ msgid "Cannot find group with identifier %1$s in context %2$d."
#~ msgstr "Kan inte hitta grupp med identifierare %1$s i kontext %2$d."

#~ msgid "Cannot find property %s."
#~ msgstr "Kan inte hitta egenskap %s."

#~ msgid "Cannot find reminder (identifier %d). Context %d."
#~ msgstr "Kan inte hitta påminnelse (identifierare %d). Kontext %d."

#~ msgid "Cannot find resource group with identifier %1$d."
#~ msgstr "Kan inte hitta resursgrupp med identifierare %1$d"

#~ msgid "Cannot find resource group with identifier %d."
#~ msgstr "Kan inte hitta resursgrupp med identifierare %1$d"

#~ msgid "Cannot find resource with identifier %1$d."
#~ msgstr "Kan inte hitta resurs med identifierare %1$d"

#~ msgid "Cannot find resource with identifier %d."
#~ msgstr "Kan inte hitta resurs med identifierare %d."

#~ msgid "Cannot find task %d in context %d."
#~ msgstr "Kan inte hitta uppgift %d i kontext %d."

#~ msgid "Cannot find user with given name."
#~ msgstr "Kan inte hitta användare med det givna namnet."

#~ msgid "Cannot find user with identifier %1$s in context %2$d."
#~ msgstr "Kan inte hitta användare identifierad som %1$s i kontext %2$d"

#~ msgid "Cannot finish transaction"
#~ msgstr "Kan inte avsluta transaktionen"

#~ msgid "Cannot generate ID for new attachment: %s"
#~ msgstr "Kan inte generera ID för den nya bilagan: %"

#~ msgid "Cannot get connection to config DB."
#~ msgstr "Får inte kontakt med konfigurations-databasen."

#~ msgid "Cannot get connection to database %d."
#~ msgstr "Får inte kontakt med databasen %d."

#~ msgid "Cannot get database connection."
#~ msgstr "Får inte kontakt med databasen."

#~ msgid "Cannot get information for pool %d."
#~ msgstr "Kan inte få information för poolen %d."

#~ msgid "Cannot import this kind of data. Use method canImport() first."
#~ msgstr ""
#~ "Kan inte importera sådan information. Använd metoden canImport() först."

#~ msgid "Cannot initialize mail module"
#~ msgstr "Kan inte initialisera e-post-modul"

#~ msgid "Cannot instantiate class %1$s."
#~ msgstr "Kan inte exemplifiera klass .%1$s."

#~ msgid "Cannot instantiate class %s."
#~ msgstr "Kan inte exemplifiera klass %s."

#~ msgid "Cannot instantiate updater implementation %1$s."
#~ msgstr "Kan inte exemplifiera uppdaterings-implementationen %1$s."

#~ msgid "Cannot load class \"%1$s\"."
#~ msgstr "Kan inte ladda klass \"%1$s\"."

#~ msgid "Cannot pre-fetch results."
#~ msgstr "Kan inte för-hämta resultat."

#~ msgid "Cannot print this item"
#~ msgid_plural "Cannot print these items"
#~ msgstr[0] "Kan inte skriva ut objektet"
#~ msgstr[1] "Kan inte skriva ut objekten"

#~ msgid "Cannot put object %s into cache."
#~ msgstr "Kan inte lägga objekt %s i cacheminnet."

#~ msgid "Cannot reach the file store so I cannot remove the documents."
#~ msgstr ""
#~ "Dokumenten kan inte tas bort på grund av att det inte går att komma åt "
#~ "fillagringen."

#~ msgid "Cannot read file \"%1$s\"."
#~ msgstr "Kan inte läsa filen \"%1$s\"."

#~ msgid "Cannot read given InputStream."
#~ msgstr "Kan inte läsa inmatningsflödet."

#~ msgid ""
#~ "Cannot remove file. Database and file store are probably inconsistent. "
#~ "Please contact an administrator to run the recovery tool."
#~ msgstr ""
#~ "Kan inte ta bort fil. Databasen och fillagringen är antagligen "
#~ "inkonsekventa. Ta kontakt med en administratör för att köra "
#~ "återställningsverktyget."

#~ msgid "Cannot remove lock file."
#~ msgstr "Kan inte ta bort låsfilen."

#~ msgid "Cannot remove object %s from cache."
#~ msgstr "Kan inte ta bort objekt %s från cache."

#~ msgid "Cannot resolve mailadmin for context %d."
#~ msgstr "Kan inte hitta e-post-administratör för kontext %d."

#~ msgid "Cannot return connection to pool %d."
#~ msgstr "Kan inte returnera förbindelse till pool %d."

#~ msgid "Cannot rollback transaction in write DB"
#~ msgstr "Kan inte återställa transaktion vid skrivoperation till databasen."

#~ msgid "Cannot send event to event system."
#~ msgstr "Kan inte skicka event till eventsystem."

#~ msgid "Cannot set schema in database connection."
#~ msgstr "Går inte att sätta schema i databasens förbindelse."

#~ msgid "Cannot translate id=%d to a constant from FolderObject."
#~ msgstr "Kan inte översätta id=%d till konstant från FolderObject."

#~ msgid "Cannot translate id=%d to a constant from Types."
#~ msgstr "Kan inte översätta id=%d till konstant från Typer."

#~ msgid "Capacity"
#~ msgstr "Kapacitet"

#~ msgid "Cart is empty."
#~ msgstr "Vagnen är tom."

#~ msgid "Cell phone"
#~ msgstr "Mobiltelefon"

#~ msgid "Cell phone (alt)"
#~ msgstr "Mobiltelefon (alt)"

#~ msgid "Change"
#~ msgstr "Ändra"

#~ msgid "Change View"
#~ msgstr "Ändra vy"

#~ msgid "Change confirmation status"
#~ msgstr "Ändra bekräftelsestatus"

#~ msgid "Change due date"
#~ msgstr "Ändra deadline"

#~ msgid "Change exception of %1$s on %2$s"
#~ msgstr "Ändra undantag för %1$s på %2$s"

#~ msgid "Change exceptions: %1$s"
#~ msgstr "Ändra undantag: %1$s"

#~ msgid "Change password"
#~ msgstr "Byt lösenord"

#~ msgid "Change password and sign out"
#~ msgstr "Byt lösenord och logga ut"

#~ msgid "Change state"
#~ msgstr "Ändra tillstånd"

#~ msgid "Change status"
#~ msgstr "Ändra status"

#~ msgid "Change subscription"
#~ msgstr "Ändra prenumeration"

#~ msgid "Change view"
#~ msgstr "Ändra vy"

#~ msgid "Changed due date"
#~ msgstr "Ändrad deadline"

#~ msgid ""
#~ "Changes done to the object this attachment was added to could not be "
#~ "undone. Your database is probably inconsistent, run the consistency tool."
#~ msgstr ""
#~ "Ändringar gjorda i det objekt som bilagan hörde till kan inte ångras. Din "
#~ "databas är antagligen inkonsekvent, kör konsekvensverktyget."

#~ msgid "Changes have been saved"
#~ msgstr "Ändringarna har sparats"

#~ msgid "Changes have been saved."
#~ msgstr "Ändringarna har sparats."

#~ msgid ""
#~ "Changes were made to the object of this attachment and cannot be undone. "
#~ "Your database is probably inconsistent, run the consistency tool."
#~ msgstr ""
#~ "Ändringar har gjorts på objektet i denna bilaga och kan inte ångras. Din "
#~ "databas är antagligen inkonsekvent, kör konsekvensverktyget."

#~ msgid "Changing recurrence position of a change exception denied."
#~ msgstr "Ändra upprepade positioner i en ändring undantaget nekat."

#~ msgid "Changing recurrence type of a change exception denied"
#~ msgstr "Ändra upprepade typer av en ändring undantaget nekat"

#~ msgid "Character"
#~ msgstr "Tecken"

#, fuzzy
#~ msgid "Checkboxes"
#~ msgstr "Växla kryssrutor"

#~ msgid "Checking credentials... This may take a few seconds."
#~ msgstr "Kontrollerar behörighet... Det kan ta ett par sekunder."

#~ msgid "Checking default folders on connect failed: %1$s"
#~ msgstr "Kontroll av standardmappar i sammankoppling misslyckades"

#~ msgid "Children"
#~ msgstr "Barn"

#~ msgid "City"
#~ msgstr "Stad"

#~ msgid "Class %1$s can not be found."
#~ msgstr "Klass %1$s kan inte hittas."

#~ msgid "Class %1$s can not be loaded."
#~ msgstr "Klass %1$s kan inte laddas."

#~ msgid "Clean up"
#~ msgstr "Städa"

#~ msgid "Cleaning up... This may take a few seconds."
#~ msgstr "Städar... Det kan ta ett par sekunder."

#~ msgid "Click for whole day appointment"
#~ msgstr "Klicka för heldagsmöte"

#~ msgid "Click here for free trial."
#~ msgstr "Klicka här för ett gratisprov."

#~ msgid "Click here to add your account"
#~ msgstr "Klicka här för att lägga till ditt konto"

#~ msgid "Click here to quit the help center"
#~ msgstr "Klicka här för att avsluta hjälpcentralen"

#~ msgid "Click on a sentence to choose when to repeat the appointment."
#~ msgstr "Klicka på en mening för att välja när mötet ska upprepas."

#~ msgid "Click on the links to change the values."
#~ msgstr "Klicka på länkarna för att ändra värdena."

#~ msgid "Click to authorize your account again"
#~ msgstr "Klicka för att kontrollera din behörighet igen"

#~ msgid "Click to open."
#~ msgstr "Klicka för att öppna."

#~ msgid "Click to open. Drag to your desktop to download."
#~ msgstr "Klicka för att öppna. Dra till ditt skrivbord för att ladda ner."

#~ msgid "Click to retry"
#~ msgstr "Klicka för att försöka igen"

#~ msgid "Click to retry later."
#~ msgstr "Klicka för att försöka senare."

#~ msgid "Click to try again."
#~ msgstr "Klicka för att försöka igen."

#~ msgid "Click to upload image"
#~ msgstr "Klicka för att ladda upp bild"

#~ msgid "Close"
#~ msgstr "Stäng"

#~ msgid "Close all"
#~ msgstr "Stäng alla"

#~ msgid "Close document"
#~ msgstr "Stäng dokument"

#, fuzzy
#~| msgid "Folder view"
#~ msgid "Close folder view"
#~ msgstr "Mappvy"

#~ msgid "Close this reminder"
#~ msgstr "Stäng påminnelse"

#~ msgid "Collapse form"
#~ msgstr "Fäll ihop formulär"

#~ msgid "Color"
#~ msgstr "Färg"

#~ msgid "Color quoted lines"
#~ msgstr "Färglägg citerade rader"

#~ msgid "Comment"
#~ msgstr "Kommentar"

#~ msgid "Comments"
#~ msgstr "Kommentarer"

#~ msgid "Commercial Register"
#~ msgstr "Handelsregister"

#~ msgid "Common"
#~ msgstr "Gemensam"

#~ msgid "Common Emoji"
#~ msgstr "Gemensam Emoji"

#, fuzzy
#~| msgid "Compact view"
#~ msgid "Compact"
#~ msgstr "Kompakt vy"

#~ msgid "Compact view"
#~ msgstr "Kompakt vy"

#~ msgid "Companies"
#~ msgstr "Företag"

#~ msgid "Company"
#~ msgstr "Företag"

#~ msgid "Compose"
#~ msgstr "Skriv"

#, fuzzy
#~ msgid "Compose new email"
#~ msgstr "Skriv ny e-post"

#~ msgid "Compose new mail"
#~ msgstr "Skriv ny e-post"

#~ msgid "Conditions"
#~ msgstr "Villkor"

#~ msgid "Configuration for user %1$s could not be found in context %2$d"
#~ msgstr "Konfiguration för användare %1$s kunde inte hittas i kontext %2$d "

#~ msgid "Confirm"
#~ msgstr "Bekräfta"

#~ msgid "Confirmation"
#~ msgstr "Bekräftelse"

#~ msgid "Confirmation message"
#~ msgstr "Bekräftelsemeddelande"

#~ msgid "Confirmation status"
#~ msgstr "Bekräftelsestatus"

#~ msgid "Confirmed"
#~ msgstr "Bekräftat"

#~ msgid "Conflicts detected"
#~ msgstr "Konflikter upptäcktes"

#~ msgid "Conflicts with resources cannot be ignored"
#~ msgstr "Konflikter med resurser kan inte ignoreras"

#~ msgid "Conflicts:"
#~ msgstr "Konflikter:"

#~ msgid ""
#~ "Connection is broken due to a socket exception on remote server: %1$s"
#~ msgstr ""
#~ "Förbindelsen är bruten på grund av en socket-exception på servern %1$s"

#~ msgid "Connection not reset to auto commit."
#~ msgstr "Kopplingen är inte återställd till automatik."

#~ msgid "Connection used for %1$d milliseconds."
#~ msgstr "Anslutningen användes i %1$d millisekunder."

#~ msgid ""
#~ "Connection was refused or timed out while attempting to connect to remote "
#~ "server %1$s for user %2$s"
#~ msgstr ""
#~ "Anslutningen var nekad eller tog för lång tid när försök gjordes att "
#~ "ansluta till server %1$s för användare %2$s"

#~ msgid "Contact"
#~ msgstr "Kontakt"

#~ msgid "Contact Details"
#~ msgstr "Detaljer om kontakt"

#~ msgid "Contact not found! Context %1$d"
#~ msgstr "Kontakt hittas ej! Kontext %1$d"

#, fuzzy
#~ msgid "Contact pictures"
#~ msgstr "Medlemmar"

#~ msgid "Contacts"
#~ msgstr "Medlemmar"

#~ msgid "Contacts have been copied"
#~ msgstr "Kontakter har kopierats"

#~ msgid "Contacts have been moved"
#~ msgstr "Kontakter har flyttats"

#~ msgid "Contains"
#~ msgstr "Innehåller"

#~ msgid "Context is locked."
#~ msgstr "Kontext är låst."

#~ msgid "Continue"
#~ msgstr "Fortsätt"

#~ msgid "Conversations"
#~ msgstr "Konversationer"

#~ msgctxt "app"
#~ msgid "Conversations"
#~ msgstr "Konversationer"

#~ msgid ""
#~ "Cookie JSESSIONID contains non-matching JVM route: %1$s not equal to %2$s"
#~ msgstr ""
#~ "Cookien JSESSIONID innehåller ingen matchande JVM-rutt: %1$s inte samma "
#~ "som %2$s"

#~ msgid "Copy"
#~ msgstr "Kopiera"

#~ msgctxt "CC"
#~ msgid "Copy"
#~ msgid_plural "Copy"
#~ msgstr[0] "Kopia"
#~ msgstr[1] "Kopior"

#~ msgid "Copy (CC) to"
#~ msgstr "Kopia (CC) till"

#~ msgid "Copy to description"
#~ msgstr "Kopiera till beskrivning"

#~ msgid ""
#~ "Corrupt AJP package #%1$d: First two bytes do not indicate a package from "
#~ "server to container: %2$s %3$s"
#~ msgstr ""
#~ "Korrumperat AJP-paket #%1$d: Första två bytes indikerar inte ett paket "
#~ "från servern till container: %2$s %3$s "

#~ msgid "Costs must be between -%1$d and %1$d."
#~ msgstr "Kostnaden måste vara mellan -%1$d och %1$d."

#~ msgid "Could not access file store."
#~ msgstr "Har inte tillgång till fillagringen."

#~ msgid "Could not bind connection to local port %1$s"
#~ msgstr "Kunde inte binda anslutning till lokal port %1$s"

#~ msgid "Could not convert given object %s to a date when setting %s."
#~ msgstr ""
#~ "Kunde inte konvertera angivet objekt %s till ett datum när %s sätts."

#~ msgid "Could not convert given string %s to a date."
#~ msgstr "Kunde inte konvertera angiven sträng %s till ett datum."

#~ msgid "Could not create a PartModifier instance from name %1$s"
#~ msgstr "Kunde inte skapa en PartModifier-instans från namn %1$s"

#~ msgid "Could not create folder id from string %s"
#~ msgstr "Kunde inte skapa mapp-id från sträng %s"

#~ msgid "Could not delete DocumentMetadata %d. Please try again."
#~ msgstr "Kunde inte ta bort DocumentMetadata %d. Försök igen."

#~ msgid "Could not delete file from file store. Filestore: %s Context: %s"
#~ msgstr ""
#~ "Kunde inte ta bort filer från fillagringen. Fillagring: %s Kontext: %s"

#~ msgid "Could not delete files from filestore. Context: %d."
#~ msgstr "Kunde inte ta bort filer från fillagringen. Kontext: %d."

#~ msgid ""
#~ "Could not determine number of versions for infoitem %s in context %s. "
#~ "Invalid Query: %s"
#~ msgstr ""
#~ "Kunde inte fastställa antal versioner för infopost %s in kontext %s. "
#~ "Ogiltig fråga: %s"

#~ msgid "Could not encode as UTF-8"
#~ msgstr "Kunde inte koda som UTF-8"

#~ msgid "Could not export the folder %s in the format %s."
#~ msgstr "Kunde inte exportera mappen %s i formatet %s."

#~ msgid ""
#~ "Could not fetch result from result set. Probably the database may be busy "
#~ "or not running. Please try again."
#~ msgstr ""
#~ "Kunde inte hitta resultat. Antagligen är databasen upptagen eller så är "
#~ "den ej i drift. Försök igen."

#~ msgid "Could not find ICalEmitter service. Has the service been exported?"
#~ msgstr ""
#~ "Kunde inte hitta ICalEmitter service. Har tjänsten blivit exporterad?"

#~ msgid ""
#~ "Could not find an attachment with the file_id %s. Either the file is "
#~ "orphaned or belongs to another module."
#~ msgstr ""
#~ "Kunde inte hitta något bifogat med denna fil_id %s. Antingen är filen "
#~ "övergiven eller så tillhör den en annan modul."

#~ msgid ""
#~ "Could not find suitable ICalParser. Is an ICalParser exported as a "
#~ "service?"
#~ msgstr ""
#~ "Kunde inte hitta lämplig ICalParser. Är en ICalParser exporterad som en "
#~ "tjänst?"

#~ msgid "Could not generate new ID."
#~ msgstr "Kunde inte framställa nytt ID."

#~ msgid "Could not get a default folder for this application."
#~ msgstr "Kunde inte få standardmapp för det här programmet."

#~ msgid "Could not import into folder %s"
#~ msgstr "Kunde inte importera till mapp %s"

#~ msgid "Could not import into the folder %s."
#~ msgstr "Kunde inte importera till mappen %s."

#~ msgid "Could not iterate result"
#~ msgstr "Kunde inte upprepa resultat"

#~ msgid "Could not load all participants for this task."
#~ msgstr "Kunde inte ladda alla deltagare för den här uppgiften."

#~ msgid "Could not load attachments for this contact."
#~ msgstr "Kunde inte ladda bilagor för den här kontakten."

#~ msgid "Could not load attachments for this task."
#~ msgstr "Kunde inte ladda bilagor för den här uppgiften."

#~ msgid "Could not load data"
#~ msgstr "Kunde inte ladda data"

#~ msgid "Could not load documents to check the permissions"
#~ msgstr "Kunde inte ladda dokumentet för att kontrollera rättigheterna."

#~ msgid "Could not load new Tweets."
#~ msgstr "Kunde inte ladda nya Tweets."

#~ msgid "Could not load this list"
#~ msgstr "Kunde inte ladda den här listan"

#~ msgid "Could not read InputStream as string"
#~ msgstr "Kunde inte läsa inmatnings-ström som sträng"

#~ msgid "Could not register Consistency MBean. Internal Error: %s"
#~ msgstr "Kunde inte registrera Consistency MBean. Internal Error: %s"

#~ msgid "Could not remove file from file store."
#~ msgstr "Kunde inte ta bort filen från fillagringen."

#~ msgid "Could not remove file. %s"
#~ msgstr "Kunde inte ta bort filen. %s"

#~ msgid "Could not retrieve file: %s"
#~ msgstr "Kunde inte hämta filen: %s"

#~| msgid "Could not save file to the file store."
#~ msgid "Could not save auto forward"
#~ msgstr "Kunde inte spara automatisk vidarebefordran"

#~ msgid "Could not save settings"
#~ msgstr "Kunde inte spara inställningar"

#~ msgid "Could not save settings."
#~ msgstr "Kunde inte spara inställningarna."

#~ msgid ""
#~ "Could not save settings. There have to be at least one user with "
#~ "administration rights."
#~ msgstr ""
#~ "Kunde inte spara inställningarna. Det måste finnas minst en användare med "
#~ "administrationsrättigheter."

#~| msgid "Could not load contacts"
#~ msgid "Could not save vacation notice"
#~ msgstr "Kunde inte spara semesternotis"

#~ msgid "Could not translate a single column title. Is this a valid CSV file?"
#~ msgstr "Kunde inte översätta en enda kolumn. Är detta en giltig CSV-fil?"

#~ msgid ""
#~ "Could not translate a single field of information, did not insert entry "
#~ "%s."
#~ msgstr ""
#~ "Kunde inte översätta ett ensamt fält av information, la inte in post %s."

#~ msgid "Could not unregister Consistency MBean. Internal Error: %s"
#~ msgstr "Det gick inte att avregistrera Consistency MBean. Internt Fel: %s"

#~ msgid "Couldn't find servlet class \"%s\""
#~ msgstr "Kunde inte hitta servlet-klass \"%s\""

#~ msgid "Couldn't load appointment data."
#~ msgstr "Kunde inte ladda mötesdata."

#~ msgid "Couldn't load contact data."
#~ msgstr "Kunde inte ladda kontaktdata."

#~ msgid "Couldn't load file data."
#~ msgstr "Kunde inte ladda fildata."

#~ msgid "Couldn't load folders."
#~ msgstr "Kunde inte ladda mappar."

#~ msgid "Couldn't load subfolders."
#~ msgstr "Kunde inte ladda underliggande mappar."

#~ msgid "Couldn't load that email."
#~ msgstr "Kunde inte ladda e-brevet."

#~ msgid "Couldn't load that task."
#~ msgstr "Kunde inte ladda uppgiften."

#~ msgid "Couldn't load your auto forward."
#~ msgstr "Kunde inte ladda din automatiska vidarebefordran."

#~ msgid "Couldn't load your contact data."
#~ msgstr "Kunde inte ladda din kontaktdata."

#~ msgid "Couldn't load your mail filters."
#~ msgstr "Kunde inte ladda dina e-postfilter."

#~ msgid "Couldn't load your vacation notice."
#~ msgstr "Kunde inte ladda din semesternotis."

#~ msgid "Couldn't reach the filestore: %s"
#~ msgstr "Kunde inte nå fillagringen: %s"

#~ msgid "Counting tasks did not return a result."
#~ msgstr "Det blev inget resultat i räknandet av uppgifter."

#~ msgid "Country"
#~ msgstr "Land"

#~ msgid "Cowardly refusing to convert confidential classified objects."
#~ msgstr ""
#~ "Vägrar av feghet att konvertera konfidentiellt klassificerade objekt"

#~ msgid "Cowardly refusing to import an entry flagged as confidential."
#~ msgstr "Vägrar att importera post som är flaggad konfidentiell"

#~ msgid "Create"
#~ msgstr "Skapa"

#~ msgid "Create appointment"
#~ msgstr "Skapa möte"

#~ msgid "Create contact"
#~ msgstr "Skapa kontakt"

#~ msgid "Create distribution list"
#~ msgstr "Skapa distributionslista"

#~ msgid "Create list"
#~ msgstr "Skapa lista"

#~ msgid "Create new rule"
#~ msgstr "Skapa ny regel"

#~ msgid "Create new task"
#~ msgstr "Skapa ny uppgift"

#~ msgid "Create reminder"
#~ msgstr "Skapa påminnelse"

#~ msgid "Create task"
#~ msgstr "Skapa uppgift"

#~ msgid "Created"
#~ msgstr "Skapades"

#~ msgid ""
#~ "Created private folder '%1$s' in %2$s and subscribed successfully to "
#~ "shared folder"
#~ msgstr ""
#~ "Skapade privata mappen '%1$s' i %2$s och prenumererade på delad mapp"

#~ msgctxt "help"
#~ msgid "Creating Files"
#~ msgstr "Skapa filer"

#~ msgid "Creating a note"
#~ msgstr "Skapa en anteckning"

#~ msgid ""
#~ "Critical Error occurred. This folder contains a contact with no id. "
#~ "Context %1$d Folder %2$d"
#~ msgstr ""
#~ "Kritiskt fel inträffade. Denna mappen innehåller en kontakt utan id. "
#~ "Kontext %1$d Mapp %2$d"

#~ msgid "Currency"
#~ msgstr "Valuta"

#~ msgid "Custom"
#~ msgstr "Anpassad"

#~ msgid "Customize this page"
#~ msgstr "Anpassa sidan"

#~ msgid "Data field"
#~ msgstr "Informationsfält"

#~ msgid "Data imported successfully"
#~ msgstr "Data importerades"

#~ msgid "Data only partially imported ( %1$s of %2$s records)"
#~ msgstr "Data importerades bara delvis ( %1$s av %2$s poster)"

#~ msgid "Database cannot be reached."
#~ msgstr "Databasen kan ej nås."

#~ msgid "Database down."
#~ msgstr "Databas nere."

#~ msgid "Date"
#~ msgstr "Datum"

#~ msgid "Date completed"
#~ msgstr "Slutfört den"

#~ msgid "Date of birth"
#~ msgstr "Födelsedag"

#~ msgid "Date range in search must contain 2 and not %d values."
#~ msgstr "Datumsökning i ordning måste innehålla 2 och inte %d värden"

#~ msgid "Day"
#~ msgstr "Dag"

#~ msgid "Day View"
#~ msgstr "Dagvy"

#~ msgid "Days"
#~ msgstr "Dagar"

#~ msgid "December"
#~ msgstr "December"

#~ msgid "Decline"
#~ msgstr "Neka"

#~ msgid "Declined"
#~ msgstr "Nekad"

#~ msgid "Default Theme"
#~ msgstr "Förvalt tema"

#~ msgid "Default address"
#~ msgstr "Standardadress"

#~ msgid "Default app after sign in"
#~ msgstr "Förvalt program efter inloggning"

#~ msgid "Default calendar view"
#~ msgstr "Förvald kalendervy"

#~ msgid "Default folder %1$s cannot be deleted"
#~ msgstr "Standardmapp %1$s kan ej tas bort"

#~ msgid "Default folder %1$s cannot be renamed in context %2$s"
#~ msgstr "Standardmapp %1$s går inte att ändra namn på i kontext %2$s"

#~ msgid "Default folder %1$s cannot be updated"
#~ msgstr "Standardmapp  %1$s går ej att uppdatera"

#~ msgid "Default reminder"
#~ msgstr "Standardpåminnelse"

#~ msgid "Default sender address"
#~ msgstr "Förvald avsändaradress"

#~ msgid "Default sender address:"
#~ msgstr "Förvald avsändaradress:"

#~ msgid "Default view"
#~ msgstr "Standardvy"

#~ msgid "Deferred"
#~ msgstr "Uppskjutet"

#~ msgid ""
#~ "Defined permissions for folder %1$s in context %2$s are not applicable to "
#~ "user %3$s due to user configuration"
#~ msgstr ""
#~ "Definierade rättigheter till mapp %1$s i kontext %2$s är inte passande "
#~ "för användare %3$s på grund av användarkonfigurationen"

#~ msgid "Delete"
#~ msgstr "Ta bort"

#~ msgid "Delete account"
#~ msgstr "Ta bort konto"

#~ msgid "Delete all accounts"
#~ msgstr "Ta bort alla konton"

#~ msgid "Delete appointment"
#~ msgstr "Ta bort möte"

#~ msgid "Delete exceptions: %1$s"
#~ msgstr "Ta bort undantag: %1$s"

#~ msgid "Delete version"
#~ msgstr "Ta bort version"

#~ msgid "Delete whole series"
#~ msgstr "Ta bort hela serien"

#~ msgid "Delete widget"
#~ msgstr "Ta bort komponent"

#~ msgid "Deleting messages on local storage also deletes them on server"
#~ msgstr "Att ta bort meddelanden lokalt tar även bort dem från servern"

#~ msgid "Deletion of folder %1$s failed"
#~ msgstr "Borttagande av mapp %1$s misslyckades"

#~ msgid ""
#~ "Delivered sequence id %1$s from database is less than allowed min. folder "
#~ "id of %2$s in context %3$s"
#~ msgstr ""
#~ "Levererat sekvens-id %1$s från databasen är mindre än minimum tillåtet "
#~ "mapp-id %2$s i kontext %3$s"

#~ msgid "Department"
#~ msgstr "Avdelning"

#~ msgid "Descending"
#~ msgstr "Fallande"

#~ msgid "Description"
#~ msgstr "Beskrivning"

#~ msgid "Description has been copied"
#~ msgstr "Beskrivningen har kopierats"

#~ msgid ""
#~ "Detailed guides for all modules are located in the help section of the "
#~ "settings."
#~ msgstr ""
#~ "Detaljerade guider för alla moduler finns i hjälpavsnittet bland "
#~ "inställningarna."

#~ msgid "Details"
#~ msgstr "Detaljer"

#~ msgid "Direct link: %1$s"
#~ msgstr "Direktlänk: %1$s"

#~ msgid "Disable"
#~ msgstr "Avaktivera"

#~ msgid "Disable widget"
#~ msgstr "Avaktivera komponent"

#~ msgid "Disabled"
#~ msgstr "Avaktiverad"

#~ msgid "Discard"
#~ msgstr "Kasta"

#~ msgid "Discard changes"
#~ msgstr "Kasta ändringar"

#~ msgid "Display"
#~ msgstr "Visa"

#~ msgid "Display Name"
#~ msgstr "Alias"

#~ msgid "Display area"
#~ msgstr "Visningsområdet"

#~ msgid "Display emoticons as graphics in text emails"
#~ msgstr "Visa smileys som grafik i text-e-post"

#~ msgid "Display name"
#~ msgstr "Alias"

#~ msgid "Display of names"
#~ msgstr "Visning av namn"

#~ msgid "Displaying information"
#~ msgstr "Visa information"

#~ msgid "Distance"
#~ msgstr "Avstånd"

#~ msgid "Distribution List"
#~ msgstr "Distributionslista"

#~ msgid "Distribution list"
#~ msgstr "Distributionslista"

#~ msgid "Distribution list has been saved"
#~ msgstr "Distributionslistan sparades"

#~ msgid ""
#~ "Do you really want to change the file extension from  \".%1$s\" to \".%2$s"
#~ "\" ?"
#~ msgstr "Vill du verkligen ändra filändelsen från \".%1$s\" till \".%$s\"?"

#~ msgid "Do you really want to delete folder \"%s\"?"
#~ msgstr "Vill du verkligen ta bort mappen \"%s\"?"

#~ msgid "Do you really want to delete these items?"
#~ msgstr "Vill du verkligen ta bort dessa objekt?"

#~ msgid "Do you really want to delete this account?"
#~ msgstr "Vill du verkligen ta bort kontot?"

#~ msgid "Do you really want to delete this contact?"
#~ msgstr "Vill du verkligen ta bort den här kontakten?"

#~ msgid "Do you really want to delete this distribution list?"
#~ msgstr "Vill du verkligen ta bort den här distributionslistan?"

#~ msgid "Do you really want to delete this file?"
#~ msgid_plural "Do you really want to delete these files?"
#~ msgstr[0] "Vill du verkligen ta bort den här filen?"
#~ msgstr[1] "Du har inte behörighet att uppdatera denna post."

#~ msgid "Do you really want to delete this task?"
#~ msgid_plural "Do you really want to delete this tasks?"
#~ msgstr[0] "Vill du verkligen ta bort uppgiften?"
#~ msgstr[1] "Vill du verkligen ta bort uppgifterna?"

#~ msgid "Do you really want to delete this widget?"
#~ msgstr "Vill du verkligen ta bort komponenten?"

#~ msgid "Do you really want to discard this mail?"
#~ msgstr "Vill du verkligen kasta brevet?"

#~ msgid "Do you really want to discard your changes?"
#~ msgstr "Vill du verkligen kasta dina ändringar?"

#~ msgid "Do you really want to empty folder \"%s\"?"
#~ msgstr "Vill du verkligen tömma mappen \"%s\"?"

#~ msgid ""
#~ "Do you really want to remove the extension \".%1$s\" from your filename?"
#~ msgstr "Vill du verkligen ta bort ändelsen \".%$s\" från filnamnet?"

#, fuzzy
#~| msgid ""
#~| "Do you want to edit the whole series or just one appointment within the "
#~| "series?"
#~ msgid ""
#~ "Do you want to confirm the whole series or just one appointment within "
#~ "the series?"
#~ msgstr "Vill du redigera hela serien, eller bara ett enstaka möte i serien?"

#~ msgid ""
#~ "Do you want to delete the whole series or just one appointment within the "
#~ "series?"
#~ msgstr "Vill du ta bort hela serien, eller bara ett enstaka möte i serien?"

#~ msgid "Do you want to delete this appointment?"
#~ msgstr "Vill du ta bort mötet?"

#~ msgid ""
#~ "Do you want to edit the whole series or just one appointment within the "
#~ "series?"
#~ msgstr "Vill du redigera hela serien, eller bara ett enstaka möte i serien?"

#~ msgid "Do you want to permanently delete this mail?"
#~ msgid_plural "Do you want to permanently delete these mails?"
#~ msgstr[0] "Vill du verkligen ta bort e-brevet permanent?"
#~ msgstr[1] "Vill du verkligen ta bort e-breven permanent?"

#~ msgid "Document"
#~ msgstr "Dokument"

#~ msgctxt "app"
#~ msgid "Documents"
#~ msgstr "Dokument"

#~ msgid "Done"
#~ msgstr "Klart"

#, fuzzy
#~ msgid "Doubleclick in this row for whole day appointment"
#~ msgstr "Klicka för heldagsmöte"

#~ msgid "Download"
#~ msgstr "Ladda ner"

#~ msgid "Download install file (for Windows)"
#~ msgstr "Ladda ner installationsfil (för Windows)"

#~ msgid "Downloads"
#~ msgstr "Nedladdningar"

#~ msgid "Drafts folder"
#~ msgstr "Utkastmapp"

#~ msgid "Drag to reorder widget"
#~ msgstr "Dra för att omplacera komponent"

#~ msgctxt "app"
#~ msgid "Drive"
#~ msgstr "Drive"

#~ msgctxt "help"
#~ msgid "Drive Settings"
#~ msgstr "Drive-inställningar"

#~ msgid "Driver class missing."
#~ msgstr "Driver-klassen saknas."

#, fuzzy
#~ msgid "Drop EML file here for import"
#~ msgstr "Släpp här för att importera e-brevet"

#~ msgid "Drop here to import this mail"
#~ msgstr "Släpp här för att importera e-brevet"

#~ msgid "Drop here to upload a <b class=\"dndignore\">new attachment</b>"
#~ msgstr "Släpp här för att ladda upp en <b class=\"dndignore\">ny bilaga</b>"

#~ msgid "Drop here to upload a <b class=\"dndignore\">new file</b>"
#~ msgstr "Släpp här för att ladda upp en <b class=\"dndignore\">ny fil</b>"

#~ msgid "Drop here to upload a <b class=\"dndignore\">new version</b>"
#~ msgstr ""
#~ "Släpp här för att ladda upp en <b class=\"dndignore\">ny version</b>"

#~ msgid ""
#~ "Drop here to upload a <b class=\"dndignore\">new version</b> of \"%1$s\""
#~ msgstr ""
#~ "Släpp här för att ladda upp en <b class=\"dndignore\">ny version</b> av "
#~ "\"%1$s\""

#~ msgid "Drop here to upload a <b class='dndignore'>new attachment</b>"
#~ msgstr "Släpp här för att ladda upp en <b class='dndignore'>ny bilaga</b>"

#~ msgid "Drop the file anywhere to add attachment"
#~ msgstr "Släpp filen någonstans för att lägga till bilaga"

#~ msgid "Due"
#~ msgstr "Deadline"

#~ msgid "Due %1$s"
#~ msgstr "Deadline %1$s"

#~ msgid "Due date"
#~ msgstr "Datum för deadline"

#~ msgid "Due on %1$s"
#~ msgstr "Deadline är %1$s"

#~ msgid ""
#~ "Duplicate permission defined for group %1$s. Only one permission per "
#~ "group is allowed."
#~ msgstr ""
#~ "Dubbla rättigheter är hittade för grupp %1$s. Endast en rättighet per "
#~ "grupp är tillåten."

#~ msgid ""
#~ "Duplicate permission defined for user %1$s. Only one permission per user "
#~ "is allowed."
#~ msgstr ""
#~ "Dubbla rättigheter är definierade för användare %1$s. Endast en rättighet "
#~ "per användare är tillåten."

#~ msgctxt "help"
#~ msgid "E-Mail Settings"
#~ msgstr "E-postinställningar"

#~ msgid "EB"
#~ msgstr "Eb"

#~ msgid "ERROR: Private flag and participants are not supported."
#~ msgstr "FEL: Privata flaggor och deltagare stöds inte."

#~ msgid "ERROR: Private flag is only allowed inside of a private folder."
#~ msgstr "FEL: Privata flaggor är endast tillåtna i en privat mapp."

#~ msgid "ERROR: Unsupported label value %d"
#~ msgstr "FEL: Värdet stöds ej %d"

#~ msgid "ERROR: Unsupported private flag value %d"
#~ msgstr "FEL: Värde på privat flagga stöds ej %d"

#~ msgid "ERROR:: Unsupported \"shown as\"  value %d"
#~ msgstr "FEL: \"visas som\"-värde stöds ej %d"

#~| msgid "Each %1$s days"
#~ msgid "Each %s Day"
#~ msgstr "Var %1$s dag"

#~| msgid "Each %1$s weeks on %2$s"
#~ msgid "Each %s weeks on %s"
#~ msgstr "Var %s vecka på %s"

#~| msgid "Each %1$s. %2$s"
#~ msgid "Each %s. %s"
#~ msgstr "Var %s %s"

#~ msgid "Edit"
#~ msgstr "Redigera"

#~ msgid ""
#~ "Edit Conflict. Your change cannot be completed because somebody else has "
#~ "made a conflicting change to the same item. Please refresh or synchronize "
#~ "and try again."
#~ msgstr ""
#~ "Ändringskonflikt. Din ändring kan inte göras på grund av att någon annan "
#~ "har gjort en ändring på samma post. Uppdatera eller synkronisera och "
#~ "försök igen."

#~ msgid ""
#~ "Edit Conflict. Your change cannot be completed because somebody else has "
#~ "made a conflicting change to the same item. Please refresh or synchronize "
#~ "and try again. Context %1$d Folder %2$d User %3$d Object %4$d"
#~ msgstr ""
#~ "Ändringskonflikt. Din ändring kan inte göras på grund av att någon annan "
#~ "har gjort en ändring på samma post. Uppdatera eller synkronisera och "
#~ "försök igen. Kontext %1$d Mapp %2$d Användare %3$d Objekt %4$d"

#~ msgid "Edit Contact"
#~ msgstr "Redigera kontakt"

#~ msgid "Edit Flickr photo stream"
#~ msgstr "Redigera Flickr-fotoström"

#~ msgid "Edit Tumblr feed"
#~ msgstr "Redigera Tumblr-flöde"

#~ msgid "Edit appointment"
#~ msgstr "Redigera möte"

#~ msgid "Edit description"
#~ msgstr "Ändra beskrivning"

#, fuzzy
#~ msgid "Edit draft"
#~ msgstr "Redigera kontakt"

#~ msgid "Edit rule"
#~ msgstr "Redigera regel"

#~ msgid "Edit signature"
#~ msgstr "Redigera signatur"

#~ msgid "Edit task"
#~ msgstr "Redigera uppgift"

#~ msgid "Edit to set a name."
#~ msgstr "Redigera för att ange ett namn."

#~ msgid "Editor"
#~ msgstr "Editor"

#~ msgid ""
#~ "Effective permission of folder %1$s could not be determined for user %2$s "
#~ "in context %3$s"
#~ msgstr ""
#~ "Använda rättigheter för mapp %1$s kunde inte bestämmas för användare %2$s "
#~ "i kontext %3$s"

#~ msgid "Eliminating the FileStorage failed."
#~ msgstr "Misslyckades att ta bort fillagringen."

#~ msgid "Email"
#~ msgstr "E-post"

#~ msgid "Email 1"
#~ msgstr "E-post 1"

#~ msgid "Email 1 / Phone number"
#~ msgstr "E-post 1 / Telefonnummer"

#~ msgid "Email 2"
#~ msgstr "E-post 2"

#~ msgid "Email 3"
#~ msgstr "E-post 3"

#~ msgid "Email Address:"
#~ msgstr "E-postadress:"

#~ msgid "Email address"
#~ msgstr "E-postadress"

#~ msgid "Email addresses"
#~ msgstr "E-postadresser"

#, fuzzy
#~ msgid "Email from %1$s: %2$s"
#~ msgstr "Varje år den %2$d %1$s"

#~ msgid "Email notification for Accept/Declined"
#~ msgstr "E-postnotifiering för Acceptera/Nekad"

#~ msgid "Email notification for New, Changed, Deleted?"
#~ msgstr "E-postnotifiering för Ny, Ändrad, Borttagen?"

#~ msgid "Email notification for appointment"
#~ msgstr "E-postnotifiering för möte"

#~ msgid "Email notification for appointment creator?"
#~ msgstr "E-postnotifiering för mötets skapare?"

#~ msgid "Email notification for appointment participant?"
#~ msgstr "E-postnotifiering för mötesdeltagare?"

#~ msgid "Email notification for task"
#~ msgstr "E-postnotifiering för uppgiften"

#~ msgid "Email notification for task creator?"
#~ msgstr "E-postnotifiering för uppgiftens skapare?"

#~ msgid "Email notification for task participant?"
#~ msgstr "E-postnotifiering för uppgiftsdeltagare?"

#~ msgid ""
#~ "Emails cannot be put into trash folder while your mail quota is exceeded."
#~ msgstr ""
#~ "E-post kan inte flyttas till papperskorgen när e-postkvoten överskrids."

#~ msgid "Employee ID"
#~ msgstr "Anställds ID"

#~ msgid "Employee type"
#~ msgstr "Typ av anställning"

#~ msgctxt "vgrid"
#~ msgid "Empty"
#~ msgstr "Tom"

#~ msgid "Empty SEND_BODY_CHUNK package MUST NOT be sent"
#~ msgstr "Tomt SEND_BODY_CHUNK-paket FÅR INTE skickas"

#~ msgid "Empty file uploaded."
#~ msgstr "Tom fil uppladdad."

#~ msgid "Empty folder"
#~ msgstr "Töm mappen"

#~ msgid "Empty name and description found."
#~ msgstr "Hittade tomt namn och beskrivning."

#~ msgid "Emptying folder... This may take a few seconds."
#~ msgstr "Tömmer mappen... Det kan ta en liten stund."

#~ msgid "Enable"
#~ msgstr "Aktivera"

#~ msgid "Enabled"
#~ msgstr "Aktiverad"

#~ msgid "Enabled for all mail folders"
#~ msgstr "Aktiverad för alla e-postmappar"

#~ msgid "Enabled for inbox only"
#~ msgstr "Aktiverad endast för inkorgen"

#~ msgid "Enabled for the following addresses"
#~ msgstr "Aktiverad för följande adresser"

#~ msgid "Encoding %s cannot be used."
#~ msgstr "Kodningen %s kan inte användas."

#~ msgid "End"
#~ msgstr "Slut"

#~ msgid "End date is before start date"
#~ msgstr "Slutdatum är före startdatum"

#~ msgid "End of working time"
#~ msgstr "Arbetstid slutar"

#~ msgid "Ends on"
#~ msgstr "Slutar den"

#~ msgid "Enter document title here"
#~ msgstr "Skriv in dokumentets titel här"

#~ msgid "Enter the E-Mail text below the subject."
#~ msgstr "Skriv in meddelandets text nedanför rubriken."

#~ msgid ""
#~ "Enter the E-Mail text below the subject. If the text format was set to "
#~ "HTMl in the options, you can format the E-Mail text. To do so select a "
#~ "text part and then click an icon in the formatting bar."
#~ msgstr ""
#~ "Skriv in texten du vill skicka nedanför rubriken. Om textformatet angavs "
#~ "som HTML i inställningarna kan du formatera texten. För att göra det, "
#~ "välj en del av texten och klicka sedan på en ikon i formateringsraden."

#~ msgid ""
#~ "Enter the recipient's name on the top left side. As soon as you typed the "
#~ "first letters, suggestions from the address books are displayed. To "
#~ "accept a recipient suggestion, click on it."
#~ msgstr ""
#~ "Skriv mottagarens namn överst till vänster. När du har skrivit de första "
#~ "bokstäverna kommer förslag från adressböckerna visas. För att använda ett "
#~ "förslag, klicka på det."

#~ msgid "Enter the subject on the right side of the recipient."
#~ msgstr "Skriv rubriken till höger om mottagaren."

#~ msgid "Entire thread"
#~ msgstr "Hela tråden"

#~ msgid "Envelope"
#~ msgstr "Kuvert"

#~ msgid "Error"
#~ msgstr "Fel"

#~ msgid "Error communicating with mbean in server: %s"
#~ msgstr "Ett fel uppstod i kommunikationen med mbean i server: %s"

#~ msgid "Error in SQL Statement"
#~ msgstr "Fel i SQL-sats"

#~ msgid "Error in SQL Update"
#~ msgstr "Fel vid SQL-uppdateringen"

#~ msgid "Error log"
#~ msgstr "Fel-logg"

#~ msgid "Error while inserting task: %s."
#~ msgstr "Fel vid tillägg av uppgift: %s."

#~ msgid "Error:"
#~ msgstr "Fel:"

#~ msgid ""
#~ "Error: Got an UserParticipant object with a private folder id < 1 : "
#~ "Identifier = %d"
#~ msgstr ""
#~ "FEL: Fick ett UserParticipant-objekt med ett privatmapp-id < 1 : "
#~ "Identifierad = %d"

#~ msgid ""
#~ "Error: Got an UserParticipant object with a private folder id in a public "
#~ "folder : Identifier = %d"
#~ msgstr ""
#~ "Fel: Fick ett UserParticipant-objekt med ett privatmapp-id i en allmän "
#~ "mapp : Identifierad = %d"

#~ msgid ""
#~ "Error: Got an UserParticipant object with an identifier < 1 Identifier:"
#~ "Folder_Type = %d:%d"
#~ msgstr ""
#~ "Fel: Fick ett UserParticipant-objekt med en identifierare < 1 "
#~ "Identifierare:mapp_Typ = %d:%d"

#~ msgid "Errors"
#~ msgstr "Fel"

#~ msgid "Estimated costs"
#~ msgstr "Uppskattad kostnad"

#~ msgid "Estimated duration in minutes"
#~ msgstr "Uppskattad tidsåtgång i minuter"

#~ msgid "Every %1$d days"
#~ msgstr "Var %1$d dag"

#~ msgid "Every %1$d months on day %2$d"
#~ msgstr "Var %1$d månad den %2$d"

#~ msgid "Every %1$d months on the %2$s %3$s"
#~ msgstr "Var %1$d månad den %2$s %3$s"

#~ msgid "Every %1$d weeks on %2$s"
#~ msgstr "Var %1$d vecka på %2$s"

#~ msgid "Every %1$d weeks on all days"
#~ msgstr "Var %1$d vecka, alla dagar"

#~ msgid "Every %1$d weeks on work days"
#~ msgstr "Var %1$d vecka på arbetsdagar"

#~ msgid "Every %1$d years on %2$s %3$d"
#~ msgstr "Var %1$d år den %3$d %2$s"

#~ msgid "Every %1$d years on the %2$s %3$s of %4$d"
#~ msgstr "Var %1$d år den %2$s %3$s i %4$d"

#~ msgid "Every day"
#~ msgstr "Varje dag"

#~ msgid "Exception while building JSON."
#~ msgstr "Undantag när JSON byggs."

#~ msgid "Exception while parsing JSON."
#~ msgstr "Undantag vid tolkning av JSON."

#~ msgid "Exception while parsing JSON: \"%s\"."
#~ msgstr "Undantag vid tolkning av JSON: \"%s\"."

#~ msgid "Exception while writing JSON object."
#~ msgstr "Undantag när JSON-objekt skrivs."

#~ msgid "Exception while writing JSON."
#~ msgstr "Undantag när JSON skrivs."

#~ msgid "Exit Fullscreen"
#~ msgstr "Lämna helskärmsläge"

#~ msgid "Expand form"
#~ msgstr "Fäll ut formulär"

#~ msgid "Expand timeframe by one month"
#~ msgstr "Utöka tidsintervall med en månad"

#~ msgid "Expert mode"
#~ msgstr "Expertläge"

#~ msgid "Export"
#~ msgstr "Exportera"

#~ msgid "Export folder"
#~ msgstr "Exportera mapp"

#~ msgid "Extended view"
#~ msgstr "Utökad vy"

#~ msgctxt "help"
#~ msgid "External E-Mail Accounts"
#~ msgstr "Externa e-postkonton"

#~ msgid "External contact"
#~ msgstr "Extern kontakt"

#~ msgid ""
#~ "External images have been blocked to protect you against potential spam!"
#~ msgstr ""
#~ "Externa bilder har blockerats för att skydda dig mot eventuell skräppost."

#~ msgid "External link"
#~ msgstr "Extern länk"

#~ msgid "External participants"
#~ msgstr "Externa deltagare"

#~ msgid "Extras link is not implemented."
#~ msgstr "Extra-länkar är inte implementerat."

#~ msgid "FATAL: CalendarFolderObject not initialized!"
#~ msgstr "FATAL: CalendarFolderObject är inte initialiserat!"

#~ msgid "FATAL: Would create an object without participants"
#~ msgstr "FATAL: Kommer att skapa ett objekt utan deltagare"

#~ msgid ""
#~ "FATAL:: Can not resolve recurrence position because we got neither the "
#~ "recurring position nor a recurring date position"
#~ msgstr ""
#~ "FATALT: Kan inte lösa ett återkommande problem på grund av att varken en "
#~ "återkommande position eller ett återkommande datum finns"

#~ msgid "Face"
#~ msgstr "Ansikte"

#~ msgid "Facebook"
#~ msgstr "Facebook"

#~ msgid "Facebook reported an error:"
#~ msgstr "Facebook rapporterade ett fel:"

#~ msgid "Failed importing appointment due to hard conflicting resource."
#~ msgstr ""
#~ "Misslyckades att importera möten på grund av svåra resurskonflikter."

#~ msgid "Failed to add. Maybe the vCard attachment is invalid."
#~ msgstr "Kunde inte lägga till. Kanske är vCard-bilagan ogiltig."

#~ msgid "Failed to connect."
#~ msgstr "Kunde inte ansluta."

#~ msgid "Failed to recover accounts"
#~ msgstr "Kunde inte rädda konton"

#~ msgid "Failed to save distribution list."
#~ msgstr "Kunde inte spara distributionslista."

#~ msgid "Failed to sign in"
#~ msgstr "Kunde inte logga in"

#~ msgid ""
#~ "Failed to start application. Maybe you have connection problems. Please "
#~ "try again."
#~ msgstr ""
#~ "Kunde inte starta program. Du kanske har problem med anslutningen. Försök "
#~ "igen."

#~ msgid ""
#~ "Failed to update confirmation status; most probably the appointment has "
#~ "been deleted."
#~ msgstr ""
#~ "Kunde inte uppdatera bekräftelsestatus; mest troligt är att mötet har "
#~ "raderats."

#~ msgid ""
#~ "Failed to update confirmation status; most probably the task has been "
#~ "deleted."
#~ msgstr ""
#~ "Kunde inte uppdatera bekräftelsestatus; mest troligt är att uppgiften har "
#~ "raderats."

#~ msgid "Fatal error. (DAILY) Missing or wrong Interval value: %d"
#~ msgstr "Fatalt misstag. (DAILY) Intervall saknas eller är fel: %d"

#~ msgid "Fatal error. (MONTHLY) Missing or wrong value DayInMonth : %d"
#~ msgstr "Fatalt misstag. (MONTHLY) Dag i månad är fel eller saknas : %d"

#~ msgid "Fatal error. (MONTHLY) Missing or wrong value Month : %d"
#~ msgstr "Fatalt misstag. (MONTHLY) Månad saknas eller är fel : %d"

#~ msgid "Fatal error. (MONTHLY2) Missing or wrong Day value: %d"
#~ msgstr "Fatalt misstag. (MONTHLY2) Dag saknas eller fattas: %d"

#~ msgid "Fatal error. (MONTHLY2) Missing or wrong DayInMonth value: %d"
#~ msgstr ""
#~ "Fatalt misstag. (MONTHLY2) Fel dag i månad eller dag i månad saknas : %d"

#~ msgid "Fatal error. (WEEKLY) Missing or wrong Interval value: %d"
#~ msgstr "Fatalt misstag. (WEEKLY) Intervall saknas eller är fel: %d"

#~ msgid "Fatal error. (YEARLY) Missing or wrong Month value: %d"
#~ msgstr "Fatalt misstag (YEARLY) Fel månad eller månad saknas: %d"

#~ msgid "Fatal error. (YEARLY) Missing or wrong value DayInMonth : %d"
#~ msgstr ""
#~ "Fatalt misstag. (YEARLY) Fel dag i månad eller dag i månad saknas : %d"

#~ msgid "Fatal error. (YEARLY2) Missing or wrong Interval value: %d"
#~ msgstr "Fatalt misstag. (YEARLY2) Intervall saknas eller är fel: %d"

#~ msgid "Fatal error. (YEARLY2) Missing or wrong day_or_type : %d"
#~ msgstr "Fatalt misstag. (YEARLY2) Dag_eller_typ saknas eller är fel : %d"

#~ msgid "Fatal error. (YEARLY2) Missing or wrong value day : %d"
#~ msgstr "Fatalt misstag. (YEARLY2) Dag är fel eller saknas : %d"

#~ msgid "Fatal error. An database update exception occurred."
#~ msgstr "Fatalt misstag. Det skedde ett uppdateringsundantag i databasen"

#~ msgid ""
#~ "Fatal error. You are trying to create a new recurring from an exception!"
#~ msgstr ""
#~ "Fatalt misstag. Du försöker skapa en ny återkomst från ett undantag!"

#~ msgid "Favorite"
#~ msgstr "Favorit"

#~ msgid "Favorited"
#~ msgstr "Favoritmärkt"

#~ msgid "Fax"
#~ msgstr "Fax"

#~ msgid "Fax (Home)"
#~ msgstr "Fax (hem)"

#~ msgid "Fax (alt)"
#~ msgstr "Fax (alt)"

#~ msgid "Fax (business)"
#~ msgstr "Fax (arbete)"

#~ msgid "Fax (other)"
#~ msgstr "Fax (övrig)"

#~ msgid "Fax (private)"
#~ msgstr "Fax (privat)"

#~ msgid "February"
#~ msgstr "Februari"

#~ msgid "Feed URL"
#~ msgstr "Flödes-URL"

#~ msgid "Feeling • Decoration"
#~ msgstr "Känsla • Dekoration"

#~ msgid "File"
#~ msgstr "Fil"

#~ msgid "File \"%1$s\" could not be found."
#~ msgstr "Filen \"%1$s\" kunde inte hittas."

#~ msgid "File \"%1$s\" does not exist."
#~ msgstr "Filen \"%1$s\" existerar inte."

#~ msgid "File \"%1$s\" is not readable."
#~ msgstr "Filen \"%1$s\" är inte läsbar."

#~ msgid "File is not a directory: %s"
#~ msgstr "Filen är ingen katalog: %s"

#~ msgid "File name"
#~ msgstr "Filnamn"

#~ msgid "File names must not be empty"
#~ msgstr "Filnamn får inte vara tomma"

#~ msgid "File names must not contain slashes"
#~ msgstr "Filnamn får inte innehålla snedstreck"

#~ msgid "File quota"
#~ msgstr "Filkvot"

#~ msgid "File storage is full."
#~ msgstr "Fillagringen är full"

#~ msgid "File upload failed: %1$s"
#~ msgstr "Filöverföring misslyckades: %1$s"

#~ msgid "File: %1$s"
#~ msgstr "Fil: %1$s"

#~ msgid "Filename for property file is not defined."
#~ msgstr "Filnamn för filattributet är inte definierat"

#~ msgid "Files"
#~ msgstr "Filer"

#~ msgctxt "app"
#~ msgid "Files"
#~ msgstr "Filer"

#~ msgid "Files View"
#~ msgstr "Filvy"

#~ msgid ""
#~ "Files attached to InfoStore items must have unique names. Filename: %s. "
#~ "The other document with this file name is %s."
#~ msgstr ""
#~ "Filer bifogade till InfoLagring måste ha unika namn. Filnamn: %s. Det "
#~ "andra dokumentet med detta filnamn är %s."

#~ msgid "Files have been copied"
#~ msgstr "Filer har kopierats"

#~ msgid "Files have been moved"
#~ msgstr "Filerna har flyttats"

#~ msgid "Find a free time"
#~ msgstr "Hitta en ledig tid"

#~ msgid "Finish tour"
#~ msgstr "Avsluta rundtur"

#~ msgid "First name"
#~ msgstr "Förnamn"

#~ msgid "First name Last name"
#~ msgstr "Förnamn Efternamn"

#~ msgid "Fit to screen size"
#~ msgstr "Anpassa till skärmens storlek"

#~ msgid "Fit to screen width"
#~ msgstr "Anpassa till skärmens bredd"

#~ msgid "Flag %1$s could not be changed due to following reason: %2$s"
#~ msgstr "Flagga %1$s kunde inte ändras på grund av följande orsak: %2$s"

#~ msgid "Flag mail with"
#~ msgstr "Flagga e-post med"

#~ msgid "Flickr"
#~ msgstr "Flickr"

#~ msgid "Folder"
#~ msgstr "Mapp"

#~ msgid "Folder %1$s (%2$d) is not a task folder."
#~ msgstr "Mappen %1$s (%2$d) är ingen uppgiftsmapp."

#~ msgid "Folder %1$s cannot be deleted"
#~ msgstr "Mappen %1$s kan inte tas bort"

#~ msgid "Folder %1$s could not be loaded in context %2$s"
#~ msgstr "Mappen %1$s kunde inte laddas i kontext %2$s"

#~ msgid "Folder %1$s could not be put into cache in context %2$s"
#~ msgstr "Mappen %1$s kunde inte läggas i cachen i kontext %2$s"

#~ msgid "Folder %1$s could not be removed from folder cache"
#~ msgstr "Mappen %1$s kunde inte tas bort från mappcachen"

#~ msgid "Folder %1$s could not be updated in context %2$s"
#~ msgstr "Mappen %1$s kunde inte uppdateras i kontext %2$s"

#~ msgid "Folder %1$s does not allow subfolders."
#~ msgstr "Mappen %1$s tillåter inte undermappar."

#~ msgid "Folder %1$s does not exist in context %2$s"
#~ msgstr "Mappen %1$s finns inte i kontext %2$s"

#~ msgid "Folder %1$s does not hold messages and is therefore not selectable"
#~ msgstr ""
#~ "Mappen %1$s innehåller inte meddelanden och går därför inte att välja."

#~ msgid ""
#~ "Folder %1$s has been modified after last sync timestamp in context %2$s"
#~ msgstr ""
#~ "Mappen %1$s har blivit ändrad efter senaste synkroniseringen i kontext "
#~ "%2$s"

#~ msgid ""
#~ "Folder %1$s in context %2$s contains a hidden subfolder. User %3$s has no "
#~ "delete rights for this subfolder and consequently cannot delete its "
#~ "parent folder."
#~ msgstr ""
#~ "Mappen %1$s i kontext %2$s innehåller en gömd undermapp. Användare %3$s "
#~ "har inga rättigheter att ta bort något från denna undermapp och kan ej "
#~ "heller ta bort föräldramappen."

#~ msgid ""
#~ "Folder %1$s must not be moved to one of its subfolders in context %2$s"
#~ msgstr ""
#~ "Mappen %1$s får ej flyttas till en av sina undermappar i kontext %2$s"

#~ msgid "Folder %1$s not visible to user %2$s in context %3$s"
#~ msgstr "Mappen %1$s är inte synlig för användare %2$s i kontext %3$s"

#~ msgid ""
#~ "Folder %d has two subfolders named %s. Your database is not consistent."
#~ msgstr ""
#~ "Mappen %d har två undermappar vars namn är %s. Din databas är inte "
#~ "konsekvent."

#~ msgid "Folder actions"
#~ msgstr "Mappåtgärder"

#~ msgid ""
#~ "Folder cache (region name = %1$s) could not be initialized due to "
#~ "following reason: %2$s"
#~ msgstr ""
#~ "Mappcache (domännamn =  %1$s) kunde inte initialiseras på grund av "
#~ "följande anledning: %2$s"

#~ msgid "Folder cache has not been enabled in config file %1$s"
#~ msgstr "Mappens cache har inte aktiverats i konfigurationsfil %1$s"

#~ msgid ""
#~ "Folder existence cannot be checked due to insufficient folder information)"
#~ msgstr ""
#~ "Mappens existens kan inte kontrolleras på grund av otillräcklig "
#~ "mappinformation)"

#~ msgid "Folder is closed: %1$s"
#~ msgstr "Mappen är stängd: %1$s"

#~ msgid "Folder module cannot be updated since folder is not empty"
#~ msgstr "Mappmodul kan inte uppdateras eftersom mappen inte är tom"

#~ msgid "Folder name"
#~ msgstr "Mappnamn"

#~ msgid "Folder names must not be empty"
#~ msgstr "Mappnamn får inte vara tomma"

#~ msgid "Folder names must not contain slashes"
#~ msgstr "Mappnamn får inte innehålla snedstreck"

#~ msgid "Folder of the object is missing."
#~ msgstr "Objektets mapp saknas."

#~ msgid "Folder permissions"
#~ msgstr "Mapprättigheter"

#~ msgid "Folder type"
#~ msgstr "Mapptyp"

#~ msgid "Folder type \"SHARED\" is not allowed in this situation."
#~ msgstr "Mapptyp \"SHARED\"är inte tillåten i denna situation."

#~ msgid "Folder type unresolvable !"
#~ msgstr "Mapptyp går ej att lösa!"

#~ msgid "Folder view"
#~ msgstr "Mappvy"

#~ msgid ""
#~ "Folder with name \"%1$s\" will be hidden. Enable setting \"Show hidden "
#~ "files and folders\" to access this folder again."
#~ msgstr ""
#~ "Mapp med namnet \"%1$s\" kommer döljas. Aktivera inställningen \"Visa "
#~ "dolda filer och mappar\" för att komma åt mappen igen."

#~ msgid "Folder-specific actions"
#~ msgstr "Mappspecifika åtgärder"

#~ msgid "Folders"
#~ msgstr "Mappar"

#~ msgid "Follow"
#~ msgstr "Följ"

#~ msgid "Following"
#~ msgstr "Följer"

#~ msgid "Food"
#~ msgstr "Mat"

#, fuzzy
#~ msgid "For best results, please use"
#~ msgstr "För att få den bästa upplevelsen, använd "

#~ msgid "For finished tasks the percentage must be 100 and not %d."
#~ msgstr "För avslutade uppgifter måste procenten vara 100 och inte %d."

#~ msgid ""
#~ "For security reasons, all account passwords are encrypted with your "
#~ "primary account password. If you change your primary password, your "
#~ "external accounts might stop working. In this case, you can use your old "
#~ "password to recover all account passwords:"
#~ msgstr ""
#~ "Av säkerhetsskäl krypteras kontots alla lösenord med lösenordet från ditt "
#~ "primärkonto. Om du ändrar ditt primära lösenord kan dina externa konton "
#~ "sluta fungera. I så fall kan du använda ditt gamla lösenord för att få "
#~ "tillbaka alla andra lösenord:"

#~ msgid ""
#~ "For tasks which are not started the percentage done must be 0 and not %d."
#~ msgstr ""
#~ "För uppgifter som inte har startat måste procenten vara 0 och inte %d"

#~ msgid "Forgot your password?"
#~ msgstr "Glömt lösenordet?"

#~ msgid "Format"
#~ msgstr "Format"

#~ msgid "Format emails as"
#~ msgstr "Formatera e-post som"

#~ msgid "Format emails as:"
#~ msgstr "Formatera e-post som:"

#~ msgid "Forward"
#~ msgstr "Vidarebefordra"

#~ msgid "Forward all incoming emails to this address"
#~ msgstr "Vidarebefordra all inkommande e-post till denna adress"

#~ msgid "Forward emails as"
#~ msgstr "Vidarebefordra e-post som"

#~ msgid "Forward emails as:"
#~ msgstr "Vidarebefordra e-post som:"

#~ msgid "Found duplicate database identifier %d. Not adding preferences item."
#~ msgstr "Hittade dubblett av databasidentifierare %d. Lägger inte till post."

#~ msgid "Found resource groups with same identifier %1$d."
#~ msgstr "Hittade resursgrupp med samma identifierare %1$d."

#~ msgid "Found resource groups with same identifier %d."
#~ msgstr "Hittade resursgrupp med samma identifierare %d."

#~ msgid "Found resource(s) with same email address %1$s."
#~ msgstr "Hittade resurs(er) med samma e-post-adress %1$s."

#~ msgid "Found resource(s) with same identifier %1$s."
#~ msgstr "Hittade resurs(er) med samma identifierare %1$s."

#~ msgid "Found resources with same identifier %d."
#~ msgstr "Hittade resurser med samma identifierare %d."

#~ msgid "Found two user with same identifier %1$s in context %2$d."
#~ msgstr "Hittade två användare med samma identifierare %1$s i kontext %2$d."

#~ msgid "Free"
#~ msgstr "Ledig"

#~ msgid "FreeBusyResults calculation problem with oid: %1$d"
#~ msgstr "FreeBusyResults Beräkningsproblem uppstod med oid: %1$d"

#~ msgid "Friday"
#~ msgstr "Fredag"

#~ msgid "From"
#~ msgstr "Från"

#~ msgid "Fullscreen"
#~ msgstr "Helskärm"

#~ msgid "Furigana for company"
#~ msgstr "Furigana för företag"

#~ msgid "Furigana for first name"
#~ msgstr "Furigana för förnamn"

#~ msgid "Furigana for last name"
#~ msgstr "Furigana för efternamn"

#~ msgid "Fwd: "
#~ msgstr "VB: "

#~ msgid "GB"
#~ msgstr "Gb"

#~ msgid "Get free upgrade"
#~ msgstr "Få gratis uppgradering"

#~ msgid "Go to page"
#~ msgstr "Gå till sida"

#~ msgid "Good evening"
#~ msgstr "God kväll"

#~ msgid "Good evening, %s"
#~ msgstr "God kväll, %s"

#~ msgid "Good morning"
#~ msgstr "God morgon"

#~ msgid "Good morning, %s"
#~ msgstr "God morgon, %s"

#~ msgid "Got %s, but expected a number in .po file %s:%s."
#~ msgstr "Har %s, men förväntar ett antal i .po file %s:%s."

#~ msgid "Got SQL Exception"
#~ msgstr "Fick en SQL-exception"

#~ msgid "Got a -1 ID from IDGenerator"
#~ msgstr "Fick ett -1-ID från IDGenerator"

#~ msgid ""
#~ "Got the wrong folder identification. You do not have the appropriate "
#~ "permissions to modify this object."
#~ msgstr ""
#~ "Fick fel mappidentifikation. Du har inte tillåtelse att modifiera detta "
#~ "objekt"

#~ msgid ""
#~ "Got the wrong shared folder identification. You do not have the "
#~ "appropriate permissions to modify this object."
#~ msgstr ""
#~ "Fick fel information om delad mapp. Du har inte tillåtelse att modifiera "
#~ "detta objekt"

#~ msgid "Gray"
#~ msgstr "Grått"

#~ msgid "Green"
#~ msgstr "Grönt"

#~ msgid "Group"
#~ msgstr "Grupp"

#~ msgid "Group \"%1$s\" can not be changed."
#~ msgstr "Grupp \"%1$s\" kan inte ändras."

#~ msgid "Group \"%1$s\" can not be deleted."
#~ msgstr "Grupp \"%1$s\" kan inte tas bort."

#~ msgid "Group contains a not existing member %1$d."
#~ msgstr "Grupp innehåller en icke-existerande medlem %1$d."

#~ msgid "Group contains invalid data: \"%1$s\"."
#~ msgstr "Grupp innehåller ogiltig information: \"%1$s\"."

#~ msgid "Guest"
#~ msgstr "Gäst"

#~ msgid "Guidance"
#~ msgstr "Vägledning"

#~ msgid "Guided tour for this app"
#~ msgstr "Guidad visning för det här programmet"

#~ msgid "HTML"
#~ msgstr "HTML"

#~ msgid "HTML and plain text"
#~ msgstr "HTML och vanlig text"

#~ msgid "Hash algorithm %s isn't found."
#~ msgstr "Hash-algoritmen %s ej hittad."

#~ msgid "Header"
#~ msgstr "Rubrik"

#~ msgid "Header \"content-type\" does not indicate multipart content"
#~ msgstr "Rubriken \"content-type\" indikerar inte flera olika innehåll"

#~ msgid "Header %1$s could not be properly parsed"
#~ msgstr "Rubriken %1$s kunde inte tolkas rätt"

#~ msgid "Hello"
#~ msgstr "Hej"

#~ msgid "Hello %s"
#~ msgstr "Hej, %s"

#~ msgid "Hello World"
#~ msgstr "Hej, värld"

#~ msgid "Help"
#~ msgstr "Hjälp"

#~ msgid "Hi!<br><br>%1$s shares a publication with you:<br>%2$s"
#~ msgstr "Hej!<br><br>%1$s delar en publikation med dig:<br>%2$s"

#, fuzzy
#~ msgid "Hidden folders"
#~ msgstr "Lägg till mapp"

#~ msgid "Hide"
#~ msgstr "Dölj"

#~ msgid "Hide QR code"
#~ msgstr "Dölj QR-kod"

#~ msgctxt "plural"
#~ msgid "Hide attachment"
#~ msgid_plural "Hide attachments"
#~ msgstr[0] "Dölj bilaga"
#~ msgstr[1] "Dölj bilagor"

#~ msgid "Hide comments"
#~ msgstr "Dölj kommentarer"

#~ msgid "Hide details"
#~ msgstr "Dölj detaljer"

#~ msgid "Hide request body"
#~ msgstr "Dölj sökningens kropp"

#~ msgid "Hide side panel"
#~ msgstr "Dölj sidopanelen"

#~ msgid "Hide stack trace"
#~ msgstr "Dölj strack-spårning"

#~ msgid "High"
#~ msgstr "Hög"

#~ msgid "High priority"
#~ msgstr "Hög prioritet"

#~ msgid "Hobby"
#~ msgstr "Hobby"

#~ msgid "Home Address"
#~ msgstr "Hemadress"

#~ msgid "Home address"
#~ msgstr "Hemadress"

#~ msgid "Host"
#~ msgstr "Värd"

#~ msgid "Hours"
#~ msgstr "Timmar"

#~ msgid "How does this work?"
#~ msgstr "Hur funkar det här?"

#~ msgid "I/O error while writing to Writer object: %s"
#~ msgstr "I/O-fel vid skrivning till Writer-objektet: %s"

#~ msgid "IMAP default folder %1$s could not be created"
#~ msgstr "Standard IMAP-mapp %1$s kunde inte skapas"

#~ msgid "IMAP folder read-only check failed"
#~ msgstr "Kontroll av skrivskyddad IMAP-mapp misslyckades"

#~ msgid "IMAP folder subscription"
#~ msgstr "Prenumeration på IMAP-mapp"

#~ msgid "IMAP login %1$s could not be resolved to a user"
#~ msgstr "IMAP login %1$s kan inte omvandlas till en användare"

#~ msgid ""
#~ "IMAP search failed due to following reason: %1$s. Switching to "
#~ "application-based search"
#~ msgstr ""
#~ "IMAP-sökning misslyckades på grund av följande orsak: %1$s. Byter till "
#~ "applikationsbaserad sökning"

#~ msgid "IMAP server does not support capability \"THREAD=REFERENCES\""
#~ msgstr "IMAP-servern stöder inte \"THREAD=REFERENCES\""

#~ msgid ""
#~ "IMAP sort failed due to following reason: %1$s Switching to application-"
#~ "based sorting"
#~ msgstr ""
#~ "IMAP-sortering misslyckades på grund av följande orsak: %1$s Byter till "
#~ "applikations-baserad sortering"

#~ msgid "IP phone"
#~ msgstr "IP-telefon"

#~ msgid "Icons"
#~ msgstr "Ikoner"

#~ msgid "Identifier of the object is missing."
#~ msgstr "Identifierare för objektet saknas"

#~ msgid ""
#~ "If a folder contains images, you can display a slideshow. To do so click "
#~ "the View slideshow icon in the toolbar."
#~ msgstr ""
#~ "Om en mapp innehåller bilder kan du visa ett bildspel. För att göra det, "
#~ "klicka på ikonen Visa bildspel i verktygsraden."

#~ msgid ""
#~ "If you change the password, you will be signed out. Please ensure that "
#~ "everything is closed and saved."
#~ msgstr ""
#~ "Om du ändrar lösenordet kommer du loggas ut. Kontrollera att allt är "
#~ "stängt och sparat."

#~ msgid ""
#~ "If you no longer want to display a square, click the cross on the upper "
#~ "right side."
#~ msgstr ""
#~ "Om du inte vill visa en ruta längre, klicka på krysset överst till höger."

#~ msgid ""
#~ "If you spot a free time, just select this area. To do this, move the "
#~ "cursor to the start time, hold the mouse button, and <b>drag the mouse</"
#~ "b> to the end time."
#~ msgstr ""
#~ "Om du hittar en ledig tid, välj det här området. För att göra det, flytta "
#~ "pekaren till starttiden, håll ner musknappen, och <b>dra musen</b> till "
#~ "sluttiden."

#~ msgid "Ignore"
#~ msgstr "Ignorera"

#~ msgid "Ignore conflicts"
#~ msgstr "Ignorera konflikter"

#~ msgid ""
#~ "Ignore existing events. Helpful to import public holiday calendars, for "
#~ "example."
#~ msgstr ""
#~ "Ignorera befintliga händelser. Underlättar vid import av exempelvis "
#~ "högtidskalendrar."

#~ msgid "Illegal argument: Document %d contains no file"
#~ msgstr "Ogiltigt argument: Dokumentet %d innehåller ingen fil"

#~ msgid "Illegal state: Found data after presumed last line."
#~ msgstr "Ogiltigt tillstånd. Information hittad efter sista raden"

#~ msgid "Illegal system flag argument %1$s. Flag must be to the power of 2"
#~ msgstr "Ogiltig systemflagga %1$s. Flaggan måste vara upphöjd med 2"

#~ msgid "Illegal write attempt: %1$s"
#~ msgstr "Ogiltigt skrivförsök: %1$s"

#~ msgid "Image 1"
#~ msgstr "Bild 1"

#~ msgid ""
#~ "Image attachment with Content-Id \"%1$s\" not found inside mail %2$s of "
#~ "mail folder %3$s"
#~ msgstr ""
#~ "Bifogad bild med innehålls-id \"%1$s\" inte hittat i brev %2$s i e-post-"
#~ "mappen %3$s"

#~ msgid "Image size too large. Image size: %1$d. Max. size: %2$d."
#~ msgstr "För stor bild. Bildstorlek: %1$d. Max. storlek: %2$d."

#~ msgid "Implementing class could not be found"
#~ msgstr "Implementeringsklass kunde inte hittas."

#~ msgid "Import"
#~ msgstr "Importera"

#~ msgid ""
#~ "Import failed. Some data entered exceed the database field limit. Please "
#~ "shorten following entries: %1$s Character Limit: %2$s Sent %3$s"
#~ msgstr ""
#~ "Importeringen misslyckades. Viss inlagd information översteg databasens "
#~ "fältgräns. Korta av följande information: %1$s Tecken Gräns: %2$s Skickat "
#~ "%3$s"

#~ msgid "Import into"
#~ msgstr "Importera till"

#~ msgid "Import signatures"
#~ msgstr "Importera signaturer"

#~ msgid "In %1$d days"
#~ msgstr "Om %1$d dagar"

#~ msgid ""
#~ "In case of new notifications, e.g. appointment invitations, the info area "
#~ "is opened on the right side."
#~ msgstr ""
#~ "Vid nya upplysningar, t.ex. inbjudningar till möten, öppnas "
#~ "informationsområdet till höger."

#~ msgid "In progress"
#~ msgstr "Arbetar"

#~ msgid ""
#~ "In the Details section at the bottom right side you can enter billing "
#~ "information."
#~ msgstr ""
#~ "I Detaljavsnittet längst ner till höger kan du ange "
#~ "faktureringsinformation."

#~ msgid ""
#~ "In the Icons view you can see the files of the selected folder in the "
#~ "display area."
#~ msgstr ""
#~ "I ikonvyn kan du se filerna i den markerade mappen i visningsområdet."

#~ msgid "Inbox"
#~ msgstr "Inkorg"

#~ msgid "Include distribution lists"
#~ msgstr "Inkludera distributionslistor"

#~ msgid "Incoming Notification Mails"
#~ msgstr "Inkommande e-postnotifieringar"

#~ msgid "Incomplete recurring information: Missing day in month."
#~ msgstr "Ofullständig återkommande information: Dag i månad saknas."

#~ msgid "Incomplete recurring information: Missing interval."
#~ msgstr "Ofullständig återkommande information: Intervall saknas."

#~ msgid "Incomplete recurring information: Missing month."
#~ msgstr "Ofullständig återkommande information: Månad saknas."

#~ msgid "Incomplete recurring information: Missing recurrence type."
#~ msgstr "Ofullständig återkommande information: Upprepning saknas"

#~ msgid ""
#~ "Incomplete recurring information: Missing series end date or number of "
#~ "occurrences."
#~ msgstr ""
#~ "Ofullständig återkommande information: Saknar seriers slutdatum eller "
#~ "antal händelser."

#~ msgid "Incomplete recurring information: Missing weekday."
#~ msgstr "Ofullständig återkommande information: Veckodag saknas."

#~ msgid "Inconsistent dates"
#~ msgstr "Inkonsekventa datum"

#~ msgid "Incorrect SQL Query."
#~ msgstr "Oriktig SQL-förfrågan"

#~ msgid "Incorrect SQL Query: %s"
#~ msgstr "Oriktig SQL-förfrågan: %s"

#~ msgid "Info"
#~ msgstr "Info"

#~ msgid "Inline"
#~ msgstr "I meddelandet"

#, fuzzy
#~ msgid "Inline menu %1$s"
#~ msgstr "Ogiltigt heltalsvärde %1$s"

#~ msgid "Insert"
#~ msgstr "Infoga"

#~ msgid ""
#~ "Insert expected but the object id is already given. Aborting action..."
#~ msgstr "Tillägg förväntat men objekt-id finns redan. Avbryter åtgärd..."

#~ msgid "Insert inline image"
#~ msgstr "Infoga bild inuti meddelandet"

#~ msgid "Insert the original email text to a reply"
#~ msgstr "Infoga det ursprungliga e-brevets text i svaret"

#~ msgid ""
#~ "Install this web app on your %1$s: Tap %2$s and then %3$s'Add to Home "
#~ "Screen'%4$s"
#~ msgstr ""
#~ "Installera det här webbprogrammet på din %1$s: Peka på %2$s och sedan "
#~ "%3$s'Lägg till på hemskärmen'%4$s"

#~ msgid "Instant Messenger 1"
#~ msgstr "Snabbmeddelanden 1"

#~ msgid "Instant Messenger 2"
#~ msgstr "Snabbmeddelanden 2"

#~ msgid "Instantiating the class failed."
#~ msgstr "Exemplifiera klassen misslyckades."

#~ msgid ""
#~ "Insufficient folder attributes: Either existence status or fullname have "
#~ "to be present to determine if a mail folder create or update shall be "
#~ "performed"
#~ msgstr ""
#~ "Otillräckliga mappattribut: Existens-status eller fullt namn måste finnas "
#~ "för att avgöra om en uppdatering eller skapande av e-post-mappen ska "
#~ "utföras"

#~ msgid "Insufficient read rights for this folder!"
#~ msgstr "Otillräckliga läsrättigheter till denna mapp."

#~ msgid "Insufficient rights to attach/detach an attachment to this folder!"
#~ msgstr ""
#~ "Otillräckliga rättigheter att bifoga/avskilja en bilaga till denna mapp!"

#~ msgid ""
#~ "Insufficient write rights for this folder. Unable to attach document. "
#~ "Context %4$d Folder %1$d Object %2$d User %3$d"
#~ msgstr ""
#~ "Otillräckliga skrivrättigheter för denna mapp. Går ej att bifoga "
#~ "dokument. Kontext %4$d Mapp %1$d Objekt %2$d Användare %3$d"

#~ msgid "Integer value exceeds max allowed value (65535): %1$d"
#~ msgstr "Heltalsvärdet överstiger det högst tillåtna värdet (65535): %1$d"

#~ msgid "Invalid Content-Disposition value: %1$s"
#~ msgstr "Ogiltigt Innehåll-Dispositionsvärde: %1$s"

#~ msgid "Invalid Content-Type value: %1$s"
#~ msgstr "Ogiltigt värde på typinnehållet %1$s"

#~ msgid "Invalid SQL Query : %s"
#~ msgstr "Ogiltig SQL-förfrågan : %s"

#~ msgid "Invalid SQL Query: %s"
#~ msgstr "Ogiltig SQL-förfrågan: %s"

#~ msgid "Invalid SQL query: %s"
#~ msgstr "Ogiltig SQL-förfrågan: %s"

#~ msgid "Invalid SQL: '%s'"
#~ msgstr "Ogiltig SQL: '%s'"

#~ msgid "Invalid action value: %1$s"
#~ msgstr "Ogiltigt funktionsvärde: %1$s"

#~ msgid "Invalid configuration: %1$s"
#~ msgstr "Ogiltig konfiguration: %1$s"

#~ msgid "Invalid constructor argument. Instance of %1$s not supported"
#~ msgstr "Ogiltigt konstuktör-argument. Instans av %1$s stöds inte"

#~ msgid "Invalid constructor parameter at %1$d with type %2$s."
#~ msgstr "Ogiltig konstruktör-parameter vid %1$d för typ %2$s. "

#~ msgid "Invalid content-type header value: %1$s"
#~ msgstr "Värdet på typinnehålls-rubriken är ogiltigt: %1$s"

#~ msgid "Invalid cookie header value: %1$s"
#~ msgstr "Värdet på cookien-rubriken är ogiltigt: %1$s"

#~ msgid "Invalid cookie."
#~ msgstr "Ogiltig cookie."

#~ msgid "Invalid data"
#~ msgstr "Ogiltig data"

#~ msgid ""
#~ "Invalid entity id %1$s detected in permissions of folder %2$s in context "
#~ "%3$s"
#~ msgstr ""
#~ "Ogiltig enhets-id %1$s upptäckt i rättigheter för mapp %2$s i kontext %3$s"

#~ msgid "Invalid message path: %1$s"
#~ msgstr "Ogiltig meddelandesökväg: %1$s"

#~ msgid "Invalid method on an expunged message: %1$s"
#~ msgstr "Ogiltig metod på ett raderat meddelande: %1$s"

#~ msgid "Invalid multipart content. Number of enclosed contents is 0"
#~ msgstr "Ogiltigt multipart-innehåll. Antal bifogat innehåll är 0"

#~ msgid "Invalid object ID %1$s"
#~ msgstr "Ogiltigt objekt-ID %1$s"

#~ msgid "Invalid parameter name: %1$s"
#~ msgstr "Ogiltigt parameter namn: %1$s"

#~ msgid ""
#~ "Invalid parameter sent in request. Parameter '%s' was '%s' which does not "
#~ "look like a number"
#~ msgstr ""
#~ "Ogiltig parameter skickad som önskemål. Parameter '%s' var '%s' vilket "
#~ "inte ser ut som ett nummer"

#~ msgid "Invalid parameter: %s"
#~ msgstr "Ogiltig parameter: %s"

#~ msgid "Invalid permission values: fp=%1$s orp=%2$s owp=%3$s odp=%4$s"
#~ msgstr "Ogiltiga rättighetsvärden: fp=%1$s orp=%2$s owp=%3$s odp=%4$s"

#~ msgid "Invalid request. Folder is shared!"
#~ msgstr "Ogiltig begäran. Mappen är delad!"

#~ msgid "Invalid resource email address: %1$s"
#~ msgstr "Ogiltig e-post-adress för resurs: %1$s"

#~ msgid "Invalid resource identifier: %1$s"
#~ msgstr "Ogiltig resurs-identifierare: %1$s"

#~ msgid "Invalid search expression: %1$s"
#~ msgstr "Ogiltigt sökuttryck: %1$s"

#~ msgid "Invalid session given to implementation \"%1$s\"."
#~ msgstr "Ogiltig session för implementering \"%1$s\"."

#~ msgid "Invalid task state %d."
#~ msgstr "Ogiltigt uppgiftstillstånd %d."

#~ msgid "Invalid value \"%2$s\" in JSON attribute \"%1$s\"."
#~ msgstr "Ogiltigt värde \"%2$s\" i JSON attribut \"%1$s\"."

#~ msgid "Invalid value %s written to setting %s."
#~ msgstr "Ogiltigt värde %s skriven till inställning %s."

#~ msgid "Invalid value for argument %1$s: %2$s"
#~ msgstr "Ogiltigt värde för argument %1$s: %2$s"

#~ msgid "Invitations"
#~ msgstr "Inbjudningar"

#~ msgid "Invite to appointment"
#~ msgstr "Bjud in till möte"

#~ msgid "Invite to new appointment"
#~ msgstr "Bjud in till nytt möte"

#~ msgid "Is bigger than"
#~ msgstr "Är större än"

#~ msgid "Is exactly"
#~ msgstr "Är exakt"

#~ msgid "Is smaller than"
#~ msgstr "Är mindre än"

#~ msgid "Items"
#~ msgstr "Objekt"

#~ msgid "Items without a file can not be downloaded."
#~ msgstr "Objekt utan fil kan inte laddas ned."

#~ msgid "Items without a file can not be opened."
#~ msgstr "Objekt utan fil kan inte öppnas."

#~ msgid "January"
#~ msgstr "Januari"

#~ msgid "Japanese Carrier"
#~ msgstr "Japansk telekom"

#~ msgid "Job"
#~ msgstr "Jobb"

#~ msgid "Job description"
#~ msgstr "Jobbeskrivning"

#~ msgid "July"
#~ msgstr "Juli"

#~ msgid "June"
#~ msgstr "Juni"

#~ msgid "Just disable widget"
#~ msgstr "Bara avaktivera komponenten"

#~ msgid "KB"
#~ msgstr "Kb"

#~ msgid "Keep"
#~ msgstr "Behåll"

#~ msgid "Label"
#~ msgstr "Etikett"

#~ msgid "Language"
#~ msgstr "Språk"

#~ msgid "Language-specific default"
#~ msgstr "Språkspecifikt förval"

#~ msgid "Languages"
#~ msgstr "Språk"

#~ msgid "Last Week"
#~ msgstr "Förra veckan"

#~ msgid "Last modified"
#~ msgstr "Senast ändrad"

#~ msgid "Last name"
#~ msgstr "Efternamn"

#~ msgid "Last name, First name"
#~ msgstr "Efternamn, Förnamn"

#~ msgid "Launcher dropdown. Press [enter] to jump to the dropdown."
#~ msgstr "Utfällbar startare. Tryck [enter] för att gå till det utfällda."

#~ msgid "Letters • Symbols"
#~ msgstr "Bokstäver • Symboler"

#~ msgid "Life"
#~ msgstr "Liv"

#~ msgid "Light blue"
#~ msgstr "Ljusblått"

#~ msgid "Light green"
#~ msgstr "Ljusgrönt"

#~ msgid "Liked a link: %s"
#~ msgstr "Gillade en länk: %s"

#, fuzzy
#~ msgid "Line wrap when sending text mails after"
#~ msgstr "Radbryt när text-e-post skickas efter "

#, fuzzy
#~ msgid "Line wrap when sending text mails after how much characters"
#~ msgstr "Radbryt när text-e-post skickas efter "

#~ msgid "Line wrap when sending text mails after: "
#~ msgstr "Radbrytning när textbrev skickas efter: "

#~ msgid "Link"
#~ msgstr "Länk"

#~ msgid "LinkedIn"
#~ msgstr "LinkedIn"

#~ msgid "LinkedIn Network Updates"
#~ msgstr "LinkedIn-nätverksuppdateringar"

#~ msgid "LinkedIn reported an error:"
#~ msgstr "LinkedIn gav ett fel:"

#~ msgid "Links"
#~ msgstr "Länkar"

#~ msgid "List"
#~ msgstr "Lista"

#~ msgid "List name"
#~ msgstr "Listnamn"

#~ msgid "Load Error"
#~ msgstr "Laddningsfel"

#~ msgid "Location"
#~ msgstr "Plats"

#~ msgid "Lock"
#~ msgstr "Lås"

#~ msgid "Login"
#~ msgstr "Inloggning"

#~ msgid "Login must not be empty."
#~ msgstr "Inloggning måste vara tom."

#~ msgid "Login not possible at the moment. Please try again later."
#~ msgstr "Det går inte att logga in för tillfället. Försök igen senare."

#~ msgid "Logout now"
#~ msgstr "Logga ut nu"

#~ msgid "Loss"
#~ msgstr "Förlust"

#~ msgid "Loss: %1$s %"
#~ msgstr "Förlust: %1$s %"

#~ msgid "Low"
#~ msgstr "Låg"

#~ msgid "Low priority"
#~ msgstr "Låg prioritet"

#~ msgid "MB"
#~ msgstr "Mb"

#~ msgid "Mail"
#~ msgstr "E-post"

#~ msgctxt "app"
#~ msgid "Mail"
#~ msgstr "E-post"

#~ msgid "Mail Details"
#~ msgstr "Brevdetaljer"

#~ msgid "Mail Filter"
#~ msgstr "E-postfilter"

#~ msgid "Mail Thread Details"
#~ msgstr "Detaljer om tråd"

#~ msgid "Mail account"
#~ msgstr "E-postkonto"

#~ msgid "Mail and Messaging"
#~ msgstr "E-post och snabbmeddelanden"

#~ msgid "Mail and Social Accounts"
#~ msgstr "E-post och sociala nätverk"

#~ msgid "Mail cannot be parsed. Invalid or incomplete mail data."
#~ msgstr "Brev kan inte tolkas. Ogiltig eller ofullständig brevinformation."

#~ msgid "Mail count quota"
#~ msgstr "Kvot för e-postmängd"

#~ msgid ""
#~ "Mail folder \"%1$s\" could not be created (maybe due to insufficient "
#~ "permission on parent folder %2$s or due to an invalid folder name)"
#~ msgstr ""
#~ "E-post-mappen \"%1$s\" kunde inte skapas (kanske på grund av "
#~ "otillräckliga rättigheter på föräldramappen %2$s eller på grund av ett "
#~ "ogiltigt mappnamn)"

#~ msgid "Mail folder %1$s must not be moved to subsequent folder %2$s"
#~ msgstr "E-post-mappen %1$s får inte flyttas till följande mapp %2$s"

#~ msgid "Mail folder cannot be created/renamed. Empty folder name."
#~ msgstr "Brevmapp kan inte skapas/döpas om. Tom namnmapp."

#~ msgid ""
#~ "Mail folder cannot be created/renamed. Name must not contain character "
#~ "'%1$s'"
#~ msgstr ""
#~ "E-post-mappen kunde inte skapas/namnändras. Namnet får inte innehålla "
#~ "bokstäver '%1$s'"

#~ msgid "Mail folder could not be found: %1$s"
#~ msgstr "E-post-mappen kunde inte hittas: %1$s"

#~ msgid "Mail has been copied"
#~ msgstr "E-post har kopierats"

#~ msgid "Mail has been imported"
#~ msgstr "E-posten har importerats"

#~ msgid "Mail has been moved"
#~ msgstr "E-post har flyttats"

#~ msgid "Mail has empty subject. Send it anyway?"
#~ msgstr "E-brevet har ingen rubrik. Skicka ändå?"

#~ msgid "Mail has no recipient."
#~ msgstr "E-brevet har ingen mottagare."

#~ msgid "Mail quota"
#~ msgstr "E-postkvot"

#~ msgid "Mail quota exceeded"
#~ msgstr "E-postserverns kvot överskriden"

#~ msgid "Mail reminder"
#~ msgstr "E-postpåminnelse"

#~ msgid "Mail reminder for"
#~ msgstr "E-postpåminnelse för"

#~ msgid "Mail saved as draft"
#~ msgstr "E-brev sparat som utkast"

#~ msgid "Mail settings for user %1$s could not be found in context %2$d"
#~ msgstr ""
#~ "E-post-inställningar för användare %1$s hittades inte i kontexten %2$d"

#~ msgid "Mail source"
#~ msgstr "E-postkälla"

#~ msgid "Mail text"
#~ msgstr "E-brevets text"

#~ msgid "Mail was not imported, only .eml files are supported."
#~ msgstr "E-post importerades inte; endast .eml-filer stöds."

#, fuzzy
#~ msgid "Mail was not imported. Only .eml files are supported."
#~ msgstr "E-post importerades inte; endast .eml-filer stöds."

#~ msgid "Mail(s) %1$s could not be found in folder %2$s"
#~ msgstr "Brev(en) %1$s kunde inte hittas i mappen %2$s"

#~ msgid ""
#~ "Mailbox' root folder must not be source or the destination fullname of a "
#~ "move operation."
#~ msgstr ""
#~ "Rot-mappen i postboxen kan inte vara källa eller mål för en "
#~ "flyttoperation."

#~ msgid "Mailfilter created"
#~ msgstr "E-postfilter skapat"

#~ msgid "Mailfilter updated"
#~ msgstr "E-postfilter uppdaterat"

#~ msgid "Mailing list"
#~ msgstr "E-postlista"

#~ msgid "Mails have been copied"
#~ msgstr "E-post har kopierats"

#~ msgid "Mails have been moved"
#~ msgstr "E-post har flyttats"

#~ msgid "Mails per hour (%)"
#~ msgstr "E-brev per timme (%)"

#~ msgid "Mails per week-day (%)"
#~ msgstr "E-brev per veckodag (%)"

#~ msgid "Make this the current version"
#~ msgstr "Använd det här som aktuell version"

#~ msgid ""
#~ "Malformed token or a unsupported token. Got %s but expected %s in .po "
#~ "file %s:%s."
#~ msgstr ""
#~ "Missbildad token eller token stöds ej. Har %s men förväntas %s i .po file "
#~ "%s:%s."

#~ msgid "Manage applications"
#~ msgstr "Hantera program"

#~ msgid "Manager"
#~ msgstr "Manager"

#~ msgctxt "help"
#~ msgid "Managing E-Mail messages"
#~ msgstr "Hantera e-postmeddelanden"

#~ msgctxt "help"
#~ msgid "Managing Files"
#~ msgstr "Hantera filer"

#~ msgid "Mandatory field last name is not set."
#~ msgstr "Obligatoriskt fält, efternamn ej inskrivet."

#~ msgid "Mandatory field mail address for external participants"
#~ msgstr "Obligatoriskt fält, e-post-adress för externa deltagare"

#~ msgid "Manual"
#~ msgstr "Handbok"

#~ msgid "Mapping for %1$d not implemented"
#~ msgstr "Mappning för %1$d är inte implementerad"

#~ msgid "March"
#~ msgstr "Mars"

#~ msgid "Marital status"
#~ msgstr "Civilstatus"

#~ msgid "Mark all day appointments as free"
#~ msgstr "Märk heldagsmöten som ledig"

#~ msgid "Mark all mails as read"
#~ msgstr "Märk all e-post som läst"

#~ msgid "Mark as distributionlist"
#~ msgstr "Märk som distributionslista"

#, fuzzy
#~ msgid "Mark as done"
#~ msgstr "Märk som skräp"

#, fuzzy
#~ msgid "Mark as read"
#~ msgstr "Märk som läst"

#~ msgid "Mark as spam"
#~ msgstr "Märk som skräp"

#, fuzzy
#~ msgid "Mark as unread"
#~ msgstr "Märk som oläst"

#~ msgid "Mark mail as"
#~ msgstr "Märk e-post som"

#~ msgid "Mark read"
#~ msgstr "Märk som läst"

#~ msgid "Mark unread"
#~ msgstr "Märk som oläst"

#~ msgid "Matches"
#~ msgstr "Matchar"

#~ msgid "Max Session size reached"
#~ msgstr "Maximala sessionstorleken nådd"

#~ msgid "Max. session size for user %1$s in context %2$s exceeded"
#~ msgstr ""
#~ "Maximala sessionsstorleken för användare %1$s i kontext %2$s är "
#~ "överskriden"

#~ msgid "May"
#~ msgstr "Maj"

#~ msgid "Medium"
#~ msgstr "Medium"

#, fuzzy
#~ msgid "Medium priority"
#~ msgstr "Hög prioritet"

#~ msgid "Message could not be moved to trash folder"
#~ msgstr "Meddelandet kunde inte flyttas till skräpmappen"

#~ msgid "Message could not be sent"
#~ msgstr "Meddelandet kunde inte skickas"

#~ msgid "Message could not be sent because it is too large"
#~ msgstr "Meddelandet kunde inte skickas på grund av att det är för stort"

#~ msgid "Message could not be sent to the following recipients: %1$s"
#~ msgstr "Meddelandet kunde inte skickas till följande mottagare: %1$s"

#~ msgid "Message field %1$s cannot be handled"
#~ msgstr "Meddelandefält %1$s kan inte behandlas"

#~ msgid ""
#~ "Message has been successfully sent, but a copy could not be placed in "
#~ "your sent folder due to exceeded quota."
#~ msgstr ""
#~ "Meddelandet har skickats, men en kopia kunde inte läggas till i din "
#~ "Skickat-mapp på grund av överskriden kvot."

#~ msgid ""
#~ "Message has been successfully sent, but a copy could not be placed in "
#~ "your sent folder."
#~ msgstr ""
#~ "Meddelandet har skickats, men en kopia kunde inte läggas till i din "
#~ "Skickat-mapp"

#~ msgid ""
#~ "Message move aborted for user %1$s. Source and destination folder are "
#~ "equal: %2$s"
#~ msgstr ""
#~ "Flytten avbröts för användare %1$s. Käll- och målmappen är samma: %2$s"

#~ msgid ""
#~ "Message(s) %1$s in folder %2$s could not be deleted due to following "
#~ "error: %3$s"
#~ msgstr ""
#~ "Meddelande(n) %1$s i mapp %2$s kunde inte tas bort på grund av följande "
#~ "fel: %3$s"

#~ msgid "Messaging"
#~ msgstr "Snabbmeddelanden"

#~ msgid "Messenger"
#~ msgstr "Snabbmeddelanden"

#~ msgid "Method not supported: %1$s"
#~ msgstr "Stödjer ej metod: %1$s"

#~ msgid "Microsoft Outlook"
#~ msgstr "Microsoft Outlook"

#~ msgid "Middle name"
#~ msgstr "Mellannamn"

#~ msgid "Mime type is null"
#~ msgstr "Mimetypen är null"

#~ msgid "Minimize"
#~ msgstr "Minimera"

#~ msgid "Minutes"
#~ msgstr "Minuter"

#~ msgid "Miscellaneous"
#~ msgstr "Övrigt"

#~ msgid "Missing %1$s folder in mail move operation"
#~ msgstr "Saknar mappen %1$s i flyttoperationen"

#~ msgid "Missing AJAX request handler for module %s"
#~ msgstr "Hanterare för AJAX-begäran saknas för modul %s"

#~ msgid "Missing DTSTART"
#~ msgstr "Saknar DTSTART"

#~ msgid "Missing IMAP server arguments to resolve IMAP login to a user"
#~ msgstr "Saknar IMAP server argument att lösa IMAP login för en användare"

#~ msgid ""
#~ "Missing ability to encode or decode UTF-8 on server, cannot read file."
#~ msgstr ""
#~ "Saknar förmåga att koda eller avkoda UTF-8 på servern, kan inte läsa "
#~ "filen."

#~ msgid "Missing affiliation id"
#~ msgstr "Saknar anslutnings-id"

#~ msgid "Missing argument %1$s"
#~ msgstr "Saknar argument %1$s"

#~ msgid "Missing cache config file at location: %1$s"
#~ msgstr "Saknar cache-konfigureringsfil i %1$s"

#~ msgid "Missing configuration property: %1$s"
#~ msgstr "Konfigurationegenskap saknas: %1$s"

#~ msgid "Missing default %1$s folder in user mail settings"
#~ msgstr "Saknar standard-%1$s-mappen i användars e-post-inställningar"

#~ msgid "Missing field %1$s"
#~ msgstr "Fält saknas %1$s"

#~ msgid "Missing field %1$s in folder %2$s in context %3$s"
#~ msgstr "Fält saknas %1$s i mappen %2$s i kontext %3$s"

#~ msgid "Missing folder id for creating task."
#~ msgstr "Saknar mapp-id för att skapa en uppgift."

#~ msgid "Missing folder mapping for task %1$d."
#~ msgstr "Saknar mappning för uppgift %1$d."

#~ msgid "Missing mail folder fullname"
#~ msgstr "Saknar e-post-mappens fullständiga namn"

#~ msgid "Missing mandatory field(s) in given resource."
#~ msgstr "Saknar obligatoriskt fält i angiven resurs."

#~ msgid "Missing or unknown password mechanism %1$s"
#~ msgstr "Saknad eller obekant lösenordsmekanism %1$s"

#~ msgid "Missing parameter %1$s"
#~ msgstr "Parameter saknas %1$s"

#~ msgid "Missing parameter in user's mail config: %1$s"
#~ msgstr "Saknar parameter i användarens e-post-inställningar: %1$s"

#~ msgid "Missing payload data in client's body chunk package"
#~ msgstr "Saknar lastdata i klientens body chunk paket."

#~ msgid "Missing personal namespace"
#~ msgstr "Saknar personlig namnplats"

#~ msgid "Missing property %1$s in imap.properties."
#~ msgstr "Saknar egenskap %1$s i imap.properties."

#~ msgid "Missing property %1$s in system.properties."
#~ msgstr "Saknar egenskap %1$s i system.properties."

#~ msgid "Missing property %1$s."
#~ msgstr "Saknar egenskap %1$s."

#~ msgid "Missing property %s in 'system.properties'"
#~ msgstr "Saknar egenskap %s i 'system.properties'"

#~ msgid "Missing property '%s'"
#~ msgstr "Saknar egenskap '%s'"

#~ msgid "Missing property AJP_JVM_ROUTE in file \"ajp.properties\""
#~ msgstr "Saknar egenskap AJP_JVM_ROUTE i fil \"ajp.properties\""

#~ msgid "Missing start date, unable to calculate recurring!"
#~ msgstr "Startdatum saknas, går ej att fastställa återkommande möten!"

#~ msgid "Missing the following request parameter: %s"
#~ msgstr "Följande fråge-parametrar saknas: %s"

#~ msgid "Mobile"
#~ msgstr "Mobiltelefon"

#, fuzzy
#~ msgid "Mobile device settings:"
#~ msgstr "Mappinställningar"

#~ msgid "Model is incomplete."
#~ msgstr "Modellen är ofullständig."

#~ msgid "Modified"
#~ msgstr "Ändrades"

#~ msgid "Module Calendar not enabled for user, cannot import appointments."
#~ msgstr ""
#~ "Kalendermodulen är ej aktiv för användare, går ej att importera möten."

#~ msgid ""
#~ "Module Contacts is not enabled for this user, cannot store contacts "
#~ "contained in VCard."
#~ msgstr ""
#~ "Kontakt-modulen är inte aktiv för denna användare, går ej att lagra "
#~ "kontakter i VCard"

#~ msgid "Module Contacts not enabled for user, cannot import contacts"
#~ msgstr ""
#~ "Kontakt-modulen är inte aktiv för användare, går ej att importera "
#~ "kontakter."

#~ msgid "Module Tasks not enabled for user, cannot import tasks."
#~ msgstr ""
#~ "Uppgifts-modulen är inte aktiv för användare, går ej att importera "
#~ "uppgifter."

#~ msgid "Module type of the object is missing."
#~ msgstr "Modultypen för objektet saknas."

#~ msgid "Monday"
#~ msgstr "Måndag "

#~ msgid "Month"
#~ msgstr "Månad"

#~ msgid "Month View"
#~ msgstr "Månadsvy"

#~ msgid "Monthly on day %1$d"
#~ msgstr "Varje månad den %1$d"

#~ msgid "Monthly on the %1$s %2$s"
#~ msgstr "Varje månad den %1$s %2$s"

#~ msgid "Months"
#~ msgstr "Månader"

#~ msgid "More"
#~ msgstr "Mer"

#~ msgid "More zoom settings"
#~ msgstr "Fler zoom-inställningar"

#~ msgid "Move"
#~ msgstr "Flytta"

#~ msgid "Move folder"
#~ msgstr "Flytta mapp"

#~ msgid "Move not allowed from shared folders"
#~ msgstr "Flytt inte tillåten från delade mappar"

#~ msgid "Move not allowed to a shared folder if the private flag is set"
#~ msgstr "Flytt inte tillåten till delad mapp om den privata flaggan är satt"

#~ msgid ""
#~ "Move not supported: Cannot move an appointment from folder %d to folder %d"
#~ msgstr ""
#~ "Flytten stöds inte: Du kan inte flytta ett möte från mapp %d till mapp %d"

#~ msgid "Move to folder"
#~ msgstr "Flytta till mapp"

#~ msgid ""
#~ "Moving appointment to a public folder flaged as private is not allowed!"
#~ msgstr ""
#~ "Flytta ett möte till en publik mapp flaggad som privat är inte tillåtet!"

#~ msgid "Moving items from or into shared folder %1$s (%2$d) is not allowed."
#~ msgstr ""
#~ "Flytta poster till eller från delade mappar %1$s (%2$d) är inte tillåtet."

#~ msgid "Moving mails ... This may take a few seconds."
#~ msgstr "Flyttar e-post... Det kan ta en liten stund."

#~ msgid "Multiple rows found."
#~ msgstr "Flera rader hittades."

#~ msgid "My contact data"
#~ msgstr "Min kontaktdata"

#~ msgid "My latest files"
#~ msgstr "Mina senaste filer"

#~ msgid "My password"
#~ msgstr "Mitt lösenord"

#~ msgid "Name"
#~ msgstr "Namn"

#~ msgid "Name \"%s\" already mapped to \"%s\". Ignoring servlet class \"%s\""
#~ msgstr ""
#~ "Namnet \"%s\" är redan mappad till \"%s\". Ignorerar servlet-klass \"%s\""

#~ msgid "Name already taken"
#~ msgstr "Namnet redan upptaget"

#~ msgid "Names and email addresses"
#~ msgstr "Namn och e-postadresser"

#~ msgid "Nature"
#~ msgstr "Natur"

#~ msgid "Need at least a ContactObject and a value to set %s"
#~ msgstr ""
#~ "Behöver åtminstone en ContactObject och ett värde för att fastställa %s"

#~ msgid "Need at least a ContactObject to get the value of %s"
#~ msgstr "Behöver åtminstone ett ContactObject för att få värdet på %s"

#~ msgid "Never"
#~ msgstr "Aldrig"

#~ msgid "New Folder"
#~ msgstr "Ny mapp"

#~ msgid "New Mail"
#~ msgstr "Ny e-post"

#~ msgid "New Mail from %1$s %2$s. Press [enter] to open"
#~ msgstr "Ny e-post från %1$s %2$s. Tryck [enter] för att öppna"

#~ msgid "New Mails"
#~ msgstr "Ny e-post"

#~ msgid "New appointment"
#~ msgstr "Nytt möte"

#~ msgid "New contact"
#~ msgstr "Ny kontakt"

#~ msgid "New folder"
#~ msgstr "Ny mapp"

#~ msgid "New password"
#~ msgstr "Nytt lösenord"

#~ msgid "New password contains invalid characters"
#~ msgstr "Nya lösenordet innehåller ogiltiga tecken"

#~ msgid "New private folder"
#~ msgstr "Ny privat mapp"

#~ msgid "New public folder"
#~ msgstr "Ny offentlig mapp"

#~ msgid "New rule"
#~ msgstr "Ny regel"

#~ msgid "New subfolder"
#~ msgstr "Ny delmapp"

#~ msgid "New subscription"
#~ msgstr "Ny prenumeration"

#~ msgid "Next"
#~ msgstr "Nästa"

#~ msgid "Next Day"
#~ msgstr "Nästa dag"

#~ msgid "Next Week"
#~ msgstr "Nästa vecka"

#~ msgid "Next birthdays"
#~ msgstr "Nästa födelsedagar"

#~ msgid "Next step"
#~ msgstr "Nästa steg"

#~ msgid "Nickname"
#~ msgstr "Smeknamn"

#~ msgid "No"
#~ msgstr "Nej"

#~ msgid "No ICal to import found."
#~ msgstr "Kunde inte hitta ICal för import."

#~ msgid "No RSS feeds found."
#~ msgstr "Inga RSS-flöden hittades."

#~ msgid "No Tweets yet."
#~ msgstr "Inga Tweets än."

#~ msgid "No VCard to import found."
#~ msgstr "Kunde inte hitta VCard för import"

#~ msgid "No access to mail folder %1$s"
#~ msgstr "Ingen tillgång till e-post-mappen %1$s"

#~ msgid "No admin user found in context %1$s"
#~ msgstr "Ingen administratör hittad i kontext %1$s"

#~ msgid "No administer access to mail folder %1$s"
#~ msgstr "Ingen administrativ tillgång till e-post-mappen %1$s"

#~ msgid "No administer permission specified for folder %1$s"
#~ msgstr "Ingen administrativ tillgång specificerad för mappen %1$s"

#, fuzzy
#~ msgid "No appointments found for \"%s\""
#~ msgstr "Ingen e-post hittades för \"%s\""

#, fuzzy
#~ msgid "No appointments found until %s"
#~ msgstr "Detaljer om möten"

#~ msgid "No attachment was found with id %1$s in message"
#~ msgstr "Ingen bilaga hittades med id %1$s i meddelandet"

#~ msgid "No attribute name could be found for code: %1$d"
#~ msgstr "Inget namnattribut kunde hittas för kod: %1$d"

#~ msgid "No birthdays within the next %1$d weeks"
#~ msgstr "Inga födelsedagar inom de närmaste %1$d veckorna"

#~ msgid "No change exceptions"
#~ msgstr "Inga ändrade undantag"

#~ msgid "No changes found. No update requiered. Context %1$d Object %2$d"
#~ msgstr ""
#~ "Inga ändringar hittades. Ingen uppdatering behövs. Kontext %1$d Objekt "
#~ "%2$d"

#~ msgid "No connection available to access mailbox"
#~ msgstr "Ingen anslutning ledig för att nå postboxen"

#~ msgid ""
#~ "No connection to server. Please check your internet connection and retry."
#~ msgstr ""
#~ "Ingen anslutning till servern. Kontrollera din internetanslutning och "
#~ "försök igen."

#~ msgid "No content available in mail part"
#~ msgstr "Inget innehåll tillgängligt i e-post-delen"

#~ msgid "No create access to mail folder %1$s"
#~ msgstr "Ingen åtkomst att skapa objekt i e-post-mapp %1$s"

#~ msgid ""
#~ "No data provided from web server: input stream returned \"-1\" while "
#~ "reading AJP magic bytes in package #%1$d. Wait for input data took "
#~ "%2$dmsec."
#~ msgstr ""
#~ "Ingen information från webserver: inmatningsström returnerade \"-1\" "
#~ "under läsning AJP magic bytes i paket #%1$d. Väntan på "
#~ "inmatningsinformation tog %2$dms."

#~ msgid "No default constructor specified in servlet class \"%s\""
#~ msgstr "Ingen standardkonstruktor specificerad i servlet-klass \"%s\""

#~ msgid ""
#~ "No default folder could be found in module %1$s for user %2$s in context "
#~ "%3$s"
#~ msgstr ""
#~ "Ingen standardmapp kunde hittas i modulen %1$s för användare %2$s i "
#~ "kontext %3$s"

#~ msgid "No delete access to mail folder %1$s"
#~ msgstr "Du har ingen åtkomst att ta bort e-post-mappen %1$s"

#~ msgid "No delete exceptions"
#~ msgstr "Inga borttagna undantag"

#~ msgid "No downloads available"
#~ msgstr "Inga nedladdningar tillgängliga"

#~ msgid "No elements selected"
#~ msgstr "Inga element valda"

#~ msgid "No errors"
#~ msgstr "Inga fel"

#~ msgid "No file selected for upload."
#~ msgstr "Ingen fil valdes för uppladdning."

#~ msgid "No files have been changed recently"
#~ msgstr "Inga filer har ändrats nyligen"

#~ msgid "No group given."
#~ msgstr "Ingen grupp angiven."

#~ msgid "No insert access to mail folder %1$s"
#~ msgstr "Du har inga tilläggsrättigheter till e-post-mappen %1$s"

#, fuzzy
#~| msgid "No RSS feeds found."
#~ msgid "No items found"
#~ msgstr "Inga RSS-flöden hittades."

#~ msgid "No keep-seen access to mail folder %1$s"
#~ msgstr "Du har inte åtkomst att spara läs-status i e-post-mappen %1$s"

#~ msgid "No lookup access to mail folder %1$s"
#~ msgstr "Du har inte åtkomst att se brev i mappen %1$s"

#~ msgid "No lost requests"
#~ msgstr "Inga förlorade sökningar"

#~ msgid "No mail account exists for admin user in context %1$s"
#~ msgstr ""
#~ "Inget e-post-konto finns för administrationsanvändare i kontext %1$s"

#~ msgid "No mail module access permitted"
#~ msgstr "Du har ingen åtkomst till e-post-modulen"

#~ msgid "No mails"
#~ msgstr "Ingen e-post"

#~ msgid "No mails found for \"%s\""
#~ msgstr "Ingen e-post hittades för \"%s\""

#~ msgid "No mails in this folder"
#~ msgstr "Ingen e-post i den här mappen"

#~ msgid "No mails in your inbox"
#~ msgstr "Ingen e-post i din inkorg"

#~ msgid "No matching templates on this Server"
#~ msgstr "Inga matchande mallar på den här servern"

#~ msgid ""
#~ "No matching type could be found for data source %1$s and data handler %2$s"
#~ msgstr ""
#~ "Ingen passande typ kunde hittas för informationsursprunget %1$s och "
#~ "informations rådgivare %2$s"

#, fuzzy
#~ msgid "No message selected"
#~ msgstr "Inga element valda"

#~ msgid "No notifications"
#~ msgstr "Inga notifieringar"

#~ msgid "No permission for modul: %s."
#~ msgstr "Ingen tillåtelse till modul: %s."

#~ msgid "No permission to modify resources in context %1$s"
#~ msgstr "Du har inte tillåtelse att ändra resurser i kontext %1$s"

#~ msgid "No preview available"
#~ msgstr "Ingen förhandsgranskning tillgänglig"

#, fuzzy
#~ msgid "No priority"
#~ msgstr "Låg prioritet"

#~ msgid "No provider could be found for protocol/URL \"%1$s\""
#~ msgstr "Ingen leverantör kunde hittas för protokoll/URL \"%1$s\""

#~ msgid "No read access to mail folder %1$s"
#~ msgstr "Du har ingen läsåtkomst till post-mappen %1$s"

#~ msgid "No recipients"
#~ msgstr "Inga mottagare"

#~ msgid "No reminder"
#~ msgstr "Ingen påminnelse"

#~ msgid "No reply on multiple message possible"
#~ msgstr "Inte möjligt att få svar på multipla meddelanden"

#~ msgid "No resource given."
#~ msgstr "Ingen resurs angiven."

#~ msgid "No route to host: server (%1$s) cannot be reached"
#~ msgstr "Ingen väg till värddator: server (%1$s) kan inte nås"

#~ msgid "No row found in table update."
#~ msgstr "Ingen rad hittad i tabelluppdateringen."

#~ msgid "No series"
#~ msgstr "Inge serier"

#~ msgid ""
#~ "No servlet class name found for key \"%s\". Please check servlet mappings."
#~ msgstr ""
#~ "Inget servlet-klassnamn hittat för nyckeln \"%s\". Kontrollera servlet-"
#~ "mappningar."

#~ msgid "No signature"
#~ msgstr "Ingen signatur"

#~ msgid "No slow requests"
#~ msgstr "Inga långsamma sökningar"

#~ msgid "No subfolder creation underneath shared folder %1$s in context %2$s"
#~ msgstr "Inget skapande av undermapp i delade mappar %1$s i kontext %2$s"

#~ msgid "No subject"
#~ msgstr "Ingen rubrik"

#~ msgid "No such element."
#~ msgstr "Finns inget sådant element."

#~ msgid "No title."
#~ msgstr "Ingen titel."

#~ msgid "No transport provider could be found for protocol/URL \"%1$s\""
#~ msgstr "Ingen leverantör kunde hittas för protokoll/URL \"%1$s\""

#~ msgid "No wall posts yet."
#~ msgstr "Inga inlägg än."

#~ msgid "No write access to IMAP folder %1$s"
#~ msgstr "Inga skrivrättigheter i IMAP-mapp %1$s"

#~ msgid "None"
#~ msgstr "Inga"

#~ msgid "Normal"
#~ msgstr "Normal"

#~ msgid ""
#~ "Not allowed to change parent id of folder %1$s through an update call. "
#~ "Use move method instead"
#~ msgstr ""
#~ "Du har inte tillåtelse att ändra id i en modermapp %1$s genom ett update-"
#~ "anrop. Använd flyttmetoden istället."

#~ msgid "Not allowed to move default folder %1$s in context %2$s"
#~ msgstr "Tillåts inte flytta standardmappen %1$s i kontext %2$s"

#~ msgid "Not allowed to open folder %1$s due to missing read access"
#~ msgstr ""
#~ "Du har inte behörighet att öppna mappen %1$s på grund av att du saknar "
#~ "läsrättigheter."

#~ msgid "Not set"
#~ msgstr "Inte klar"

#~ msgid "Not spam"
#~ msgstr "Inte skräppost"

#~ msgid "Not started"
#~ msgstr "Inte startat"

#~ msgid "Not supported recurrence pattern: BYMONTH"
#~ msgstr "Stöder inte upprepningsmönster: Av månad"

#~ msgid "Not yet confirmed"
#~ msgstr "Ännu inte bekräftat"

#~ msgid "Note"
#~ msgstr "Anteckning"

#~ msgid "Note: One contact is not shown due to missing phone numbers"
#~ msgid_plural ""
#~ "Note: %1$d contacts are not shown due to missing phone numbers"
#~ msgstr[0] "Obs: En kontakt visas inte på grund av saknade telefonnummer"
#~ msgstr[1] "Obs: %1$d kontakter visas inte på grund av saknade telefonnummer"

#~ msgid ""
#~ "Note: Refreshing this subscription will replace the calendar content with "
#~ "the external content. Changes you have made inside appsuite will be "
#~ "overwritten"
#~ msgstr ""
#~ "OBS: Om prenumerationen uppdateras kommer kalenderinnehållet ersättas med "
#~ "det externa innehållet. Ändringar från appsuite kommer skrivas över"

#~ msgid "Note: The vCard format cannot contain distribution lists"
#~ msgstr "OBS: vCard-formatet får inte innehålla distributionslistor"

#~ msgid ""
#~ "Note: This subscription will replace the calendar content with the "
#~ "external content. Therefore you must create a new folder for this "
#~ "subscription."
#~ msgstr ""
#~ "OBS: Prenumerationen kommer ersätta kalenderinnehållet med detexterna "
#~ "innehållet. Därför måste du skapa en ny mapp för den här prenumerationen."

#~ msgid "Notify all participants by email."
#~ msgstr "Notifiera alla deltagare via e-post."

#~ msgid "November"
#~ msgstr "November"

#~ msgid "Null is returned to connection pool."
#~ msgstr "Null är returnerat till anslutningspoolen."

#~ msgid "Number of days between vacation notices to the same sender"
#~ msgstr "Antal dagar mellan semesternotiser till samma avsändare"

#~ msgid ""
#~ "Number of documents attached to this contact is below zero. You can not "
#~ "remove any more attachments."
#~ msgstr ""
#~ "Antal dokument bifogade till denna kontakt är under noll. Du kan inte ta "
#~ "bort fler bifogade dokument."

#~ msgid ""
#~ "Number of search fields (%d) do not match number of search patterns (%d)"
#~ msgstr "Antal sökfält (%d) matchar inte antal sökmönster (%d)"

#~ msgid "Number parsing problem."
#~ msgstr "Nummertolkningsproblem"

#~ msgid "OK"
#~ msgstr "Ok"

#~ msgid "Object not found. %s"
#~ msgstr "Objekt hittas inte. %s"

#~ msgid "Object permissions"
#~ msgstr "Objekträttigheter"

#~ msgid "Objects"
#~ msgstr "Objekt"

#~ msgid "October"
#~ msgstr "Oktober"

#~ msgid "Off"
#~ msgstr "Av"

#~ msgid "Offline"
#~ msgstr "Nedkopplat läge"

#~ msgid "Offline mode"
#~ msgstr "Nedkopplat läge"

#~ msgid "Ok"
#~ msgstr "Ok"

#~ msgid "On #DATE# at #TIME# #SENDER# wrote:"
#~ msgstr "Den #DATE# klockan #TIME# skrev #SENDER#:"

#~ msgid "On %1$s %2$s each month"
#~ msgstr "På %1$s %2$s varje månad"

#~| msgid "On %1$s %2$s each %3$s. month"
#~ msgid "On %s %s each %s. months"
#~ msgstr "På %s %s var %s månad"

#~| msgid "On %1$s. day every month"
#~ msgid "On %s %s every month"
#~ msgstr "På %s %s varje månad"

#~| msgid "On %1$s %2$s in %3$s"
#~ msgid "On %s %s in %s"
#~ msgstr "På %s %s i %s"

#~| msgid "On %1$s. day every %2$s. month"
#~ msgid "On %s. day every %s. month"
#~ msgstr "På %s dagen var %s månad"

#~| msgid "On %1$s. day every month"
#~ msgid "On %s. day every month"
#~ msgstr "På %s dag varje månad"

#~ msgid "On every new notification"
#~ msgstr "Vid varje ny notifiering"

#~ msgid "On new notifications except mails"
#~ msgstr "Vid nya notifieringar förutom e-post"

#~ msgid "On work days"
#~ msgstr "På arbetsdagar"

#~ msgid ""
#~ "One or more attached files exceed the size limit per email. Therefore, "
#~ "the files are not sent as attachments but kept on the server. The email "
#~ "you have sent just contains links to download these files."
#~ msgstr ""
#~ "En eller flera bilagor överskrider storleksgränser per e-brev. Därför "
#~ "skickas inte filerna som bilagor, men finns kvar på servern. E-brevet du "
#~ "skickade innehåller bara länkar till filerna för manuell nedladdning."

#~ msgid ""
#~ "One or more exception dates are not contained in recurring appointment"
#~ msgstr "Ett eller flera undantagsdatum är inte lagrade i återkommande möte."

#~ msgid ""
#~ "One or more fields contain too much information. Field: %1$d Character "
#~ "Limit: %2$d Sent %3$d"
#~ msgstr ""
#~ "Ett eller flera fält innehåller för mycket information. Fält: %1$d "
#~ "Teckengräns: %2$d Skickat %3$d"

#~ msgid "Only folder owner may hold admin permission on a private folder"
#~ msgstr ""
#~ "Endast den som äger mappen har administrationsrättigheter i den privata "
#~ "mappen"

#~ msgid "Only one admin permission is allowed on a private folder"
#~ msgstr "Endast en användare kan vara administratör för en privat mapp"

#~ msgid "Only showing items related to folder \"%1$s\""
#~ msgstr "Visar bara objekt som är relevanta för mappen \"%1$s\""

#~ msgid "Only the task creator is allowed to set private flag."
#~ msgstr "Endast skaparen av uppgiften är tillåten att använda privat flagga."

#~ msgid "Open"
#~ msgstr "Öppna"

#~ msgid "Open external link"
#~ msgstr "Öppna extern länk"

#, fuzzy
#~| msgid "Folder view"
#~ msgid "Open folder view"
#~ msgstr "Mappvy"

#~ msgid "Open in browser"
#~ msgstr "Öppna i webbläsare"

#~ msgid "Open in new tab"
#~ msgstr "Öppna i ny flik"

#, fuzzy
#~ msgid "Open on LinkedIn"
#~ msgstr "LinkedIn"

#, fuzzy
#~| msgid "All messages"
#~ msgid "Open/close all messages"
#~ msgstr "Alla meddelanden"

#~ msgid "Opening E-Mail threads"
#~ msgstr "Öppna e-posttrådar"

#~ msgid "Operation not allowed on a closed SearchIterator"
#~ msgstr "Funktionen är inte tillåten i en stängd sökiterator"

#~ msgid "Operation not executable on folder %1$s in context %2$s"
#~ msgstr "Funktionen är inte genomförbar i mappen %1$s i kontext %2$s"

#~ msgid "Optional 01"
#~ msgstr "Valfritt 01"

#~ msgid "Optional 02"
#~ msgstr "Valfritt 02"

#~ msgid "Optional 03"
#~ msgstr "Valfritt 03"

#~ msgid "Optional 04"
#~ msgstr "Valfritt 04"

#~ msgid "Optional 05"
#~ msgstr "Valfritt 05"

#~ msgid "Optional 06"
#~ msgstr "Valfritt 06"

#~ msgid "Optional 07"
#~ msgstr "Valfritt 07"

#~ msgid "Optional 08"
#~ msgstr "Valfritt 08"

#~ msgid "Optional 09"
#~ msgstr "Valfritt 09"

#~ msgid "Optional 10"
#~ msgstr "Valfritt 10"

#~ msgid "Optional 11"
#~ msgstr "Valfritt 11"

#~ msgid "Optional 12"
#~ msgstr "Valfritt 12"

#~ msgid "Optional 13"
#~ msgstr "Valfritt 13"

#~ msgid "Optional 14"
#~ msgstr "Valfritt 14"

#~ msgid "Optional 15"
#~ msgstr "Valfritt 15"

#~ msgid "Optional 16"
#~ msgstr "Valfritt 16"

#~ msgid "Optional 17"
#~ msgstr "Valfritt 17"

#~ msgid "Optional 18"
#~ msgstr "Valfritt 18"

#~ msgid "Optional 19"
#~ msgstr "Valfritt 19"

#~ msgid "Optional 20"
#~ msgstr "Valfritt 20"

#~ msgid "Options"
#~ msgstr "Alternativ"

#~ msgid "Orange"
#~ msgstr "Orange"

#~ msgid "Organizer"
#~ msgstr "Organisatör"

#~ msgid "Other Address"
#~ msgstr "Övrig adress"

#~ msgid "Other address"
#~ msgstr "Övrig adress"

#~ msgid "Other calendar folders"
#~ msgstr "Andra kalendermappar"

#~ msgid "Other contact folders"
#~ msgstr "Andra kontaktmappar"

#~ msgid "Other infostore folders"
#~ msgstr "Andra infolagringsmappar"

#~ msgid "Outgoing server settings (SMTP)"
#~ msgstr "Utgående serverinställningar (SMTP)"

#~ msgid "Overdue"
#~ msgstr "Försenad"

#~ msgid "Overdue Task. %1$s %2$s. Press [enter] to open"
#~ msgstr "Försenad uppgift. %1$s %2$s. Tryck [enter] för att öppna"

#~ msgid "Overdue Tasks"
#~ msgstr "Försenade uppgifter"

#~ msgid "Owner"
#~ msgstr "Ägare"

#~ msgid ""
#~ "Owner %1$s of default folder %2$s must keep the folder admin permission"
#~ msgstr ""
#~ "Ägare %1$s till standardmappen %2$s måste behålla "
#~ "administrationsrättigheter till mappen"

#~ msgid "PB"
#~ msgstr "Pb"

#~ msgid "Page %1$d of %2$d"
#~ msgstr "Sida %1$d av %2$d"

#~ msgid "Page number"
#~ msgstr "Sidnummer"

#~ msgid "Pager"
#~ msgstr "Sökare"

#~ msgid "Parameter %1$s does not match JSON key %2$s"
#~ msgstr "Parameter %1$s matchar inte JSON-nyckel %2$s"

#~ msgid ""
#~ "Parent folder %1$s does not allow folder's module setting (%2$s) in "
#~ "context %3$s"
#~ msgstr ""
#~ "Föräldramappen %1$s tillåter inte modulinställning (%2$s) för mapp i "
#~ "kontext %3$s"

#~ msgid ""
#~ "Parent folder %1$s does not allow folder's type setting %2$s in context "
#~ "%3$s"
#~ msgstr ""
#~ "Föräldramappen %1$s tillåter inte typinställningen %2$s för en mapp i "
#~ "kontext %3$s"

#~ msgid "Parsing error parsing ical: %s"
#~ msgstr "Tolknings fel tolknings ical: %s"

#~ msgid "Parsing problem in URL parameter \"%1$s\"."
#~ msgstr "Tolkningsproblem i URL parametern \"%1$s\"."

#~ msgid "Participant %d for task %d is not found."
#~ msgstr "Deltagare %d för uppgift %d hittas inte."

#~ msgid "Participants"
#~ msgstr "Deltagare"

#~ msgid "Password"
#~ msgstr "Lösenord"

#, fuzzy
#~ msgid "Password length must be between %1$d and %2$d characters."
#~ msgstr "Kostnaden måste vara mellan -%1$d och %1$d."

#~ msgid "People"
#~ msgstr "Personer"

#~ msgid "Permanently remove deleted emails"
#~ msgstr "Ta bort borttagen e-post permanent"

#~ msgid "Permanently remove deleted emails?"
#~ msgstr "Ta bort borttagen e-post permanent?"

#~ msgid "Permissions"
#~ msgstr "Tillstånd"

#~ msgid "Personal"
#~ msgstr "Personligt"

#~ msgid "Personal information"
#~ msgstr "Personlig information"

#~ msgid "Phone"
#~ msgstr "Telefon"

#~ msgid "Phone & fax numbers"
#~ msgstr "Telefon- & faxnummer"

#~ msgid "Phone (assistant)"
#~ msgstr "Telefon (assistent)"

#~ msgid "Phone (business alt)"
#~ msgstr "Telefon (arbete alt)"

#~ msgid "Phone (business)"
#~ msgstr "Telefon (arbete)"

#~ msgid "Phone (car)"
#~ msgstr "Telefon (bil)"

#~ msgid "Phone (company)"
#~ msgstr "Telefon (företag)"

#~ msgid "Phone (home alt)"
#~ msgstr "Telefon (hem alt)"

#~ msgid "Phone (home)"
#~ msgstr "Telefon (hem)"

#~ msgid "Phone (other)"
#~ msgstr "Telefon (övrig)"

#~ msgid "Phone (private)"
#~ msgstr "Telefon (privat)"

#~ msgid "Phone alt"
#~ msgstr "Alt telefon"

#~ msgid "Phone numbers"
#~ msgstr "Telefonnummer"

#~ msgid "Pick a time here"
#~ msgstr "Välj tid här"

#~ msgid "Pink"
#~ msgstr "Rosa"

#~ msgid "Places"
#~ msgstr "Platser"

#~ msgid "Plain text"
#~ msgstr "Vanlig text"

#~ msgid "Play audio files"
#~ msgstr "Spela upp ljudfiler"

#~ msgid "Play video files"
#~ msgstr "Spela upp videofiler"

#~ msgid "Please check that the file is correctly formatted."
#~ msgstr "Kontrollera att filen är korrekt formatterad."

#~ msgid "Please choose a sentence below."
#~ msgstr "Välj en mening nedanför."

#~ msgid "Please enter a correct number."
#~ msgstr "Ange ett korrekt nummer."

#~ msgid "Please enter a date in the past"
#~ msgstr "Ange ett datum i det förflutna"

#~ msgid "Please enter a description"
#~ msgstr "Skriv en beskrivning"

#~ msgid "Please enter a description."
#~ msgstr "Skriv in en beskrivning."

#~ msgid "Please enter a feed URL."
#~ msgstr "Ange flödes-URL."

#~ msgid "Please enter a search query"
#~ msgstr "Skriv söktermer"

#~ msgid "Please enter a valid date"
#~ msgstr "Ange ett giltigt datum"

#~ msgid "Please enter a valid date."
#~ msgstr "Ange ett giltigt datum."

#~ msgid "Please enter a valid email address"
#~ msgstr "Ange en giltig e-postadress"

#~ msgid "Please enter a valid email address or phone number"
#~ msgstr "Ange en giltig e-postadress eller telefonnummer"

#~ msgid "Please enter a valid name"
#~ msgstr "Ange ett giltigt namn"

#, fuzzy
#~ msgid "Please enter a valid number"
#~ msgstr "Ange ett giltigt namn"

#~ msgid "Please enter a valid object"
#~ msgstr "Ange ett giltigt objekt"

#~ msgid "Please enter a valid phone number. Allowed characters are: %1$s"
#~ msgstr "Ange ett giltigt telefonnummer. Möjliga tecken är: %1$s"

#~ msgid "Please enter a value"
#~ msgstr "Ange ett värde"

#~ msgid "Please enter an blog url."
#~ msgstr "Skriv en bloggs URL."

#~ msgid "Please enter correct password"
#~ msgstr "Ange korrekt lösenord"

#~ msgid "Please enter the following data: %1$s"
#~ msgstr "Skriv in följande data: %1$s"

#~ msgid "Please enter value between 0 and 100."
#~ msgstr "Ange ett värde mellan 0 och 100."

#~ msgid "Please enter your credentials."
#~ msgstr "Skriv in dina uppgifter."

#~ msgid "Please enter your password."
#~ msgstr "Skriv ditt lösenord."

#~ msgid "Please make sure the file is readable by the groupware."
#~ msgstr "Se till att filen är läsbar av "

#~ msgid ""
#~ "Please note, changing or removing the file extension will cause problems "
#~ "when viewing or editing."
#~ msgstr ""
#~ "Observera att det kommer uppstå problem om du ändrar eller tar bort "
#~ "filändelsen vid visning eller redigering."

#~ msgid ""
#~ "Please provide the old password so the account passwords can be recovered."
#~ msgstr "Ange det gamla lösenordet för att få tillbaka de andra lösenorden."

#~ msgid "Please select a file to import"
#~ msgstr "Välj fil att importera"

#~ msgid "Please select a file to insert"
#~ msgstr "Välj fil att infoga"

#~ msgid "Please select a valid iCal File to import"
#~ msgstr "Välj en giltig iCal-fil att importera"

#~ msgid "Please select a valid image File to insert"
#~ msgstr "Välj en giltig bildfil att infoga"

#~ msgid "Please sign in again to continue"
#~ msgstr "Skriv in igen för att fortsätta"

#, fuzzy
#~ msgid "Please specify these missing variables:"
#~ msgstr "Ange dessa saknade variabler:"

#~ msgid "Please update your browser."
#~ msgstr "Uppdatera din webbläsare."

#~ msgid "Port %1$s was unreachable on remote server"
#~ msgstr "Port %1$s var inte tillgänglig på fjärrservern"

#~ msgctxt "app"
#~ msgid "Portal"
#~ msgstr "Portal"

#~ msgid "Portal Widgets"
#~ msgstr "Portalkomponenter"

#~ msgid "Portal settings"
#~ msgstr "Portalinställningar"

#~ msgid "Position"
#~ msgstr "Position"

#~ msgid "Postcode"
#~ msgstr "Postnummer"

#~ msgid "Press [enter] to close this alertbox."
#~ msgstr "Tryck [enter] för att stänga upplysningsrutan."

#, fuzzy
#~ msgid "Press [enter] to jump to"
#~ msgstr "Tryck [enter] för att hoppa till "

#~ msgid "Press [enter] to jump to complete list of Birthdays."
#~ msgstr ""
#~ "Tryck [enter] för att hoppa till den fullständiga listan med födelsedagar."

#~ msgid "Press [enter] to jump to the facebook stream."
#~ msgstr "Tryck [enter] för att hoppa till Facebook-strömmen."

#~ msgid "Press [enter] to jump to the flicker stream."
#~ msgstr "Tryck [enter] för att hoppa till flicker-flödet."

#~ msgid "Press [enter] to jump to the linkedin stream."
#~ msgstr "Tryck [enter] för att hoppa till LinkedIn-strömmen."

#~ msgid "Press [enter] to jump to the rss stream."
#~ msgstr "Tryck [enter] för att hoppa till RSS-flödet."

#~ msgid "Press [enter] to jump to the tumblr feed."
#~ msgstr "Tryck [enter] för att hoppa till tumblr-flödet."

#~ msgid "Press [enter] to jump to the twitter feed."
#~ msgstr "Tryck [enter] för att hoppa till Twitter-flödet."

#~ msgid "Press [enter] to select a time when you want to be reminded again"
#~ msgstr "Tryck [enter] för att välja när du vill få nästa påminnelse"

#~ msgid "Press to hide all appointment invitations."
#~ msgstr "Tryck för att dölja alla inbjudningar till möten."

#~ msgid "Press to hide all appointment reminders."
#~ msgstr "Tryck för att dölja alla mötespåminnelser."

#~ msgid "Press to hide all notifications for new mails."
#~ msgstr "Tryck för att dölja alla notifieringar om ny e-post."

#~ msgid "Press to hide all notifications for overdue tasks."
#~ msgstr "Tryck för att dölja alla notifieringar för försenade uppgifter."

#~ msgid "Press to hide all task invitations."
#~ msgstr "Tryck för att dölja alla uppgiftsinbjudningar."

#~ msgid "Press to hide all task reminders."
#~ msgstr "Tryck för att dölja alla uppgiftspåminnelser."

#~ msgid "Preview"
#~ msgstr "Förhandsgranska"

#~ msgid "Previous"
#~ msgstr "Föregående"

#~ msgid "Previous Day"
#~ msgstr "Föregående dag"

#~ msgid "Previous Week"
#~ msgstr "Föregående vecka"

#~ msgid "Primary account"
#~ msgstr "Primärkonto"

#~ msgid ""
#~ "Primary email address in system contact must not be edited: Context %1$d "
#~ "Object %2$d User %3$d"
#~ msgstr ""
#~ "Ursprunglig e-post-adress i systemet får inte redigeras: Kontext %1$d "
#~ "Objekt %2$d Användare %3$d"

#~ msgid "Print"
#~ msgstr "Skriv ut"

#~ msgid "Print tasks"
#~ msgstr "Skriv ut uppgifter"

#~ msgid "Printout"
#~ msgstr "Utskrift"

#~ msgid "Priority"
#~ msgstr "Prioritet"

#~ msgid "Privacy Notice"
#~ msgstr "Integritetsnotis"

#~ msgid "Private"
#~ msgstr "Privat"

#~ msgid ""
#~ "Private Appointments can not have attendees. Removing attendees and "
#~ "accepting appointment anyway."
#~ msgstr ""
#~ "Privata möten kan inte ha deltagare. Ta bort deltagare och acceptera "
#~ "mötet ändå."

#~ msgid "Private flagged tasks cannot be delegated."
#~ msgstr "Privat flaggade uppgifter kan ej delegeras."

#~ msgid ""
#~ "Private folder %1$s can only be moved to a private folder in context %2$s"
#~ msgstr ""
#~ "Privat mapp %1$s kan endast flyttas till en privat mapp i kontext %2$s"

#~ msgid "Problem initializing the cache."
#~ msgstr "Problem att initialisera cacheminnet"

#~ msgid "Problem putting/removing an object into/from the cache."
#~ msgstr "Problem med att lägga till/ta bort ett objekt från cacheminnet"

#~ msgid "Problem setting auto commit to true."
#~ msgstr "Problem att sätta auto commit till sant."

#~ msgid "Problem while communicating with external authorization."
#~ msgstr "Problem med kommunikationen vid extern behörighet."

#~ msgid "Problem while initialising configuration tree."
#~ msgstr "Problem med initialiseringen av konfigurationsträdet"

#~ msgid "Problem while reading ICal file: %s."
#~ msgstr "Problem med läsning av ICal filer: %s."

#~ msgid "Problem with URI when creating context specific filestore location."
#~ msgstr "Problem med URI vid skapandet av kontext-specifik fillagringsplats."

#~ msgid "Problem with a thread."
#~ msgstr "Problem med en tråd."

#~ msgid "Problem with executing SQL: %s"
#~ msgstr "Problem med att utföra SQL: %s"

#~ msgid "Problem writing to stream."
#~ msgstr "Problem med att skriva till ström."

#~ msgid "Process subsequent rules"
#~ msgstr "Behandla efterföljande regler"

#~ msgid ""
#~ "Process was interrupted while waiting for a free mail connection. Please "
#~ "try again."
#~ msgstr ""
#~ "Processen blev avbruten när du väntade på en ledig e-post-förbindelse. "
#~ "Försök igen "

#~ msgid "Profession"
#~ msgstr "Yrke"

#~ msgid "Programming error - folder %s"
#~ msgstr "Programmeringsfels - mapp %s"

#~ msgid "Progress"
#~ msgstr "Förlopp"

#~ msgid "Progress %1$s %"
#~ msgstr "Förlopp %1$s %"

#~ msgid "Progress in %"
#~ msgstr "Förlopp i %"

#~ msgid "Progress must be a valid number between 0 and 100"
#~ msgstr "Förloppet måste vara ett giltig nummer mellan 0 och 100"

#~ msgid "Properties"
#~ msgstr "Egenskaper"

#~ msgid "Property \"%1$s\" is not defined."
#~ msgstr "Attributet \"%1$s\" är inte definierat."

#~ msgid "Property %1$s is not an integer"
#~ msgstr "Attributet %1$s är inte ett heltal"

#~ msgid "Protocol cannot be parsed: %1$s"
#~ msgstr "Protokollet kan ej tolkas: %1$s"

#~ msgid "Public"
#~ msgstr "Offentlig"

#~ msgid ""
#~ "Public folder %1$s can only be moved to a public folder in context %2$s"
#~ msgstr ""
#~ "Publik mapp %1$s kan endast bli flyttad till en publik mapp i kontext %2$s"

#~ msgid "Publication"
#~ msgstr "Publikation"

#~ msgid "Publication has been added"
#~ msgstr "Publikationen lades till"

#~ msgid "Publication must have a site."
#~ msgstr "Publikationen måste ha en sida."

#~ msgid "Publication must have a target."
#~ msgstr "Publikationen måste ha ett mål."

#~ msgid "Publications"
#~ msgstr "Publikationer"

#~ msgid "Publications and Subscriptions"
#~ msgstr "Publikationer och prenumerationer"

#~ msgid "Publications must have a name"
#~ msgstr "Publikationer måste ha ett namn"

#~ msgid "Publish"
#~ msgstr "Publicera"

#~| msgid "Public folders"
#~ msgid "Publish folder"
#~ msgstr "Publikationsmapp"

#~| msgid "Public infostore"
#~ msgid "Publish item"
#~ msgstr "Publicera objekt"

#~ msgid "Purchase confirmation"
#~ msgstr "Bekräfta köp"

#~ msgid "Purple"
#~ msgstr "Lila"

#~ msgid "Push UDP Exception"
#~ msgstr "Köra UDP undantag"

#~ msgid "Put into cache failed."
#~ msgstr "Lägga till i cacheminnet misslyckades."

#~ msgid "Quit"
#~ msgstr "Avsluta"

#~ msgid "Quota"
#~ msgstr "Kvot"

#~ msgid "RSS Feed"
#~ msgstr "RSS-flöde"

#~ msgid "RSS Feeds"
#~ msgstr "RSS-flöden"

#~ msgid "Read Acknowledgement"
#~ msgstr "Läs bekräftelse"

#~ msgid "Read article on tumblr.com"
#~ msgstr "Läs artikel på tumblr.com"

#~ msgid "Reauthorize"
#~ msgstr "Kontrollera igen"

#~ msgid "Received mails"
#~ msgstr "Mottagen e-post"

#~ msgid "Recent activities"
#~ msgstr "Senaste aktiviteter"

#~ msgid "Recently changed files"
#~ msgstr "Senast ändrade filer"

#~ msgid "Recently used"
#~ msgstr "Senast använda"

#~ msgid "Recipient"
#~ msgstr "Mottagare"

#~ msgid "Recover"
#~ msgstr "Rädda"

#~ msgid "Recover passwords"
#~ msgstr "Rädda lösenord"

#~ msgid "Recurrence position %1$s does not exist"
#~ msgstr "Återkommande position %1$s finns inte"

#, fuzzy
#~ msgid "Recurring tasks need a valid due date."
#~ msgstr "Upprepade uppgifter behöver giltiga slutdatum."

#~ msgid "Recurring tasks need a valid end date."
#~ msgstr "Upprepade uppgifter behöver giltiga slutdatum."

#~ msgid "Recurring tasks need a valid start date."
#~ msgstr "Upprepade uppgifter behöver giltiga startdatum."

#~ msgid "Red"
#~ msgstr "Rött"

#~ msgid "Redirect to"
#~ msgstr "Omdirigera till"

#~ msgid "Refresh"
#~ msgstr "Uppdatera"

#~ msgid "Refresh interval"
#~ msgstr "Uppdateringsintervall"

#~ msgid "Refresh rate in minutes:"
#~ msgstr "Uppdateringsintervall i minuter:"

#~ msgid "Regex"
#~ msgstr "Reguttr"

#~ msgid "Reject changes"
#~ msgstr "Kasta ändringar"

#~ msgid "Reject with reason"
#~ msgstr "Neka med anledning"

#~ msgid "Related articles"
#~ msgstr "Relevanta artiklar"

#~ msgid "Reload statistics"
#~ msgstr "Uppdatera statistik"

#~ msgid "Relogin"
#~ msgstr "Logga in igen"

#~ msgid "Remind me"
#~ msgstr "Påminn mig"

#~ msgid "Remind me again"
#~ msgstr "Påminn mig igen"

#~ msgid "Remind me again "
#~ msgstr "Påminn mig igen"

#~ msgid "Reminder"
#~ msgstr "Påminnelse"

#~ msgid "Reminder date"
#~ msgstr "Påminnelsedatum"

#~ msgid "Reminder date %1$s"
#~ msgstr "Påminnelsedatum %1$s"

#~ msgid "Reminder has been created"
#~ msgstr "Påminnelsen har skapats"

#~ msgid "Remove attachment"
#~ msgstr "Ta bort bilaga"

#~ msgid "Remove copy from server after retrieving a message"
#~ msgstr "Ta bort kopia från servern efter att meddelandet har tagits emot"

#~ msgid "Remove from recipient list"
#~ msgstr "Ta bort från mottagarlista"

#~ msgid "Remove on cache failed"
#~ msgstr "Borttagandet på cacheminnet misslyckades."

#~ msgid "Rename"
#~ msgstr "Döp om"

#~ msgid "Rename folder"
#~ msgstr "Döp om mapp"

#~ msgid "Repeat"
#~ msgstr "Upprepa"

#~ msgid "Repeat new password"
#~ msgstr "Upprepa nytt lösenord"

#~ msgid "Reply"
#~ msgstr "Svara"

#~ msgid "Reply All"
#~ msgstr "Svara alla"

#~ msgid "Reply all"
#~ msgstr "Svara alla"

#~ msgid "Reply to"
#~ msgstr "Svar till"

#, fuzzy
#~ msgid "Reply to all recipients"
#~ msgstr "Alla mottagare"

#, fuzzy
#~ msgid "Reply to sender"
#~ msgstr "Svar till"

#~ msgid "Required  value \"Start Date\" was not supplied."
#~ msgstr "Önskat värde  \"Startdatum\" var inte tillgodosett."

#~ msgid "Required value \"End Date\" was not supplied."
#~ msgstr "Önskat värde \"Slutdatum\" var inte tillgodosett."

#~ msgid "Required value \"Title\" was not supplied."
#~ msgstr "Önskat värde \"Titel\" var inte tillgodosett."

#~ msgid "Reserved"
#~ msgstr "Reserverad"

#~ msgid "Reset this list"
#~ msgstr "Återställ denna lista"

#~ msgid "Resolving database for context %1$d and server %2$d not possible!"
#~ msgstr "Bestämma databas för kontext %1$d och server %2$d inte möjligt!"

#~ msgid "Resolving schema for context %1$d failed."
#~ msgstr "Bestämma diagram för kontext %1$d misslyckades."

#~ msgid "Resource"
#~ msgstr "Resurs"

#~ msgid "Resource group"
#~ msgstr "Resursgrupp"

#~ msgid "Resources"
#~ msgstr "Resurser"

#~ msgid "Response package exceeds max package size value of 8192k: %1$s"
#~ msgstr "Svarspaketet överskrider maximala paketstorleken som är 8192k: %1$s"

#~ msgid "Restore applications"
#~ msgstr "Återställ program"

#~ msgid "Retry"
#~ msgstr "Försök igen"

#, fuzzy
#~ msgid "Return Receipt"
#~ msgstr "Leveranskvitto"

#~ msgid "Retweet"
#~ msgstr "Retweet"

#~ msgid "Retweet this to your followers?"
#~ msgstr "Retweeta det här till dina följare?"

#~ msgid "Retweeted"
#~ msgstr "Retweetad"

#~ msgid "Retweeted by %s"
#~ msgstr "Retweetad av %s"

#~ msgid "Review your purchases"
#~ msgstr "Gå igenom dina inköp"

#, fuzzy
#~ msgid "Right"
#~ msgstr "ikväll"

#~ msgid "Room number"
#~ msgstr "Rumnummer"

#~ msgid "Root folder must not be modified or deleted"
#~ msgstr "Rotmappen får inte ändras eller tas bort"

#~ msgid "Rule name"
#~ msgstr "Regelns namn"

#~ msgid "Running applications"
#~ msgstr "Program som körs"

#~ msgid "SQL Problem: \"%1$s\""
#~ msgstr "SQL-problem: \"%1$s\""

#~ msgid "SQL Problem: \"%s\""
#~ msgstr "SQL-problem: \"%s\""

#~ msgid "SQL Problem: \"%s\"."
#~ msgstr "SQL-problem: \"%s\"."

#~ msgid ""
#~ "SQL error occurred while performing task ContactsFieldSizeUpdateTask: "
#~ "%1$s."
#~ msgstr ""
#~ "Ett SQL-fel inträffade under tiden som uppgiften "
#~ "ContactsFieldSizeUpdateTask utfördes: %1$s."

#~ msgid ""
#~ "SQL error occurred while performing task FolderAddPermColumnUpdateTask: "
#~ "%1$s."
#~ msgstr ""
#~ "Ett SQL-fel inträffade under tiden som uppgiften "
#~ "FolderAddPermColumnUpdateTask utfördes: %1$s."

#~ msgid "SQL problem while deleting task: %s."
#~ msgstr "SQL-problem när uppgift tas bort: %s."

#~ msgid "SQL problem while listing tasks: %s."
#~ msgstr "SQL-problem vid listning av uppgifter: %s."

#~ msgid "SQL problem while updating task: %s."
#~ msgstr "SQL-problem när uppgiften uppdaterades: %s."

#~ msgid "SQL problem: %1$s."
#~ msgstr "SQL-problem: %1$s."

#~ msgid ""
#~ "Safe put into cache failed. An object bound to given key already exists."
#~ msgstr ""
#~ "Spara i cacheminnet misslyckades. Ett objekt som är bundet till nyckel "
#~ "finns redan."

#~ msgid "Sales Volume"
#~ msgstr "Försäljningsvolym"

#~ msgid "Saturday"
#~ msgstr "Lördag"

#~ msgid "Save"
#~ msgstr "Spara"

#~ msgid "Save as distribution list"
#~ msgstr "Spara som distributionslista"

#~ msgid "Save as draft"
#~ msgstr "Spara som utkast"

#~ msgid "Save as file"
#~ msgstr "Spara som fil"

#, fuzzy
#~ msgid "Save attachment"
#~ msgstr "Ta bort bilaga"

#~| msgid "Task changed"
#~ msgid "Save changes"
#~ msgstr "Spara ändringar"

#~ msgid "Save in file store"
#~ msgstr "Spara i fillagringen"

#, fuzzy
#~ msgid "Save to Drive"
#~ msgstr "Spara till Drive"

#~ msgid "Saved in"
#~ msgstr "Sparades i"

#, fuzzy
#~ msgid "Saved mail attachment"
#~ msgstr "Ta bort bilaga"

#, fuzzy
#~ msgid "Saving attachment to Drive"
#~ msgid_plural "Saving attachments to Drive"
#~ msgstr[0] "Spara bilaga till Drive"
#~ msgstr[1] "Spara bilagor till Drive"

#~ msgid "Scheduling"
#~ msgstr "Schemaläggning"

#~ msgctxt "app"
#~ msgid "Scheduling"
#~ msgstr "Schemaläggning"

#~ msgid "Search"
#~ msgstr "Sök"

#~ msgid "Search for items"
#~ msgstr "Sök efter objekt"

#~ msgid "Search here"
#~ msgstr "Sök här"

#, fuzzy
#~ msgid "Search in"
#~ msgstr "Sökte i"

#~ msgid "SearchIterator NULL"
#~ msgstr "SearchIterator NULL"

#~ msgid "Searched for: %1$s"
#~ msgstr "Sökte: %1$s"

#~ msgid "Searched in"
#~ msgstr "Sökte i"

#~ msgid "Searched in all folders"
#~ msgstr "Sökte i alla mappar"

#~ msgid "SecurityException while loading servlet class \"%s\""
#~ msgstr "Säkerhetsundantag vid laddning av servlet-klass \"%s\""

#~ msgid "Select"
#~ msgstr "Välj"

#~ msgid "Select all"
#~ msgstr "Välj alla"

#~ msgid "Select file"
#~ msgstr "Välj fil"

#~ msgid "Select folder"
#~ msgstr "Välj mapp"

#~ msgid "Select none"
#~ msgstr "Välj inga"

#~ msgid "Select page"
#~ msgstr "Välj sida"

#~ msgid "Selection Details"
#~ msgstr "Detaljer om markering"

#~ msgid "Send"
#~ msgstr "Skicka"

#, fuzzy
#~ msgid "Send a return receipt"
#~ msgstr "Skicka ett leveranskvitto"

#~ msgid "Send as internal link"
#~ msgstr "Skicka som intern länk"

#~ msgid "Send as mail"
#~ msgstr "Skicka som e-post"

#~ msgid "Send as vCard"
#~ msgstr "Skicka som vCard"

#~ msgid "Send by mail"
#~ msgstr "Skicka via e-post"

#~ msgid "Send mail"
#~ msgstr "Skicka e-post"

#~ msgid "Send mail to all participants"
#~ msgstr "Skicka e-post till alla deltagare"

#~ msgid "Send new mail"
#~ msgstr "Skicka ny e-post"

#~ msgid "Send vacation notice during this time only"
#~ msgstr "Skicka semesternotis endast vid denna tid"

#~ msgid "Sender"
#~ msgstr "Avsändare"

#~ msgid "Sender/From"
#~ msgstr "Avsändare/Från"

#~ msgid "Sent folder"
#~ msgstr "Skickatmapp"

#~ msgid "Sent from %s via mobile"
#~ msgstr "Skickades från %s med mobiltelefon"

#~ msgid "Sent mails"
#~ msgstr "Skickad e-post"

#~ msgid "September"
#~ msgstr "September"

#~ msgid "Series"
#~ msgstr "Serie"

#~ msgid "Series end is before start date."
#~ msgstr "Serieslut är före startdatum"

#~ msgid "Server name"
#~ msgstr "Servernamn"

#~ msgid "Server port"
#~ msgstr "Serverport"

#~ msgid "Server settings"
#~ msgstr "Serverinställningar"

#~ msgid "Server type"
#~ msgstr "Servertyp"

#~ msgid "Server unreachable"
#~ msgstr "Servern kan inte nås"

#~ msgid "Server version"
#~ msgstr "Serverversion"

#~ msgid "Service initialization failed"
#~ msgstr "Service-initialisering misslyckades"

#~ msgid "Servlet mapping directory does not exist: %s"
#~ msgstr "Katalog för servlet-mappning existerar inte: %s"

#~ msgid "Servlet mappings could not be loaded due to following error: %s"
#~ msgstr "Servlet-mappning kunde inte laddas på grund av följande fel: %s"

#~ msgid "Session attempts to instantiate a provider that doesn't exist: %1$s"
#~ msgstr "Sessionen försöker exemplifiera en leverantör som inte finns: %1$s"

#~ msgid "SessionObject not initialized"
#~ msgstr "SessionObject är inte initialiserad"

#~ msgid "Sessiond Config Exception"
#~ msgstr "Sessiond inställningsundantag"

#~ msgid "Sessiond Exception"
#~ msgstr "Sessiond undantag"

#~ msgid "Set as default"
#~ msgstr "Ange som standard"

#~ msgid "Setting \"%1$s\" is not a leaf one."
#~ msgstr "Inställning \"%1$s\" är inte ett barn"

#~ msgid "Settings"
#~ msgstr "Inställningar"

#~ msgctxt "app"
#~ msgid "Settings"
#~ msgstr "Inställningar"

#~ msgid "Share"
#~ msgstr "Dela ut"

#~ msgid "Share link by email"
#~ msgstr "Dela länk via e-post"

#~ msgid "Share this folder"
#~ msgstr "Dela ut mappen"

#~ msgid "Shared"
#~ msgstr "Delad"

#~ msgid "Shared Appointments"
#~ msgstr "Delade möten"

#~ msgid "Shared folder %1$s MUST NOT be updated in context %2$s"
#~ msgstr "Delade mappen %1$s FÅR INTE bli uppdaterad i kontext %2$s"

#~ msgid "Shared folder %1$s cannot be moved in context %2$s"
#~ msgstr "Delade mappen %1$s kan inte flyttas i kontext %2$s"

#~ msgid ""
#~ "Shared folder %1$s cannot be target of move operation in context %2$s"
#~ msgstr "Delade mappen %1$s kan inte vara mål för flyttning i kontext %2$s"

#~ msgid "Shared folder owner not given !"
#~ msgstr "Ägare för den delade mappen har ej angivits !"

#~ msgid "Shopping cart"
#~ msgstr "Shoppingvagn"

#, fuzzy
#~ msgid "Show"
#~ msgstr "Visa som"

#~ msgid "Show QR code"
#~ msgstr "Visa QR-kod"

#~ msgid "Show all %1$d messages in inbox"
#~ msgstr "Visa alla %1$d meddelanden i inkorgen"

#~ msgid "Show all items"
#~ msgstr "Visa alla objekt"

#~ msgid "Show all mails. Note: Mails are no longer grouped by conversation."
#~ msgstr "Visa all e-post. OBS: E-post grupperas inte i konversationer."

#~ msgid "Show all my appointments from all calendars"
#~ msgstr "Visa alla mina möten från alla kalendrar"

#, fuzzy
#~ msgid "Show appointment details"
#~ msgstr "Visa möte"

#~ msgctxt "plural"
#~ msgid "Show attachment"
#~ msgid_plural "Show attachments"
#~ msgstr[0] "Visa bilaga"
#~ msgstr[1] "Visa bilagor"

#~ msgid "Show comments"
#~ msgstr "Visa kommentarer"

#~ msgid "Show conflicts"
#~ msgstr "Visa konflikter"

#~ msgid "Show declined appointments"
#~ msgstr "Visa nekade möten"

#~ msgid "Show details"
#~ msgstr "Visa detaljer"

#~ msgid "Show done tasks"
#~ msgstr "Visa färdiga uppgifter"

#~ msgid "Show file"
#~ msgstr "Visa fil"

#~ msgid "Show first page"
#~ msgstr "Visa första sidan"

#~ msgid "Show hidden files and folders"
#~ msgstr "Visa dolda filer och mappar"

#~ msgid "Show images"
#~ msgstr "Visa bilder"

#~ msgid "Show inbox"
#~ msgstr "Visa inkorg"

#~ msgid "Show internal link"
#~ msgstr "Visa intern länk"

#~ msgid "Show last page"
#~ msgstr "Visa sista sidan"

#~ msgid "Show legal information"
#~ msgstr "Visa juridisk information"

#~ msgid "Show less"
#~ msgstr "Visa mindre"

#~ msgid "Show more"
#~ msgstr "Visa fler"

#~ msgid "Show next page"
#~ msgstr "Visa nästa sida"

#~ msgid "Show original message"
#~ msgstr "Visa ursprungligt meddelande"

#~ msgid "Show original publication"
#~ msgstr "Visa ursprunglig publikation"

#, fuzzy
#~ msgid "Show quoted text"
#~ msgstr "Nedanför citerad text"

#~ msgid "Show request body"
#~ msgstr "Visa sökningens kropp"

#~ msgid "Show side panel"
#~ msgstr "Visa sidopanelen"

#~ msgid "Show stack trace"
#~ msgstr "Visa strack-spårning"

#~ msgid "Show task"
#~ msgstr "Visa uppgift"

#, fuzzy
#~ msgid "Show task details"
#~ msgstr "Visa detaljer"

#~ msgid "Show version history"
#~ msgstr "Visa versionshistorik"

#, fuzzy
#~ msgid "Show/hide folder"
#~ msgstr "Flytta mapp"

#~ msgid "Shown as"
#~ msgstr "Visa som"

#~ msgid "Sidebar"
#~ msgstr "Sidoraden"

#~ msgid "Sign in"
#~ msgstr "Skriv in"

#~ msgid "Sign out"
#~ msgstr "Lämna"

#~ msgid "Sign out now"
#~ msgstr "Logga ut nu"

#~ msgid "Signature"
#~ msgstr "Signatur"

#~ msgid "Signature name"
#~ msgstr "Signaturnamn"

#~ msgid "Signature position"
#~ msgstr "Signaturposition"

#~ msgid "Signature text"
#~ msgstr "Signaturtext"

#~ msgid "Signatures"
#~ msgstr "Signaturer"

#~ msgid "Signed in as %1$s"
#~ msgstr "Inskriven som %1$s"

#~ msgid "Size"
#~ msgstr "Storlek"

#~ msgid "Size (bytes)"
#~ msgstr "Storlek (byte)"

#~ msgid "Skip this step"
#~ msgstr "Hoppa över det här steget"

#~ msgid "Slideshow"
#~ msgstr "Bildspel"

#~ msgid "Slow requests"
#~ msgstr "Långsamma sökningar"

#~ msgid ""
#~ "Social accounts are only used to download contact and/or calendar data"
#~ msgstr ""
#~ "Sociala konton används bara för att ladda ner kontakt- och/eller "
#~ "kalenderdata"

#~ msgid ""
#~ "Socket closed by web server. Wait for input data of package #%1$d took "
#~ "%2$dmsec."
#~ msgstr ""
#~ "Anslutning stängd av webserver. Vänta på information från paket #%1$d tog "
#~ "%2$dms."

#~ msgid "SoftBank"
#~ msgstr "SoftBank"

#~ msgid "Some callbacks threw exceptions: %s"
#~ msgstr "Några återkopplingsmetoder kastade undantag: %s"

#~ msgid ""
#~ "Some data exceeds a field limit. Please shorten the input(s) for affected "
#~ "field(s)."
#~ msgstr ""
#~ "Viss data överstiger längdgränsen för informationsfälten. Korta ner "
#~ "informationen för de berörda fälten."

#~ msgid "Some fields contain invalid data"
#~ msgstr "Några fält innehåller ogiltig information"

#~ msgid "Some fields have values, that are too long"
#~ msgstr "Några fält har värden som är för långa."

#~ msgid "Someone shared a file with you"
#~ msgstr "Någon delade en fil med dig"

#~ msgid ""
#~ "Someone shared a folder with you. Would you like to subscribe those %1$s?"
#~ msgstr "Någon delade en mapp med dig. Vill du prenumerera på dessa %1$s?"

#~ msgid "Something went wrong reauthorizing the %s account."
#~ msgstr "Något gick snett när %s-kontots behörighet kontrollerades på nytt."

#~ msgid "Something went wrong reauthorizing the account."
#~ msgstr "Något gick fel när kontot kontrollerades."

#~ msgid "Something went wrong saving your changes."
#~ msgstr "Något gick fel när ändringarna skulle sparas."

#~ msgid "Sorry, this page is not available at the moment."
#~ msgstr "Den här sidan är tyvärr otillgänglig just nu."

#~ msgid ""
#~ "Sorry, we cannot help you here. Your provider needs to obtain a key from "
#~ "LinkedIn with the permission to do read messages."
#~ msgstr ""
#~ "Vi kan tyvärr inte hjälpa dig med det här. Den leverantör måste få en "
#~ "nyckel från LinkedIn med tillstånd att läsa meddelanden."

#~ msgid "Sort field %1$s is not supported via IMAP SORT command"
#~ msgstr "Sorteringsfält %1$s stöds inte via IMAP SORT-kommando "

#~ msgid "Source"
#~ msgstr "Källa"

#~ msgid "Spam folder"
#~ msgstr "Skräppost-mapp"

#~ msgid "Spam handler initialization failed: %1$s"
#~ msgstr "Initialisering av skräpposthanteringsfunktionen misslyckades: %1 $s"

#~ msgid "Spouse's name"
#~ msgstr "Partnerns namn"

#~ msgid "Start"
#~ msgstr "Start"

#~ msgid "Start date"
#~ msgstr "Startdatum"

#~ msgid "Start date: %1$s"
#~ msgstr "Start datum: %1$s"

#~ msgid "Start of working time"
#~ msgstr "Arbetstid startar"

#~ msgid "Starts on"
#~ msgstr "Startar den"

#~ msgid "State"
#~ msgstr "Stat"

#~ msgid "Status"
#~ msgstr "Status"

#~ msgid "Stay signed in"
#~ msgstr "Förbli inskriven"

#~ msgid "Store already closed: %1$s"
#~ msgstr "Fillagringen är redan stängd: %1$s"

#~ msgid "Street"
#~ msgstr "Gata"

#~ msgid "String parse exception: No ending 0x00 found"
#~ msgstr "Tolkning av sträng undantaget: Ingen avslutning 0x00 påträffad"

#~ msgid "Subject"
#~ msgstr "Rubrik"

#~ msgid "Subscribe"
#~ msgstr "Prenumerera"

#~ msgid "Subscribe IMAP folders"
#~ msgstr "Prenumerera på IMAP mappar"

#~ msgid ""
#~ "Subscribing to items that are not delivered by another Open-Xchange "
#~ "Server (i.e. OXMF) may take some time. Example: Importing 100 contacts "
#~ "from Xing takes about 5 minutes. We are continually improving this "
#~ "functionality. Future releases will work significantly faster."
#~ msgstr ""
#~ "Prenumerationer på objekt som inte levereras av en annan Open-Xchange-"
#~ "server (t.ex. OXMF) kan ta god tid på sig. Exempel: Att importera 100 "
#~ "kontakter från Xing tar c:a 5 minuter. Vi jobbar kontinuerligt för att "
#~ "det ska förbättras. Framtida utgåvor kommer fungera betydligt snabbare."

#~ msgid "Subscription refresh"
#~ msgstr "Uppdatera prenumeration"

#~ msgid "Subscription successfully created."
#~ msgstr "Prenumerationen skapades."

#~ msgid "Subscriptions"
#~ msgstr "Prenumerationer"

#~ msgid "Subsystem down"
#~ msgstr "Undersystem nere."

#~ msgid "Such data will never be uploaded"
#~ msgstr "Sådan data kommer aldrig laddas upp."

#~ msgid "Suffix"
#~ msgstr "Suffix"

#~ msgid "Sunday"
#~ msgstr "Söndag"

#~ msgid "Symbols"
#~ msgstr "Symboler"

#~ msgid "Synchronized contact fields"
#~ msgstr "Synkroniserade kontaktfält"

#~ msgid "Synchronized task fields"
#~ msgstr "Synkroniserade uppgiftsfält"

#~ msgid "System"
#~ msgstr "System"

#~ msgid "System folder %1$s cannot be moved in context %2$s"
#~ msgstr "Systemmappen %1$s kan inte flyttas i kontext %2$s"

#~ msgid "TAX ID"
#~ msgstr "Org. nr."

#~ msgid "TB"
#~ msgstr "Tb"

#~ msgid "TTY/TDD"
#~ msgstr "TTY/TDD"

#~ msgid "Table update failed. Schema %1$s could not be locked."
#~ msgstr "Uppdatering av tabell misslyckades. Diagram %1$s kunde inte låsas."

#~ msgid "Table update failed. Schema %1$s could not be unlocked."
#~ msgstr ""
#~ "Uppdatering av tabell misslyckades. Diagram %1$s kunde inte låsas upp."

#~ msgid "Tag mail with"
#~ msgstr "Etikettera e-post med"

#~ msgid "Target and source folder cannot be equal in context %1$s"
#~ msgstr "Mål- och ursprungsmappen kan inte vara lika i kontext %1$s"

#~ msgid "Target folder %1$s contains a duplicate folder in context %2$s"
#~ msgstr "Målmappen %1$s innehåller en dubblettmapp i kontext %2$s"

#~ msgid "Task"
#~ msgstr "Uppgift"

#~ msgid "Task (accepted)"
#~ msgstr "Uppgift (accepterad)"

#~ msgid "Task (declined)"
#~ msgstr "Uppgift (nekad)"

#~ msgid "Task Details"
#~ msgstr "Detaljer om uppgift"

#~ msgid "Task contains invalid data: \"%1$s\""
#~ msgstr "Uppgift innehåller ogiltig information: \"%1$s\""

#~ msgid "Task has been deleted!"
#~ msgid_plural "Tasks have been deleted!"
#~ msgstr[0] "Uppgiften har tagits bort."
#~ msgstr[1] "Uppgifterna har tagits bort."

#~ msgid "Task invitation. %1$s %2$s %3$s. Press [enter] to open"
#~ msgstr "Inbjudan till uppgift. %1$s %2$s %3$s. Tryck [enter] för att öppna"

#~ msgid "Task invitations"
#~ msgstr "Inbjudningar till uppgifter"

#~ msgid "Task moved."
#~ msgid_plural "Tasks moved."
#~ msgstr[0] "Uppgiften flyttad."
#~ msgstr[1] "Uppgifterna flyttade."

#~ msgid "Task reminder. %1$s %2$s %3$s. Press [enter] to open"
#~ msgstr "Uppgiftspåminnelse. %1$s %2$s %3$s. Tryck [enter] för att öppna"

#~ msgid "Task reminders"
#~ msgstr "Uppgiftspåminnelser"

#~ msgid "Task was already deleted!"
#~ msgstr "Uppgiften är redan borttagen."

#~ msgid "Task was modified before, please reload"
#~ msgstr "Uppgiften ändrades först, ladda om"

#~ msgid ""
#~ "Task with private flags cannot be moved to public folder %1$s (%2$d)."
#~ msgstr ""
#~ "Uppgifter med privata flaggor kan inte flytta till allmän mapp %1$s "
#~ "(%2$d)."

#~ msgid "Tasks"
#~ msgstr "Uppgifter"

#~ msgctxt "app"
#~ msgid "Tasks"
#~ msgstr "Uppgifter"

#~ msgid "Tasks are disable for you (%d)."
#~ msgstr "Uppgifter är avstängda för dig (%d)."

#~ msgid "Tasks have been moved"
#~ msgstr "Uppgifterna har flyttats"

#~ msgid "Telephone (ISDN)"
#~ msgstr "Telefon (ISDN)"

#~ msgid "Telephone callback"
#~ msgstr "Telefon uppringning"

#~ msgid "Telephone primary"
#~ msgstr "Telefon primär"

#~ msgid "Telephone radio"
#~ msgstr "Telefon radio"

#~ msgid "Telex"
#~ msgstr "Telex"

#~ msgid "Template"
#~ msgstr "Mall"

#~ msgid "Temporary"
#~ msgstr "Tillfällig"

#~ msgid "Tentative"
#~ msgstr "Preliminär"

#~ msgid "Tentatively accepted"
#~ msgstr "Preliminärt accepterad"

#~ msgid "Text"
#~ msgstr "Text"

#~ msgid "Text format"
#~ msgstr "Textformat"

#~ msgctxt "help"
#~ msgid "The E-Mail Components"
#~ msgstr "E-postkomponenterna"

#~ msgctxt "help"
#~ msgid "The Files Components"
#~ msgstr "Filkomponenterna"

#~ msgid "The IP address of host \"%1$s\" could not be determined"
#~ msgstr "IP-adressen för värden \"%1$s\" kunde inte fastslås"

#~ msgid "The Icons view"
#~ msgstr "Ikonvyn"

#~ msgid ""
#~ "The Icons view displays an icon and the file name for each file. Click on "
#~ "an icon to view further details and functions in the pop-up."
#~ msgstr ""
#~ "Ikonvyn visar en ikon och filnamnet för alla filer. Klicka på en ikon för "
#~ "att se ytterligare detaljer och funktioner i popuprutan."

#~ msgid "The Icons view displays an icon for each file."
#~ msgstr "Ikonvyn visar en ikon för varje fil."

#~ msgid ""
#~ "The List view shows a sidebar with appointments and a display area with "
#~ "the data of the selected appointment. This view corresponds to the view "
#~ "in E-Mail and Contacts."
#~ msgstr ""
#~ "Vistvyn visar en sidorad med möten och ett visningsområde med datan från "
#~ "det markerade mötet. Denna vy motsvarar vyn i E-post och Kontakter."

#~ msgid ""
#~ "The List view shows a sidebar with files and a display area with the data "
#~ "of the selected file. This view corresponds to the views in E-Mail and "
#~ "Contacts."
#~ msgstr ""
#~ "Vistvyn visar en sidorad med filer och ett visningsområde med datan från "
#~ "den markerade filen. Denna vy motsvarar vyerna i E-post och Kontakter."

#~ msgid ""
#~ "The List view shows details like the size and date of change. Use the "
#~ "checkboxes to select files. Click on a file to view further details and "
#~ "functions in the pop-up."
#~ msgstr ""
#~ "Listvyn visar detaljer som storlek, och ändringsdatum. Använd "
#~ "kryssrutorna för att välja filer. Klicka på en fil för att se ytterligare "
#~ "detaljer och funktioner i popuprutan."

#~ msgid ""
#~ "The Object could not be detached because the update to an underlying "
#~ "object failed."
#~ msgstr ""
#~ "Objektet kunde inte avskiljas på grund av att uppdateringen av ett "
#~ "underliggande objekt misslyckades. "

#~ msgid "The Tiles view"
#~ msgstr "Rutvyn"

#~ msgid ""
#~ "The Tiles view shows a big icon for each file. Click on an icon to view "
#~ "further details and functions in the pop-up."
#~ msgstr ""
#~ "Rutvyn visar en stor ikon för varje fil. Klicka på en ikon för att se "
#~ "ytterligare detaljer och funktioner i popuprutan."

#~ msgid "The account must be named"
#~ msgstr "Kontot måste ha ett namn"

#~ msgid "The allowed quota is reached."
#~ msgstr "Kvoten är nådd."

#~ msgid ""
#~ "The application was unable to validate a given email address from this "
#~ "contact: %s"
#~ msgstr ""
#~ "Applikationen kunde inte bekräfta e-post-adressen från denna kontakt: %s"

#~ msgid "The appointment has been added to your calendar"
#~ msgstr "Mötet har lagts till i din kalender"

#~ msgid "The appointment has been deleted"
#~ msgstr "Mötet har tagits bort"

#~ msgid "The appointment has been updated"
#~ msgstr "Mötet har uppdaterats"

#, fuzzy
#~ msgid ""
#~ "The appointment is repeated <a href=\"#\"  data-widget=\"number\" data-"
#~ "attribute=\"interval\">every <span class=\"number-control\">2</span> "
#~ "days</a>."
#~ msgstr ""
#~ "Mötet upprepas <a href=\"#\" data-widget=\"number\" data-attribute="
#~ "\"interval\">varannan dag</a>. "

#, fuzzy
#~ msgid ""
#~ "The appointment is repeated <a href=\"#\"  data-widget=\"number\" data-"
#~ "attribute=\"interval\">every <span class=\"number-control\">2</span> "
#~ "weeks</a> on <a href=\"#\"  data-widget=\"custom\" data-attribute=\"days"
#~ "\">monday</a>."
#~ msgstr ""
#~ "Mötet upprepas <a href=\"#\" data-widget=\"number\" data-attribute="
#~ "\"interval\">varannan vecka</a> på <a href=\"#\" data-widget=\"custom\" "
#~ "data-attribute=\"days\">måndagar</a>."

#~ msgid ""
#~ "The appointment is repeated <a href=\"#\" data-attribute=\"recurrenceType"
#~ "\" data-widget=\"options\">weekly</a>."
#~ msgstr ""
#~ "Mötet upprepas <a href=\"#\" data-attribute=\"recurrenceType\" data-"
#~ "widget=\"options\">varje vecka</a>."

#, fuzzy
#~ msgid ""
#~ "The appointment is repeated every <a href=\"#\" data-widget=\"options\" "
#~ "data-attribute=\"ordinal\">first</a> <a href=\"#\" data-widget=\"options"
#~ "\" data-attribute=\"day\">Wednesday</a> in <a href=\"#\" data-widget="
#~ "\"options\" data-attribute=\"month\">October</a>."
#~ msgstr ""
#~ "Mötet upprepas på <a href=\"#\" data-widget=\"options\" data-attribute="
#~ "\"ordinal\">första</a> <a href=\"#\" data-widget=\"options\" data-"
#~ "attribute=\"day\">onsdagen</a> i <a href=\"#\" data-widget=\"options\" "
#~ "data-attribute=\"month\">oktober</a>. "

#, fuzzy
#~ msgid ""
#~ "The appointment is repeated every year on day <a href=\"#\" data-widget="
#~ "\"number\" data-attribute=\"dayInMonth\"><span class=\"number-control"
#~ "\">10</span></a> of <a href=\"#\" data-widget=\"options\" data-attribute="
#~ "\"month\">October</a>."
#~ msgstr ""
#~ "Mötet upprepas varje år <a href=\"#\" data-widget=\"number\" data-"
#~ "attribute=\"dayInMonth\">den <span class=\"number-control\">10</span>:e</"
#~ "a> <a href=\"#\" data-widget=\"options\" data-attribute=\"month"
#~ "\">oktober</a>."

#, fuzzy
#~ msgid ""
#~ "The appointment is repeated on day <a href=\"#\" data-widget=\"number\" "
#~ "data-attribute=\"dayInMonth\"><span class=\"number-control\">10</span></"
#~ "a> <a href=\"#\" data-widget=\"number\" data-attribute=\"interval\">every "
#~ "<span class=\"number-control\">2</span> months</a>."
#~ msgstr ""
#~ "Mötet upprepas <a href=\"#\" data-widget=\"number\" data-attribute="
#~ "\"dayInMonth\">den <span class=\"number-control\">10</span>:e dagen</a> "
#~ "<a href=\"#\" data-widget=\"number\" data-attribute=\"interval\">varannan "
#~ "månad</a>. "

#, fuzzy
#~ msgid ""
#~ "The appointment is repeated the <a href=\"#\" data-widget=\"options\" "
#~ "data-attribute=\"ordinal\">second</a> <a href=\"#\" data-widget=\"options"
#~ "\" data-attribute=\"day\">Wednesday</a> <a href=\"#\" data-widget=\"number"
#~ "\" data-attribute=\"interval\">every <span class=\"number-control\">2</"
#~ "span> months</a>."
#~ msgstr ""
#~ "Mötet upprepas den <a href=\"#\" data-widget=\"options\" data-attribute="
#~ "\"ordinal\">andra</a> <a href=\"#\" data-widget=\"options\" data-"
#~ "attribute=\"day\">onsdagen</a> <a href=\"#\" data-widget=\"number\" data-"
#~ "attribute=\"interval\">varannan månad</a>. "

#~ msgid ""
#~ "The attachment you requested no longer exists. Please refresh the view."
#~ msgstr "Bilagan som du bad om finns inte längre. Uppdatera."

#~ msgid ""
#~ "The attribute %1$s contains too much characters. Current length %3$d is "
#~ "more than allowed length of %2$d characters."
#~ msgstr ""
#~ "Attributet %1$s innehåller för många tecken. Nuvarande längd är %3$d det "
#~ "är mer än tillåten längd på %2$d tecken."

#~ msgid ""
#~ "The blue graph shows the distribution of request durations in percent. "
#~ "The gray graph shows a trivial network ping to recognize slow connections."
#~ msgstr ""
#~ "Den blåa kurvan visar spridningen över hur lång tid sökningar tar att "
#~ "utföra. Den gråa kurvan visar enkla nätverksping för att synliggöra "
#~ "långsamma anslutningar."

#~ msgid "The changes have been rejected"
#~ msgstr "Ändringarna har nekats"

#~ msgid "The character \" \" is not allowed."
#~ msgstr "Tecknet \" \" är inte tillåtet."

#~ msgid ""
#~ "The composed rights could not be applied to new folder %1$s due to "
#~ "missing administer right in its initial rights specified by IMAP server. "
#~ "However, the folder has been created."
#~ msgstr ""
#~ "De sammansatta rättigheterna kunde inte användas till ny mapp %1$s på "
#~ "grund av saknandet av administrativa rättigheter i de ursprungliga "
#~ "rättigheterna specificerade av IMAP-servers. Dock har mappen skapats."

#~ msgid "The contact %1$d is not located in folder %2$s (%3$d)"
#~ msgstr "Kontakten %1$d är inte lokaliserad i mapp %2$s (%3$d)."

#~ msgid "The cookie with the session identifier is missing."
#~ msgstr "Cookien med identifieringssessionen fattas."

#~ msgid "The default element attributes could not be assigned"
#~ msgstr "Standardelementattributerna kunde inte tilldelas"

#~ msgid "The default element attributes could not be retrieved"
#~ msgstr " Standardelementattributerna kunde inte hämtas."

#~ msgid ""
#~ "The display area shows an object's content. At the top of the display "
#~ "area you will find functions for e.g. moving or deleting objects."
#~ msgstr ""
#~ "Visningsområdet visar ett objekts innehåll. Överst i visningsområdet "
#~ "hittar du funktioner för att t.ex. flytta eller radera objekt."

#~ msgid ""
#~ "The document could not be updated because it was modified. Reload the "
#~ "view."
#~ msgstr ""
#~ "Dokumentet kunde inte uppdateras på grund av att det har blivit ändrat. "
#~ "Ladda om vyn."

#~ msgid "The document is protected by a password."
#~ msgstr "Dokumentet är lösenordsskyddat."

#~ msgid ""
#~ "The document was updated in between do and undo. The Database is now "
#~ "probably inconsistent."
#~ msgstr ""
#~ "Dokumentet uppdaterades mellan åtgärd och ångrande. Databasen är nu "
#~ "antagligen inkonsekvent."

#~ msgid ""
#~ "The document was updated in between do and undo. The Database is now "
#~ "probalby inconsistent."
#~ msgstr ""
#~ "Dokumentet uppdaterades mellan åtgärd och ångrande. Databasen är nu "
#~ "antagligen inkonsekvent."

#~ msgid "The document you requested doesn't exist."
#~ msgstr "Dokumentet du sökte finns inte."

#~ msgid "The due date cannot be before start date. Adjust start date?"
#~ msgstr "Deadline kan inte vara innan startdatumet. Justera startdatum?"

#~ msgid "The email has been sent"
#~ msgstr "E-brevet har skickats"

#~ msgid ""
#~ "The entered value for costs is not within the allowed range. Please use a "
#~ "value from -130000.00 to 130000.00."
#~ msgstr ""
#~ "Det inlagda värdet för kostnaden är inte inom beviljad gräns. Använd ett "
#~ "värde från -130000.00 till 130000.00."

#~ msgid ""
#~ "The file \"%1$s\" cannot be uploaded because it exceeds the maximum file "
#~ "size of %2$s"
#~ msgstr ""
#~ "Filen \"%1$s\" kan inte laddas upp eftersom dess storlek överskrider den "
#~ "maximala filstorleken %2$s"

#~ msgid ""
#~ "The file \"%1$s\" cannot be uploaded because it exceeds the quota limit "
#~ "of %2$s"
#~ msgstr ""
#~ "Filen \"%1$s\" kan inte laddas upp eftersom den överskrider kvoten på %2$s"

#~ msgid ""
#~ "The file cannot be added to filestore. File size: %s Quota: %s Used: %s"
#~ msgstr ""
#~ "Filen kan inte läggas till fillagringen. Filstorlek: %s Kvot: %s Använd: "
#~ "%s"

#~ msgid "The file is available at %1$s"
#~ msgstr "Filen är tillgänglig på %1$s"

#~ msgid "The file you selected does not exist."
#~ msgstr "Dokumentet du sökte finns inte."

#~ msgid "The first 90 days are free."
#~ msgstr "De första 90 dagarna är gratis."

#~ msgid "The folder %d is not an Infostore folder"
#~ msgstr "Mappen %d är inte en Infolagrings-mapp"

#~ msgid "The folder has been cleaned up."
#~ msgstr "Mappen har städats."

#~ msgid "The folder has been emptied."
#~ msgstr "Mappen har tömts."

#~ msgid "The folder is available at %1$s"
#~ msgstr "Mappen är tillgänglig på %1$s"

#~ msgid ""
#~ "The following applications can be restored. Just remove the restore point "
#~ "if you don't want it to be restored."
#~ msgstr ""
#~ "Följande program kan återställas. Ta bort återställningspunkten om du "
#~ "inte vill återställa från den."

#~ msgid "The following field(s) are too long to be imported: %s"
#~ msgstr "Följande fält är för långt för att införa: %s"

#~ msgid "The following field(s) are too long: %1$s"
#~ msgstr "Följande fält(en) är för långa: %1$s"

#~ msgid "The following products will be activated now:"
#~ msgstr "Följande produkter kommer nu aktiveras:"

#~ msgid "The given type of %1$s is not supported"
#~ msgstr "Given typ %1$s stöds inte"

#~ msgid ""
#~ "The icon at the bottom right side helps you sort your tasks. Click the "
#~ "icon to get a list of sort criteria."
#~ msgstr ""
#~ "Ikonen längst ner till höger hjälper dig sortera dina uppgifter. Klicka "
#~ "på ikonen för att få en lista med sorteringskriterier."

#~ msgid ""
#~ "The icon on the bottom right side helps you sort your E-Mails. Click the "
#~ "icon to get a list of sort criteria."
#~ msgstr ""
#~ "Ikonen nederst till höger hjälper dig sortera din e-post. Klicka på "
#~ "ikonen för att få en lista med sorteringskriterier."

#~ msgid ""
#~ "The image you tried to attach is not a valid picture. It may be broken or "
#~ "is not a valid file."
#~ msgstr ""
#~ "Bilden du försökte bifoga är inte en giltig bild. Den kan vara trasig "
#~ "eller också är den inte en giltig fil."

#~ msgid "The mandatory field %1$s is not defined."
#~ msgstr "Det obligatoriska fältet %1$s är inte definierat."

#~ msgid ""
#~ "The message part with sequence ID %1$s could not be found in message %2$s "
#~ "in folder %3$s"
#~ msgstr ""
#~ "Meddelandedelen med sekvens-ID %1$s kunde inte hittas i meddelandet %2$s "
#~ "i mapp %3$s"

#~ msgid ""
#~ "The name you entered is not available. Choose another display name. "
#~ "Context %1$d Object %2$d"
#~ msgstr ""
#~ "Namnet som du har angett är inte tillgängligt. Välj ett annat display "
#~ "namn. Kontext %1$d Objekt %2$d"

#~ msgid "The number of recipients is limited to %1$s recipients per field"
#~ msgstr "Antal mottagare är begränsat till %1$s mottagare per fält"

#~ msgid ""
#~ "The number on the right side of the E-Mail subject corresponds to the "
#~ "number of E-Mails in a thread. To open the thread, click on the number."
#~ msgstr ""
#~ "Numret till höger om e-postens rubrik motsvarar mängden e-post i en tråd. "
#~ "För att öppna tråden, klicka på numret."

#~ msgid ""
#~ "The object could not be detached because the update to an underlying "
#~ "object failed."
#~ msgstr ""
#~ "Objektet kunde inte avlägsnas på grund av att uppdateringen av ett "
#~ "underliggande objekts misslyckades."

#~ msgid ""
#~ "The object you requested can not be found. Try again. Context %1$d Folder "
#~ "%2$d User %3$d Object %4$d"
#~ msgstr ""
#~ "Objektet du frågade efter kan inte hittas. Försök igen.Kontext %1$d Mapp "
#~ "%2$d Användare %3$d Objekt %4$d"

#~ msgid "The provided filename exceeds the allowed length."
#~ msgstr "Angivet filnamn överskrider tillåten längd."

#~ msgid "The publication has been made available as %s"
#~ msgstr "Publikationen har gjorts tillgänglig som %s"

#~ msgid ""
#~ "The raw content's input stream of message %1$s in folder %2$s cannot be "
#~ "read"
#~ msgstr ""
#~ "Det råa innehållet i inmatningsströmmen av meddelande %1$s i mapp %2$d "
#~ "kan ej läsas"

#~ msgid "The recurrence pattern is too complex. Giving up."
#~ msgstr "Det upprepade mönstret är för komplicerat. Ger upp."

#~ msgid "The requested email no longer exists"
#~ msgstr "Det önskade brevet finns inte längre"

#~ msgid "The required  value \"days\" is missing or wrong"
#~ msgstr "Det nödvändiga  värdet \"days\" saknas eller är felaktigt"

#~ msgid ""
#~ "The required service %1$s is temporary not available. Please try again "
#~ "later."
#~ msgstr ""
#~ "Den nödvändiga tjänsten %1$s är för tillfället inte tillgänglig. Försök "
#~ "igen senare."

#~ msgid "The required value \"interval\" is missing or wrong"
#~ msgstr "Det nödvändiga värdet \"interval\" saknas eller är felaktigt"

#~ msgid "The resource has been changed in the meantime"
#~ msgstr "Resursen har blivit ändrad under tiden."

#, fuzzy
#~ msgid "The sender wants to get notified when you have read this email"
#~ msgstr "Avsändaren vill veta att du har läst e-brevet"

#~ msgid ""
#~ "The series <a href=\"#\" data-attribute=\"ending\" data-widget=\"options"
#~ "\">ends</a> <a href=\"#\" data-attribute=\"occurrences\" data-widget="
#~ "\"number\">after <span class=\"number-control\">2</span> appointments</a>."
#~ msgstr ""
#~ "Serien <a href=\"#\" data-attribute=\"ending\" data-widget=\"options"
#~ "\">upphör</a> <a href=\"#\" data-attribute=\"occurrences\" data-widget="
#~ "\"number\">efter <span class=\"number-control\">2</span> möten</a>."

#~ msgid ""
#~ "The series <a href=\"#\" data-attribute=\"ending\" data-widget=\"options"
#~ "\">ends</a> on <a href=\"#\" data-attribute=\"until\" data-widget=\"custom"
#~ "\">11/03/2013</a>."
#~ msgstr ""
#~ "Serien <a href=\"#\" data-attribute=\"ending\" data-widget=\"options"
#~ "\">upphör</a> <a href=\"#\" data-attribute=\"until\" data-widget=\"custom"
#~ "\">11/03/2013</a>."

#~ msgid ""
#~ "The series <a href=\"#\" data-attribute=\"ending\" data-widget=\"options"
#~ "\">never ends</a>."
#~ msgstr ""
#~ "Serien <a href=\"#\" data-attribute=\"ending\" data-widget=\"options"
#~ "\">upphör aldrig</a>."

#~ msgid "The session parameter is missing."
#~ msgstr "Sessionsparameter saknas."

#~ msgid ""
#~ "The setting has been saved and will become active when you enter the "
#~ "application the next time."
#~ msgstr ""
#~ "Inställningen har sparats och kommer aktiveras nästa gång du startar "
#~ "programmet."

#~ msgid "The setting has been saved."
#~ msgstr "Inställningen har sparats"

#~ msgid ""
#~ "The settings are organized in topics. Select the topic on the left side, "
#~ "e.g Basic settings or E-Mail. To view all settings, enable Advanced "
#~ "settings at the bottom."
#~ msgstr ""
#~ "Inställningarna är organiserade efter ämne. Välj ämnet till vänster, t."
#~ "ex. Grundinställningar eller E-post. För att visa alla inställningarna, "
#~ "aktivera Avancerade inställningar längst ner."

#~ msgid ""
#~ "The settings for collecting contacts in this folder will become disabled "
#~ "when you enter the application the next time."
#~ msgstr ""
#~ "Inställningarna för att samla in kontakter i den här mappen kommer "
#~ "avaktiveras när du öppnar programmet nästa gång."

#~ msgid ""
#~ "The shared data will be accessible to everyone on the Internet. Please "
#~ "consider, which data you want to share."
#~ msgstr ""
#~ "Den utdelade datan kommer vara tillgänglig för alla på Internet. Tänk "
#~ "noga på exakt vilken data du vill dela ut."

#~ msgid "The simple name contains this not allowed characters: \"%1$s\"."
#~ msgstr "Detta enkla namn innehåller icke tillåtna tecken: \"%1$s\"."

#~ msgid ""
#~ "The specified email address %1$s is not covered by allowed email address "
#~ "aliases"
#~ msgstr ""
#~ "Den specificerade e-post adressen %1$s omfattas inte av tillåten e-"
#~ "postadressalias"

#, fuzzy
#~ msgid "The start date must be before the due date."
#~ msgstr "Startdatumet måste vara innan slutdatumet."

#~ msgid "The start date must be before the end date."
#~ msgstr "Startdatumet måste vara innan slutdatumet."

#~ msgid "The subscription could not be created."
#~ msgstr "Prenumerationen kunde inte skapas."

#~ msgid "The table is sorted after the Microsoft Outlook appointment fields."
#~ msgstr "Tabellen är sorterad efter Microsoft Outlooks mötesfält."

#~ msgid "The table is sorted after the Microsoft Outlook contact fields."
#~ msgstr "Tabellen är sorterad efter Microsoft Outlooks kontaktfält."

#~ msgid "The table is sorted after the Microsoft Outlook task fields."
#~ msgstr "Tabellen är sorterade efter Microsoft Outlook uppgiftsfält."

#~ msgid "The table shows the following information:"
#~ msgstr "Tabellerna visar följande information:"

#~ msgid "The task %1$d is not stored in folder %2$s (%3$d)."
#~ msgstr "Uppgiften %1$d är inte lagrad i mapp %2$s (%3$d)."

#~ msgid "The task could not be deleted."
#~ msgid_plural "The tasks could not be deleted."
#~ msgstr[0] "Uppgiften kunde inte tas bort."
#~ msgstr[1] "Uppgifterna kunde inte tas bort."

#~ msgid ""
#~ "The task could not be saved. Please shorten the %1$s and try again. "
#~ "Current length %3$d is more than allowed length of %2$d characters."
#~ msgstr ""
#~ "Uppgiften kunde inte sparas. Korta av %1$s och försök igen. Nuvarande "
#~ "längd %3$d har mer än tillåten längd på %2$d tecken."

#~ msgid ""
#~ "The two columns on the left side contain the data of the appointment "
#~ "dialog window in Microsoft Outlook. This dialog window is displayed when "
#~ "creating a new appointment or opening an existing one on in Microsoft "
#~ "Outlook."
#~ msgstr ""
#~ "De två kolumnerna på vänstra sidan innehåller informationen om mötets-"
#~ "dialogfönstret i Microsoft Outlook. Detta dialogfönster visas när man "
#~ "skapar ett nytt möte eller om man öppnar ett existerande möte i Microsoft "
#~ "Outlook."

#~ msgid ""
#~ "The two columns on the left side contain the data of the contact dialog "
#~ "window in Microsoft Outlook. This dialog window is displayed when "
#~ "creating a new contact or opening an existing one in Microsoft Outlook."
#~ msgstr ""
#~ "De två kolumnera på vänstra sidan innehåller informationen om kontakt-"
#~ "dialogfönstret i Microsoft Outlook. Detta dialog fönster visas när man "
#~ "skapar en ny kontakt eller om man öppnar en existerande kontakt i "
#~ "Microsoft Outlook."

#~ msgid ""
#~ "The two columns on the left side contain the data of the task dialog "
#~ "window in Microsoft Outlook. This dialog window is displayed when "
#~ "creating a new task or opening an existing one in Microsoft Outlook."
#~ msgstr ""
#~ "De två kolumnerna på vänstra sidan innehåller informationen om uppgifts-"
#~ "dialogfönstret i Microsoft Outlook. Detta dialogfönster visas när man "
#~ "skapar en ny uppgift eller när man öppnar en existerade uppgift i "
#~ "Microsoft Outlook."

#~ msgid ""
#~ "The two columns on the right side contain the data of the appojntment "
#~ "dialog window of the <phrase vendor=\"oxhe;ox\">Open-Xchange</"
#~ "phrase><phrase vendor=\"1and1\">MailXchange</phrase> Server. This dialog "
#~ "window is displayed when creating a new appointment or editing an "
#~ "existing one in the browser based interface of the <phrase vendor=\"oxhe;"
#~ "ox\">Open-Xchange</phrase><phrase vendor=\"1and1\">MailXchange</phrase> "
#~ "Server."
#~ msgstr ""
#~ "De två kolumnerna på högra sidan innehåller informationen om mötets-"
#~ "dialogfönster hos <phrase vendor=\"oxhe;ox\">Open-Xchange</phrase><phrase "
#~ "vendor=\"1and1\">MailXchange</phrase> server. Detta dialogfönster visas "
#~ "när man skapar ett nytt möte eller när man redigerar ett existerande "
#~ "möte, i det webb-baserade gränssnittet hos <phrase vendor=\"oxhe;ox"
#~ "\">Open-Xchange</phrase><phrase vendor=\"1and1\">MailXchange</phrase> "
#~ "server."

#~ msgid ""
#~ "The two columns on the right side contain the data of the contact dialog "
#~ "window of the <phrase vendor=\"oxhe;ox\">Open-Xchange</phrase><phrase "
#~ "vendor=\"1and1\">MailXchange</phrase> Server. This dialog window is "
#~ "displayed when creating a new contact or editing an existing one in the "
#~ "browser based interface of the <phrase vendor=\"oxhe;ox\">Open-Xchange</"
#~ "phrase><phrase vendor=\"1and1\">MailXchange</phrase> Server."
#~ msgstr ""
#~ "De två kolumnerna på högra sidan innehåller informationen om kontakt-"
#~ "dialogfönstret hos <phrase vendor=\"oxhe;ox\">Open-Xchange</"
#~ "phrase><phrase vendor=\"1and1\">MailXchange</phrase> server. Detta "
#~ "dialogfönster visas när man skapar en ny kontakt eller när man redigerar "
#~ "en existerande kontakt i det webb-baserade gränssnittet hos <phrase "
#~ "vendor=\"oxhe;ox\">Open-Xchange</phrase><phrase vendor="
#~ "\"1and1\">MailXchange</phrase> server."

#~ msgid ""
#~ "The two columns on the right side contain the data of the task dialog "
#~ "window of the <phrase vendor=\"oxhe;ox\">Open-Xchange</phrase><phrase "
#~ "vendor=\"1and1\">MailXchange</phrase> Server. This dialog window is "
#~ "displayed when creating a new task or editing an existing one in the "
#~ "browser based interface of the <phrase vendor=\"oxhe;ox\">Open-Xchange</"
#~ "phrase><phrase vendor=\"1and1\">MailXchange</phrase> Server."
#~ msgstr ""
#~ "De två kolumnerna på högra sidan innehåller informationen om uppgifts-"
#~ "dialogfönstret hos <phrase vendor=\"oxhe;ox\">Open-Xchange</"
#~ "phrase><phrase vendor=\"1and1\">MailXchange</phrase> server. Detta "
#~ "dialogfönster visas när man skapar en ny uppgift eller när man redigerar "
#~ "en existerande uppgift i det webb-baserade gränssnittet hos<phrase vendor="
#~ "\"oxhe;ox\">Open-Xchange</phrase><phrase vendor=\"1and1\">MailXchange</"
#~ "phrase> server."

#~ msgid "The two newly entered passwords do not match."
#~ msgstr "De två nya lösenorden stämmer inte överens."

#~ msgid "The types of specified data source are not supported"
#~ msgstr "Typerna för specificerad informationsursprung stöds inte"

#~ msgid ""
#~ "The unrecoverable items have been cleaned up successfully. Please refresh "
#~ "this page to see the changes."
#~ msgstr ""
#~ "Objekten som inte kan räddas har rensats bort. Uppdatera sidan för att se "
#~ "ändringarna."

#~ msgid ""
#~ "The updater provides a simple installation wizard. Follow the "
#~ "instructions to install the application. The updater will inform you of "
#~ "any updates for the Connector for Microsoft Outlook, Notifier and Drive. "
#~ "You can download the updates from within the updater."
#~ msgstr ""
#~ "Uppdateraren är en enkel installationsguide. Följ instruktionerna för att "
#~ "installera programmet. Uppdateraren kommer informera dig när det finns "
#~ "uppdateringar för Microsoft Outlook-anslutningen, notifieraren och Drive. "
#~ "Du kan ladda ner uppdateringarna via uppdateraren."

#~ msgid "The user has administrative rights"
#~ msgstr "Användaren har administratörsrättigheter"

#~ msgid "Theme"
#~ msgstr "Tema"

#~ msgid "There are unsaved changes."
#~ msgstr "Det finns osparade ändringar."

#~ msgid "There is already %1$d appointment in this timeframe."
#~ msgid_plural "There are already %1$d appointments in this timeframe."
#~ msgstr[0] "Det finns redan %1$d möte i den här tidsramen."
#~ msgstr[1] "Det finns redan %1$d möten i den här tidsrymden."

#~ msgid "There is no rule defined"
#~ msgstr "Ingen regel har definierats."

#~ msgid ""
#~ "There was an issue in authenticating your E-Mail password. This may be "
#~ "because of a recent password change. To continue please logout now and "
#~ "then log back in with your most current password. (server=%1$s | user="
#~ "%2$s)"
#~ msgstr ""
#~ "Det uppstod ett problem vid bekräftande av ditt e-post-lösenord. Detta "
#~ "kanske beror på att du nyligen har ändrat lösenord. För att fortsätta, "
#~ "logga ut och logga in med ditt nuvarande lösenord. (server=%1$s | "
#~ "användare=%2$s)"

#~ msgid ""
#~ "There was no suitable server found for this mail/password combination"
#~ msgstr ""
#~ "Ingen lämplig server hittades för den här e-post/lösenordskombinationen"

#~ msgid "There were not activities in your network"
#~ msgstr "Det fanns inga aktiviteter i ditt nätverk"

#~ msgid ""
#~ "These statistics only include folders, which have a depth less than four "
#~ "in the folder structure from the folder \"%1$s\"."
#~ msgstr ""
#~ "Denna statistik inkluderar bara mappar med en struktur som inte går "
#~ "djupare än fyra nivåer från mappen \"%1$s\"."

#~ msgid "This Contact has no FolderID: Entry %1$d Context %2$d"
#~ msgstr "Denna kontakt har inget MappID: Entry %1$d Kontext %2$d"

#~ msgid "This account cannot be validated"
#~ msgstr "Det här kontot kan inte bekräftas"

#~ msgid ""
#~ "This action is not supported in this LDAP addressbook: Folder %1$d "
#~ "Context %2$d"
#~ msgstr ""
#~ "Denna handling stöds inte av denna LDAP-adressboken: Mapp %1$d Kontext "
#~ "%2$d"

#~ msgid ""
#~ "This appointment does not take place.\n"
#~ "It was either deleted by [changed_by] or\n"
#~ "you have been removed from the list of participants.\n"
#~ "\n"
#~ "Appointment\n"
#~ "===========\n"
#~ "Created by:  [created_by]\n"
#~ "Created at:  [creation_datetime]\n"
#~ "[title]\n"
#~ "[location][folder_name]\n"
#~ "\n"
#~ "[start]\n"
#~ "[end]\n"
#~ "[series][delete_exceptions][change_exceptions]\n"
#~ "[description]\n"
#~ "Participants\n"
#~ "============\n"
#~ "[participants]\n"
#~ "\n"
#~ "Resources\n"
#~ "=========\n"
#~ "[resources]\n"
#~ "\n"
#~ "=========================================="
#~ msgstr ""
#~ "Detta möte kommer inte att äga rum.\n"
#~ "Det var antingen borttaget av [changed_by] eller\n"
#~ "så har du blivit borttagen från deltagarlistan.\n"
#~ "\n"
#~ "Möte\n"
#~ "===========\n"
#~ "Skapad av:  [created_by]\n"
#~ "Skapad vid: [creation_datetime]\n"
#~ "[title]\n"
#~ "[location][folder_name]\n"
#~ "\n"
#~ "[start]\n"
#~ "[end]\n"
#~ "[series][delete_exceptions][change_exceptions]\n"
#~ "[description]\n"
#~ "Deltagare\n"
#~ "============\n"
#~ "[participants]\n"
#~ "\n"
#~ "Resurser\n"
#~ "=========\n"
#~ "[resources]\n"
#~ "\n"
#~ "=========================================="

#~ msgid ""
#~ "This appointment was changed by [changed_by].\n"
#~ "\n"
#~ "Appointment\n"
#~ "===========\n"
#~ "Created by: [created_by]\n"
#~ "Created at: [creation_datetime]\n"
#~ "[title]\n"
#~ "[location][folder_name]\n"
#~ "\n"
#~ "[start]\n"
#~ "[end]\n"
#~ "[series][delete_exceptions][change_exceptions]\n"
#~ "[description]\n"
#~ "Participants\n"
#~ "============\n"
#~ "[participants]\n"
#~ "\n"
#~ "Resources\n"
#~ "=========\n"
#~ "[resources]\n"
#~ "\n"
#~ "=========================================="
#~ msgstr ""
#~ "Detta möte har ändrats av [changed_by].\n"
#~ "\n"
#~ "Möte\n"
#~ "===========\n"
#~ "Skapad av:  [created_by]\n"
#~ "Skapad vid: [creation_datetime]\n"
#~ "[title]\n"
#~ "[location][folder_name]\n"
#~ "\n"
#~ "[start]\n"
#~ "[end]\n"
#~ "[series][delete_exceptions][change_exceptions]\n"
#~ "[description]\n"
#~ "Deltagare\n"
#~ "============\n"
#~ "[participants]\n"
#~ "\n"
#~ "Resurser\n"
#~ "=========\n"
#~ "[resources]\n"
#~ "\n"
#~ "=========================================="

#~ msgid ""
#~ "This appointment was changed by [changed_by].\n"
#~ "You can check this appointment in your calendar:\n"
#~ "[link]\n"
#~ "\n"
#~ "Appointment\n"
#~ "===========\n"
#~ "Created by: [created_by]\n"
#~ "Created at: [creation_datetime]\n"
#~ "[title]\n"
#~ "[location][folder_name]\n"
#~ "\n"
#~ "[start]\n"
#~ "[end]\n"
#~ "[series][delete_exceptions][change_exceptions]\n"
#~ "[description]\n"
#~ "Participants\n"
#~ "============\n"
#~ "[participants]\n"
#~ "\n"
#~ "Resources\n"
#~ "=========\n"
#~ "[resources]\n"
#~ "\n"
#~ "=========================================="
#~ msgstr ""
#~ "Detta möte har ändrats av [changed_by].\n"
#~ "Du kan kontrollera detta möte i din kalender:\n"
#~ "[link]\n"
#~ "\n"
#~ "Möte\n"
#~ "===========\n"
#~ "Skapad av:  [created_by]\n"
#~ "Skapad vid: [creation_datetime]\n"
#~ "[title]\n"
#~ "[location][folder_name]\n"
#~ "\n"
#~ "[start]\n"
#~ "[end]\n"
#~ "[series][delete_exceptions][change_exceptions]\n"
#~ "[description]\n"
#~ "Deltagare\n"
#~ "============\n"
#~ "[participants]\n"
#~ "\n"
#~ "Resurser\n"
#~ "=========\n"
#~ "[resources]\n"
#~ "\n"
#~ "=========================================="

#~ msgid ""
#~ "This attachment describes the Microsoft Outlook data fields that are "
#~ "synchronized with the <phrase vendor=\"oxhe;ox\">Open-Xchange</"
#~ "phrase><phrase vendor=\"1and1\">MailXchange</phrase> Server by the "
#~ "OXtender for Microsoft Outlook."
#~ msgstr ""
#~ "Denna bilaga beskriver Microsoft Outlooks informationsfält som är "
#~ "synkroniserade med <phrase vendor=\"oxhe;ox\">Open-Xchange</"
#~ "phrase><phrase vendor=\"1and1\">MailXchange</phrase> server hos OXtendern "
#~ "för Microsoft Outlook."

#~ msgid "This contact has no folder id: Entry %1$d Context %2$d"
#~ msgstr "Denna kontakt har inget mapp-id: Entry %1$d Kontext %2$d"

#~ msgid "This contact is private and cannot be shared"
#~ msgstr "Kontakten är privat och kan inte delas"

#~ msgid "This distribution list has been added to the portal"
#~ msgstr "Den här distributionslistan har lagts till i portalen"

#~ msgid "This does not look like an iCal file. Please check the file."
#~ msgstr "Detta ser inte ut som en iCal fil. Kontrollera filen."

#~ msgid "This email address cannot be used for appointments"
#~ msgstr "Den här e-postadressen kan inte användas för möten"

#~ msgid "This email contains a task"
#~ msgstr "E-brevet innehåller en uppgift"

#~ msgid "This email contains an appointment"
#~ msgstr "E-brevet innehåller ett möte"

#~ msgid ""
#~ "This feature is not available. In order to use it, you need to upgrade "
#~ "your account now."
#~ msgstr ""
#~ "Funktionen är inte tillgänglig. För att använda den behöver du uppgradera "
#~ "ditt konto."

#~ msgid "This field has to be filled"
#~ msgstr "Detta fält måste fyllas i"

#~ msgid "This file has been added"
#~ msgstr "Filen har lagts till"

#~ msgid "This file has been added to the portal"
#~ msgstr "Filen har lagts till i portalen"

#~ msgid "This file has been deleted"
#~ msgid_plural "These files have been deleted"
#~ msgstr[0] "Filen har tagits bort"
#~ msgstr[1] "Filerna har tagits bort"

#~ msgid "This file has been locked"
#~ msgid_plural "These files have been locked"
#~ msgstr[0] "Filen är låst"
#~ msgstr[1] "Filerna är låsta"

#~ msgid "This file has been unlocked"
#~ msgid_plural "These files have been unlocked"
#~ msgstr[0] "Filen har låsts upp"
#~ msgstr[1] "Filerna har låsts upp"

#~ msgid "This file has not been added"
#~ msgstr "Filen har inte lagts till"

#~ msgid "This file has not been deleted"
#~ msgid_plural "These files have not been deleted"
#~ msgstr[0] "Filen har inte tagits bort"
#~ msgstr[1] "Filerna har inte tagits bort"

#~ msgid "This file has not been deleted, as it is locked by its owner."
#~ msgid_plural ""
#~ "These files have not been deleted, as they are locked by their owner."
#~ msgstr[0] "Filen har inte tagits bort, eftersom den är låst av dess ägare."
#~ msgstr[1] ""
#~ "Filerna har inte tagits bort, eftersom de har låsts av dess ägare."

#~ msgid "This file has not been locked"
#~ msgid_plural "These files have not been locked"
#~ msgstr[0] "Filen är inte låst"
#~ msgstr[1] "Filerna är inte låsta"

#~ msgid "This file has not been unlocked"
#~ msgid_plural "These files have not been unlocked"
#~ msgstr[0] "Filen har inte låsts upp"
#~ msgstr[1] "Filerna har inte låsts upp"

#~ msgid "This file is locked by %1$s"
#~ msgstr "Filen låstes av %1$s"

#~ msgid "This file is locked by you"
#~ msgstr "Filen låstes av dig"

#~ msgid "This file will be written in your default folder to allow editing"
#~ msgstr ""
#~ "Den här filen kommer skrivas till din standardmapp för att kunna redigeras"

#~ msgid "This folder has no publications"
#~ msgstr "Den här mappen har inga publikationer"

#~ msgid "This folder has no subscriptions"
#~ msgstr "Den här mappen har inga prenumerationer"

#~ msgid "This folder has publications and/or subscriptions"
#~ msgstr "Den här mappen innehåller publikationer och/eller prenumerationer"

#~ msgid ""
#~ "This folder has publications but you are not allowed to view or edit them"
#~ msgstr ""
#~ "Den här mappen har publikationer, men du har inte tillstånd att visa "
#~ "eller redigera dem"

#~ msgid ""
#~ "This folder has subscriptions but you are not allowed to view or edit them"
#~ msgstr ""
#~ "Den här mappen har prenumerationer, men du har inte tillstånd att visa "
#~ "eller redigera dem"

#~ msgid "This folder is a virtual folder. It cannot contain documents."
#~ msgstr "Denna mapp är virtuell. Mappen kan inte innehålla dokument."

#~ msgid ""
#~ "This gif image is too large. It can not be scaled and will not be accepted"
#~ msgstr ""
#~ "Denna gif-bild är för stor. Bilden kan inte förminskas och kommer inte "
#~ "att accepteras"

#~ msgid ""
#~ "This is a Return Receipt for the mail that you sent on #DATE# to "
#~ "#RECIPIENT# with subject \"#SUBJECT#\".\n"
#~ "\n"
#~ "Note: This return receipt only acknowledges that the message was "
#~ "displayed on the recipients computer. There is no guarantee that the "
#~ "recipient has read or understood the message contents."
#~ msgstr ""
#~ "Det här är ett returkvitto på brevet du skickade den #DATE# till "
#~ "#RECIPIENT# med ämnet \"#SUBJECT#\".\n"
#~ "\n"
#~ "Notera: Detta returkvitto bekräftar bara att meddelandet visats på "
#~ "mottagarens dator. Det finns ingen garanti att mottagaren har läst eller "
#~ "förstått meddelandets innehåll."

#~ msgid "This is a standard folder, which can't be renamed."
#~ msgstr "Det här är en standardmapp och kan inte döpas om."

#~ msgid "This is not a valid email address"
#~ msgstr "Det här inte en giltig e-postadress"

#~ msgid "This is not a valid mail address"
#~ msgstr "Det här är inte en giltig e-postadress"

#~ msgid "This is not a valid user or group."
#~ msgstr "Det här är inte en giltig användare eller grupp."

#~ msgid "This list has no contacts yet"
#~ msgstr "Den här listan har inga medlemmar än"

#~ msgid "This mail has been added to the portal"
#~ msgstr "E-brevet har lagts till i portalen"

#~ msgid "This mail has no content"
#~ msgstr "E-brevet har inget innehåll"

#~ msgid "This method is not applicable to an IMAP permission"
#~ msgstr "Denna metod är inte passande till en IMAP-rättighet"

#~ msgid "This method is not implemented."
#~ msgstr "Denna metod är inte implementerad."

#~ msgid "This note will not be printed"
#~ msgstr "Anteckningen kunde inte skrivas ut"

#~ msgid ""
#~ "This rule applies to all messages. Please add a condition to restrict "
#~ "this rule to specific messages."
#~ msgstr ""
#~ "Den här regeln gäller för alla meddelanden. Lägg till ett villkor för att "
#~ "begränsa regeln till specifika meddelanden."

#~ msgid "This task recurs"
#~ msgstr "Uppgiften upprepas"

#~ msgid ""
#~ "This task was changed by [changed_by].\n"
#~ "\n"
#~ "Task\n"
#~ "====\n"
#~ "Created by: [created_by]\n"
#~ "Created at: [creation_datetime]\n"
#~ "[title]\n"
#~ "[folder_name]\n"
#~ "[priority]\n"
#~ "[task_status]\n"
#~ "\n"
#~ "[start]\n"
#~ "[end]\n"
#~ "[series]\n"
#~ "[description]\n"
#~ "Participants\n"
#~ "============\n"
#~ "[participants]\n"
#~ "\n"
#~ "Resources\n"
#~ "=========\n"
#~ "[resources]\n"
#~ "\n"
#~ "=========================================="
#~ msgstr ""
#~ "Denna uppgift har ändrats av [changed_by].\n"
#~ "\n"
#~ "Uppgift\n"
#~ "====\n"
#~ "Skapad av:  [created_by]\n"
#~ "Skapad vid: [creation_datetime]\n"
#~ "[title]\n"
#~ "[folder_name]\n"
#~ "[priority]\n"
#~ "[task_status]\n"
#~ "\n"
#~ "[start]\n"
#~ "[end]\n"
#~ "[series]\n"
#~ "[description]\n"
#~ "Deltagare\n"
#~ "============\n"
#~ "[participants]\n"
#~ "\n"
#~ "Resurser\n"
#~ "=========\n"
#~ "[resources]\n"
#~ "\n"
#~ "=========================================="

#~ msgid ""
#~ "This task was changed by [changed_by].\n"
#~ "You can check this task in your tasks:\n"
#~ "[link]\n"
#~ "\n"
#~ "Task\n"
#~ "====\n"
#~ "Created by: [created_by]\n"
#~ "Created at: [creation_datetime]\n"
#~ "[title]\n"
#~ "[folder_name]\n"
#~ "[priority]\n"
#~ "[task_status]\n"
#~ "\n"
#~ "[start]\n"
#~ "[end]\n"
#~ "[series]\n"
#~ "[description]\n"
#~ "Participants\n"
#~ "============\n"
#~ "[participants]\n"
#~ "\n"
#~ "Resources\n"
#~ "=========\n"
#~ "[resources]\n"
#~ "\n"
#~ "=========================================="
#~ msgstr ""
#~ "Denna uppgift har ändrats av [changed_by].\n"
#~ "Du kan kolla denna uppgift i dina uppgifter:\n"
#~ "[link]\n"
#~ "\n"
#~ "Uppgift\n"
#~ "====\n"
#~ "Skapade av: [created_by]\n"
#~ "Skapad vid: [creation_datetime]\n"
#~ "[title]\n"
#~ "[folder_name]\n"
#~ "[priority]\n"
#~ "[task_status]\n"
#~ "\n"
#~ "[start]\n"
#~ "[end]\n"
#~ "[series]\n"
#~ "[description]\n"
#~ "Deltagare\n"
#~ "============\n"
#~ "[participants]\n"
#~ "\n"
#~ "Resurser\n"
#~ "=========\n"
#~ "[resources]\n"
#~ "\n"
#~ "=========================================="

#~ msgid ""
#~ "This task was either deleted by [changed_by] or\n"
#~ "you have been removed from the list of participants.\n"
#~ "\n"
#~ "Task\n"
#~ "====\n"
#~ "Created by:  [created_by]\n"
#~ "Created at:  [creation_datetime]\n"
#~ "[title]\n"
#~ "[folder_name]\n"
#~ "[priority]\n"
#~ "[task_status]\n"
#~ "\n"
#~ "[start]\n"
#~ "[end]\n"
#~ "[series]\n"
#~ "[description]\n"
#~ "Participants\n"
#~ "============\n"
#~ "[participants]\n"
#~ "\n"
#~ "Resources\n"
#~ "=========\n"
#~ "[resources]\n"
#~ "\n"
#~ "========================================== "
#~ msgstr ""
#~ "Denna uppgift var antingen borttagen av [changed_by] eller\n"
#~ "så har du blivit borttagen från deltagarlistan.\n"
#~ "\n"
#~ "Uppgift\n"
#~ "====\n"
#~ "Skapad av:  [created_by]\n"
#~ "Skapad vid: [creation_datetime]\n"
#~ "[title]\n"
#~ "[folder_name]\n"
#~ "[priority]\n"
#~ "[task_status]\n"
#~ "\n"
#~ "[start]\n"
#~ "[end]\n"
#~ "[series]\n"
#~ "[description]\n"
#~ "Deltagare\n"
#~ "============\n"
#~ "[participants]\n"
#~ "\n"
#~ "Resurser\n"
#~ "=========\n"
#~ "[resources]\n"
#~ "\n"
#~ "========================================== "

#~ msgid ""
#~ "This transaction could not be fully undone. Some components are probably "
#~ "not consistent anymore. Run the recovery tool!"
#~ msgstr ""
#~ "Denna transaktion kunde inte ångras fullständigt. Vissa komponenter är "
#~ "troligen inte konsekventa längre. Kör återställningsverktyget."

#~ msgid ""
#~ "This widget is currently offline because the twitter rate limit exceeded."
#~ msgstr ""
#~ "Den här komponenten är för närvarande nedkopplad eftersom twitter-"
#~ "frekvensen överskreds."

#~ msgid "Though expected, SQL query returned no result."
#~ msgstr "Även om det var väntat returnerade SQL-frågan inga svar."

#, fuzzy
#~| msgid "Thread view"
#~ msgid "Thread"
#~ msgstr "Trådvy"

#~ msgid "Thursday"
#~ msgstr "Torsdag"

#~ msgid "Tile"
#~ msgstr "Ruta"

#~ msgid "Tiles"
#~ msgstr "Rutor"

#~ msgid "Time"
#~ msgstr "Tid"

#~ msgid "Time range for the calender view"
#~ msgstr "Tidsintervall för kalendervyn"

#~ msgid "Time range for the list view"
#~ msgstr "Tidsintervall för listvyn"

#~ msgid "Time range for the team view"
#~ msgstr "Tidsintervall för gruppvyn"

#~ msgid "Time scale in minutes"
#~ msgstr "Tidsskala i minuter"

#~ msgid "Time zone"
#~ msgstr "Tidszon"

#~ msgid "Timezone"
#~ msgstr "Tidszon"

#~ msgid "Title"
#~ msgstr "Titel"

#~ msgctxt "salutation"
#~ msgid "Title"
#~ msgstr "Titel"

#~ msgid "To"
#~ msgstr "Till"

#~ msgid ""
#~ "To add contacts manually, just provide a valid email address (e.g john."
#~ "doe@example.com or \"John Doe\" <jd@example.com>)"
#~ msgstr ""
#~ "För att lägga till deltagare manuellt, ange en giltig e-postadress (t.ex. "
#~ "sven.andersson@exempel.se eller \"Sven Andersson\" <sa@exempel.se>)"

#~ msgid "To create a note, click on New > Add note in the toolbar."
#~ msgstr ""
#~ "För att skapa en anteckning, klicka på Nytt > Lägg till anteckning i "
#~ "verktygsraden."

#~ msgid "To create a note, click the icon at the top. Select Add note."
#~ msgstr ""
#~ "För att skapa en anteckning, klicka på ikonen längst upp. Välj Lägg till "
#~ "anteckning."

#~ msgid "To create the task, click on Create on the upper right side."
#~ msgstr "För att skapa uppgiften, klicka på Skapa längst upp till höger."

#~ msgid "To launch an app, click on a tile's headline."
#~ msgstr "För att starta ett program, klicka på en rutas rubrik."

#~ msgid ""
#~ "To open the E-Mail settings, click the System menu icon on the upper "
#~ "right side of the menu bar. Select Settings. Click on E-Mail on the left "
#~ "side. To display all settings, enable Advanced settings in the bottom "
#~ "left side"
#~ msgstr ""
#~ "För att öppna e-postinställningarna, klicka på Systemmenyikonen på den "
#~ "övre högra sidan av menyraden. Välj Inställningar. Klicka på E-post på "
#~ "den vänstra sidan. För att visa alla inställningarna, aktivera Avancerade "
#~ "inställningar längst ner till vänster"

#, fuzzy
#~ msgid ""
#~ "To open the help, click the System menu icon on the upper right side of "
#~ "the menu bar. Select Help."
#~ msgstr ""
#~ "För att öppna hjälpen, klicka på Systemmenyikonen längst upp till höger i "
#~ "menyraden. Välj Hjälp."

#~ msgid ""
#~ "To select one of the views List, Icons or Squares, click on View on the "
#~ "right side of the toolbar."
#~ msgstr ""
#~ "För att välja en av vyerna - Lista, Ikoner eller Rutor - klicka på Visa "
#~ "till högeri verktygsraden."

#~ msgid "To send the E-Mail, click on Send on the upper right side."
#~ msgstr "För att skicka e-brevet, klicka på Skicka på den övre högra sidan."

#~ msgid "To upload a file, click on New > Upload new file in the toolbar."
#~ msgstr ""
#~ "För att ladda upp en fil, klicka på Nytt > Ladda upp ny fil i "
#~ "verktygsraden."

#~ msgid ""
#~ "To view further information, click on a file. A pop-up window displays "
#~ "further details and functions."
#~ msgstr ""
#~ "För att visa ytterligare information, klicka på en fil. Ett popupfönster "
#~ "kommer visa ytterligare detaljer och funktioner."

#~ msgid "Today"
#~ msgstr "Idag"

#~ msgid "Toggle checkboxes"
#~ msgstr "Växla kryssrutor"

#~ msgid "Toggle folder"
#~ msgstr "Växla mapp"

#~ msgid "Toggle search"
#~ msgstr "Växla sökning"

#~ msgid "Tomorrow"
#~ msgstr "Imorgon"

#~ msgid "Too few (%d) login attributes."
#~ msgstr "För få (%d) inloggningsattribut."

#~ msgid "Too many digits within field %1$s."
#~ msgstr "För många siffror i fältet %1$s."

#~ msgid "Tool"
#~ msgstr "Verktyg"

#~ msgid "Top 10 file types"
#~ msgstr "Topp 10 filtyper"

#~ msgid "Top 10 folder size"
#~ msgstr "Topp 10 mappstorlek"

#~ msgid "Top 10 you got mail from"
#~ msgstr "De 10 du oftast får e-post från"

#~ msgid "Top 10 you sent mail to"
#~ msgstr "De 10 du oftast skickar e-post till"

#~ msgid "Total cost"
#~ msgstr "Total kostnad"

#~ msgid "Total: %1$s requests"
#~ msgstr "Totalt: %1$s sökningar"

#~ msgid "Touchselect on/off"
#~ msgstr "Pekval på/av"

#~ msgid "Tour: Coming from OX6"
#~ msgstr "Rundvisning: Jag kommer från OX6"

#~ msgid "Town"
#~ msgstr "Ort"

#~ msgid "Trash folder"
#~ msgstr "Papperskorgmapp"

#~ msgid "Tried to delete %1$d folders but only %2$d were deleted."
#~ msgstr "Försökte ta bort %1$d mappar men endast %2$d togs bort."

#~ msgid "Tried to delete %1$d participants but only %2$d were deleted."
#~ msgstr "Försökte ta bort %1$d deltagare men endast %2$d togs bort."

#~ msgid "Trying to auto-configure your mail account"
#~ msgstr "Försöker konfigurera ditt e-postkonto automatiskt"

#~ msgid "Tuesday"
#~ msgstr "Tisdag"

#~ msgid "Tumblr"
#~ msgstr "Tumblr"

#~ msgid "Tweet"
#~ msgstr "Tweet"

#~ msgid "Twitter"
#~ msgstr "Twitter"

#~ msgid "Twitter reported the following errors:"
#~ msgstr "Twitter rapporterade följande fel:"

#~ msgid "Type"
#~ msgstr "Typ"

#~ msgid "UI version"
#~ msgstr "UI-version"

#~ msgid "UNKNOWN EXCEPTION"
#~ msgstr "OKÄNT UNDANTAG"

#~ msgid "URL"
#~ msgstr "URL"

#~ msgid "URL \"%s\" is malformed."
#~ msgstr "URL \"%s\" är deformerad."

#~ msgid ""
#~ "Unable fetch the number of elements in this Folder. Context %1$d Folder "
#~ "%2$d User %3$d"
#~ msgstr ""
#~ "Oförmögen att hämta antalet element i mappen. Kontext %1$d Mapp %2$d "
#~ "Användare %3$d"

#~ msgid ""
#~ "Unable to compare contacts for update. Make sure you have entered a valid "
#~ "display name. Context %1$d Object %2$d"
#~ msgstr ""
#~ "Oförmögen att jämföra kontakter för uppdatering. Kontrollera att du har "
#~ "angivit ett giltigt namn. Kontext %1$d Objekt %2$d"

#~ msgid "Unable to convert task priority %d."
#~ msgstr "Oförmögen att översätta uppgiftsprioritet %d."

#~ msgid "Unable to convert task status \"%1$s\"."
#~ msgstr "Oförmögen att omvandla uppgiftsstatus \"%1$s\"."

#~ msgid ""
#~ "Unable to create a link between these two objects. Insufficient rights. "
#~ "1. Object %1$d 2. Object %2$d Context %3$d"
#~ msgstr ""
#~ "Oförmögen att skapa en länk mellan dessa två objekt. Otillräckliga "
#~ "rättigheter. 1:a Objekt %1$d 2:a Objekt %2$d Kontext %3$d"

#~ msgid ""
#~ "Unable to create a link between these two objects. Insufficient rights. "
#~ "1. Object %1$d Folder %2$d 2. Object %3$d Folder %4$d Context %5$d"
#~ msgstr ""
#~ "Oförmögen att skapa länkar mellan dessa två objekt. Otillräckliga "
#~ "rättigheter. 1:a Objekt %1$d Mapp %2$d 2:a Objekt %3$d Mapp %4$d Kontext "
#~ "%5$d"

#~ msgid ""
#~ "Unable to create a link between these two objects. Insufficient rights. "
#~ "Object %1$d Folder %2$d Context %3$d"
#~ msgstr ""
#~ "Oförmögen att skapa länkar mellan dessa två objekt. Otillräckliga "
#~ "rättigheter. Objekt %1$d Mapp %2$d Kontext %3$d"

#~ msgid ""
#~ "Unable to create a link between these two objects. This link already "
#~ "exists. 1. Object %1$d Folder %2$d 2. Object %3$d Folder %4$d Context %5$d"
#~ msgstr ""
#~ "Oförmögen att skapa länkar mellan dessa två objekt. Denna länk finns "
#~ "redan. 1:a Objekt %1$d Mapp %2$d 2:a Objekt %3$d Mapp %4$d Kontext %5$d"

#~ msgid ""
#~ "Unable to create exception, recurring position can not be calculated !"
#~ msgstr ""
#~ "Oförmåga att skapa undantag, återkommande position kan inte beräknas !"

#~ msgid "Unable to delete Contact: Context %1$d Contact %2$d"
#~ msgstr "Oförmögen att ta bort kontakt: Kontext %1$d Kontakt %2$d"

#~ msgid "Unable to delete Contacts from this user. Context %1$d User %2$d"
#~ msgstr ""
#~ "Oförmögen att ta bort kontakter från användaren. Kontext %1$d Användare "
#~ "%2$d"

#~ msgid "Unable to delete all links from folder. Folder %1$d Context %2$d"
#~ msgstr ""
#~ "Oförmögen att ta bort alla länkar från denna mapp. Mapp %1$d Kontext %2$d"

#~ msgid ""
#~ "Unable to delete all links from this objects. Object %1$d Context %2$d"
#~ msgstr ""
#~ "Oförmögen att ta bort alla länkar från detta objekt. Objekt %1$d Kontext "
#~ "%2$d"

#~ msgid ""
#~ "Unable to delete contact object. Context %1$d Folder %2$d User %3$d "
#~ "Object %4$d"
#~ msgstr ""
#~ "Oförmögen att ta bort kontaktobjekt. Kontext %1$d Mapp %2$d Användare "
#~ "%3$d Objekt %4$d"

#~ msgid "Unable to delete contacts from this folder. Context %1$d Folder %2$d"
#~ msgstr ""
#~ "Oförmögen att ta bort kontakter från denna mapp. Kontext %1$d Mapp %2$d"

#~ msgid ""
#~ "Unable to delete contacts from user because this is a non-contact folder. "
#~ "Context %1$d Folder %2$d User %3$d"
#~ msgstr ""
#~ "Oförmögen att ta bort kontakter från användaren på grund av att detta "
#~ "inte är en kontaktmapp. Kontext %1$d Mapp %2$d Användare %3$d"

#~ msgid "Unable to delete dristributionlist by id : Context %1$d Contact %2$d"
#~ msgstr ""
#~ "Oförmögen att ta bort distributionslista genom id : Kontext %1$d Kontakt "
#~ "%2$d"

#~ msgid ""
#~ "Unable to delete linking between contacts : Context %1$d Contact %2$d"
#~ msgstr ""
#~ "Oförmögen att ta bort länkning mellan kontakterna : Kontext %1$d Kontakt "
#~ "%2$d"

#~ msgid ""
#~ "Unable to delete this contact. Object not found. Context %1$d Folder %2$d "
#~ "User %3$d Object %4$d"
#~ msgstr ""
#~ "Oförmögen att ta bort denna kontakt. Objektet finns inte. Kontext %1$d "
#~ "Mapp %2$d Användare %3$d Objekt %4$d"

#~ msgid "Unable to initialize Event queue"
#~ msgstr "Oförmögen att initialisera händelsekön"

#~ msgid "Unable to insert Contact. Context: %d"
#~ msgstr "Oförmögen att lägga till kontakt. Kontext: %d"

#~ msgid "Unable to insert contacts! Context: %d"
#~ msgstr "Oförmögen att lägga till kontakter! Kontext: %d"

#~ msgid ""
#~ "Unable to load all links for the object. Object %1$d Folder %2$d User "
#~ "%3$d Context %4$d"
#~ msgstr ""
#~ "Oförmögen att ladda alla länkar från detta objekt. Objekt %1$d Mapp %2$d "
#~ "Användare %3$d Kontext %4$d"

#~ msgid ""
#~ "Unable to load all links for the object. Object %1$d User %2$d Context "
#~ "%3$d"
#~ msgstr ""
#~ "Oförmögen att ladda alla länkar från detta objekt. Objekt %1$d Användare "
#~ "%2$d Kontext %3$d "

#~ msgid "Unable to load contact image: Context %1$d Contact %2$d"
#~ msgstr "Oförmögen att ladda kontaktbild: Kontext %1$d Kontakt %2$d"

#~ msgid "Unable to load contact: Context %1$d"
#~ msgstr "Oförmögen att ladda kontakt: Kontext %1$d"

#~ msgid "Unable to load dristributionlist: Context %1$d Contact %2$d"
#~ msgstr "Oförmögen att ladda distributionslista: Kontext %1$d Kontakt %2$d"

#~ msgid "Unable to load linked contacts : Context %1$d Contact %2$d"
#~ msgstr "Oförmögen att ladda länkade kontakter : Kontext %1$d Kontakt %2$d"

#~ msgid "Unable to load mail filter settings."
#~ msgstr "Kan inte få kontakt med mailfilter-bakgrundsprogrammet."

#~ msgid "Unable to load objects. Context %1$d User %2$d"
#~ msgstr "Oförmögen att ladda objekt. Kontext %1$d Användare %2$d"

#~ msgid "Unable to load reminder"
#~ msgstr "Oförmögen att ladda påminnelse"

#~ msgid "Unable to load this LDAP addressbook: %1$s"
#~ msgstr "Oförmögen att ladda denna LDAP-adressbok: %1$s"

#~ msgid "Unable to map OCL permission value %1$s to a JSON permission value"
#~ msgstr ""
#~ "Oförmögen att matcha OCL-rättighetsvärde %1$s med JSON-rättighetssvärde"

#~ msgid ""
#~ "Unable to move this contact because it is marked as private: Context %1$d "
#~ "Object %2$d"
#~ msgstr ""
#~ "Oförmögen att flytta denna kontakt på grund av att den är markerad som "
#~ "privat: Kontext %1$d Objekt %2$d"

#~ msgid "Unable to parse value \"%1$s\" within field %2$s as a number."
#~ msgstr ""
#~ "Oförmögen att tolka värdet \"%1$s\" inom området %2$s som ett nummer."

#~ msgid ""
#~ "Unable to perform contact folder check for readable content: Context %1$d "
#~ "Folder %2$d"
#~ msgstr ""
#~ "Oförmögen att leta efter läsbart innehåll i kontaktmapp: Kontext %1$d "
#~ "Mapp %2$d"

#~ msgid "Unable to pick up a connection from the DBPool"
#~ msgstr "Oförmögen att hämta en förbindelse från DBPool"

#~ msgid ""
#~ "Unable to remove participant because this participant is the last one"
#~ msgstr ""
#~ "Oförmögen att ta bort deltagare på grund av att denna deltagare är den "
#~ "sista."

#~ msgid "Unable to save Linking between Contacts : Context %1$d Contact %2$d"
#~ msgstr ""
#~ "Oförmögen att spara länkning mellan kontakter : Kontext %1$d Kontakt %2$d"

#~ msgid "Unable to save contact Image: Context %1$d Contact %2$d"
#~ msgstr "Oförmögen att spara kontaktbilden: Kontext %1$d Kontakt %2$d"

#~ msgid "Unable to save contact image. The image appears to be broken."
#~ msgstr "Oförmögen att spara kontaktbilden. Bilden verkar skadad."

#~ msgid "Unable to save dristributionlist: Context %1$d Contact %2$d"
#~ msgstr "Oförmögen att spara distributionslista: Kontext %1$d Kontakt %2$d"

#~ msgid "Unable to scale image down."
#~ msgstr "Oförmögen att skala ner bilden."

#~ msgid ""
#~ "Unable to scale this contact image.  Either the file type is not "
#~ "supported or the image is too large. Your mime type is %1$s and your "
#~ "image size is %2$d. The max. allowed image size is %3$d."
#~ msgstr ""
#~ "Oförmögen att ändra storlek på den här kontaktbilden. Antingen stöds inte "
#~ "filtypen eller så är bilden för stor. Mime-typ är %1$s och bildstorleken "
#~ "är %2$d. Maximala bildstorleken är %3$d."

#~ msgid ""
#~ "Unable to synchronize the old contact with the new changes: Context %1$d "
#~ "Object %2$d"
#~ msgstr ""
#~ "Oförmögen att synkronisera den gamla kontakt med den nya ändringen: "
#~ "Kontext %1$d Objekt %2$d"

#~ msgid "Unable to trigger object Events: Context %1$d Folder %2$d"
#~ msgstr "Oförmögen att starta objektet Events: Kontext %1$d Mapp %2$d"

#~ msgid "Unable to trigger object Events: Context %1$d User %2$d"
#~ msgstr "Oförmögen att starta objektet Events: Kontext %1$d Användare %2$d"

#~ msgid "Unable to update contact image. The image appears to be broken."
#~ msgstr "Oförmögen att uppdatera kontaktbilden. Bilden verkar vara skadad."

#~ msgid "Unable to update contact image: Context %1$d Contact %2$d"
#~ msgstr "Oförmögen att uppdatera kontaktbilden: Kontext %1$d Kontakt %2$d"

#~ msgid "Unable to update contact. Context %1$d Object %2$d"
#~ msgstr "Oförmögen att uppdatera kontakt.Kontext %1$d Objekt %2$d"

#~ msgid "Unable to update dristributionlist : Context %1$d Contact %2$d"
#~ msgstr ""
#~ "Oförmögen att uppdatera distributionslista : Kontext %1$d Kontakt %2$d"

#~ msgid ""
#~ "Unablel to load this LDAP addressbook. Check the configuration for this "
#~ "LDAP server: Folder %1$d Context %2$d"
#~ msgstr ""
#~ "Oförmögen att ladda LDAP-adressboken. KontrolleraKonfigurationenför denna "
#~ "LDAP-server: Mapp %1$d Kontext %2$d"

#~ msgid ""
#~ "Unablel to read this Object from this LDAP addressbook. Check the "
#~ "configuration for this LDAP server: Object %1$d Folder %2$d Context %3$d"
#~ msgstr ""
#~ "Oförmögen att läsa detta objekt från LDAP-adressboken. Kontrollera "
#~ "konfigurationen för denna LDAP-server: Objekt %1$d Mapp %2$d Kontext %3$d"

#~ msgid "Unconfirmed"
#~ msgstr "Obekräftad"

#~ msgid "Under construction"
#~ msgstr "Under uppbyggnad"

#~ msgid "Undone"
#~ msgstr "Ångrad"

#~ msgid "Unexpected SQL Error!"
#~ msgstr "Oväntat SQL-fel!"

#~ msgid ""
#~ "Unexpected empty body package received from web server. Total-Received: "
#~ "%1$d | Content-Length: %2$d."
#~ msgstr ""
#~ "Oväntat tomt paket mottaget från webbservern. Totalt mottaget: %1$d | "
#~ "Content-Length: %2$d."

#~ msgid "Unexpected error: %1$s"
#~ msgstr "Oväntat fel: %1$s"

#~ msgid "Unexpected exception %d!"
#~ msgstr "Oväntat undantag %d!"

#~ msgid ""
#~ "Unexpected state for deleting a virtual appointment (exception). uid:oid:"
#~ "position %d:%d:%d"
#~ msgstr ""
#~ "Oväntat tillstånd vid borttagning av virtuellt möte (undantag). uid:oid:"
#~ "position %d:%d:%d"

#~ msgid "Unexpected token %s in .po file %s:%s. Expected one of %s"
#~ msgstr "Oväntad token %s i .po file %s:%s. Förväntad en av %s"

#~ msgid "Unfollow"
#~ msgstr "Sluta följa"

#~ msgid "Unified"
#~ msgstr "Enhetlig"

#~ msgid "Unknown AJAX action: %s."
#~ msgstr "Okänd AJAX-åtgärd: %s."

#~ msgid "Unknown Class: %1$s"
#~ msgstr "Okänd klass: %1$s"

#~ msgid "Unknown IMAP server: %1$s"
#~ msgstr "Okänd IMAP-server: %1$s"

#~ msgid "Unknown Request Prefix Code: %1$s"
#~ msgstr "Okänd prefixkod för begäran: %1$s"

#~ msgid "Unknown action value: %1$s"
#~ msgstr "Okänt åtgärdsvärde: %1$s"

#~ msgid "Unknown action: %1$s"
#~ msgstr "Okänd åtgärd: %1$s"

#~ msgid "Unknown color label: %1$s"
#~ msgstr "Okänd färgetikett: %1$s"

#~ msgid "Unknown data handler identifier: %1$s"
#~ msgstr "Okänd informationshanteringsidentifierare: %1$s"

#~ msgid "Unknown data source identifier: %1$s"
#~ msgstr "Okänd informationsursprungsidentifierare: %1$s"

#~ msgid "Unknown delete event type: %1$d"
#~ msgstr "Okänd typ för borttagnings-åtgärd: %1$d"

#~ msgid "Unknown error while checking tumblr-blog."
#~ msgstr "Okänt fel när tumblr-blogg kollades."

#~ msgid "Unknown event topic %s"
#~ msgstr "Okänt ämne %s"

#~ msgid "Unknown field: %1$s"
#~ msgstr "Okänt fält: %1$s"

#~ msgid "Unknown folder open mode %d"
#~ msgstr "Okänt öppet-läge för mapp %d"

#~ msgid "Unknown format: %s"
#~ msgstr "Okänt format: %s"

#~ msgid "Unknown module: %1$d"
#~ msgstr "Okänd modul: %1$d"

#~ msgid "Unknown module: %s."
#~ msgstr "Okänd modul: %s."

#~ msgid "Unknown name-value-pair in recurrence string: %1$s=%2$s"
#~ msgstr "Okänt namn-värde-par i upprepande sträng: %1$s=%2$s"

#~ msgid "Unknown or unsupported action: %1$s"
#~ msgstr "Okänd eller ej stödd åtgärd: %1$s"

#~ msgid "Unknown parameter container type: %1$s"
#~ msgstr "Okänd parametertyp: %1$s"

#~ msgid "Unknown participant type %1$d."
#~ msgstr "Okänd delatagaretyp %1$d."

#~ msgid "Unknown problem: \"%s\"."
#~ msgstr "Okänt problem: \"%s\"."

#~ msgid "Unknown recurrence type %d."
#~ msgstr "Okänd typupprepning %d."

#~ msgid "Unknown search field: %1$s"
#~ msgstr "Okänt sökfält: %1$s"

#, fuzzy
#~ msgid "Unknown sender"
#~ msgstr "Ingen avsändare"

#~ msgid "Unknown setting path %1$s."
#~ msgstr "Okänd sökväg %1$s."

#~ msgid "Unknown task attribute %d."
#~ msgstr "Okänt uppgiftsattribut %d."

#~ msgid "Unlock"
#~ msgstr "Lås upp"

#~ msgid "Unparseable header field %1$s in forward request package"
#~ msgstr "Ej analyserbart sidhuvud-fält %1$s i vidarebefordringsbegäran"

#~ msgid "Unread"
#~ msgstr "Oläst"

#~ msgid "Unread only"
#~ msgstr "Bara oläst"

#~ msgid "Unselect all"
#~ msgstr "Avmarkera alla"

#, fuzzy
#~ msgid "Unset default signature"
#~ msgstr "Redigera signatur"

#~ msgid "Unsupported MIME type %1$s"
#~ msgstr "MiME-typen stöds inte %1$s"

#~ msgid ""
#~ "Unsupported Preview - Certain functions disabled and stability not "
#~ "assured until general release later this year"
#~ msgstr ""
#~ "Förhandsgranskning stöds inte - Vissa funktioner är avaktiverade och "
#~ "stabilitet kan inte garanteras fram tills vi släpper nästa utgåva senare "
#~ "i år"

#~ msgid "Unsupported charset-encoding: %1$s"
#~ msgstr "Teckenuppsättningen stöds inte: %1$s"

#~ msgid "Unsupported encoding."
#~ msgstr "Kodningen stöds inte."

#~ msgid "Unsupported encoding: %1$s"
#~ msgstr "Kodningen stöds inte: %1$s"

#~ msgid "Unsupported type detected : %d"
#~ msgstr "Typ som inte stöds upptäckt : %d"

#~ msgid ""
#~ "Update conflict detected. Another process is currently updating schema "
#~ "%1$s."
#~ msgstr ""
#~ "Uppdateringskonflikt upptäckt. En annan process håller för närvarande på "
#~ "att uppdatera diagrammet %1$s."

#~ msgid "Update conflict detected. Schema %1$s is not marked as LOCKED."
#~ msgstr ""
#~ "Uppdateringskonflikt borttagen. Diagram %1$s är inte markerad som LÅST."

#~ msgid "Update expected but no object id is given. Aborting action..."
#~ msgstr ""
#~ "Uppdatering förväntades men inget objekt id har angivits. Åtgärden "
#~ "avbryts..."

#~ msgid "Update of folder %1$s failed"
#~ msgstr "Uppdatering av mapp %1$s misslyckades"

#~ msgid "Update process initialization failed: %1$s."
#~ msgstr "Uppdateringsprocessens initialisering misslyckades: %1$s."

#~ msgid "Updated too much reminder."
#~ msgstr "Uppdaterade överskridelse-påminnelsen."

#~ msgid "Updater"
#~ msgstr "Uppdateringar"

#~ msgid "Updating account data. This might take a few seconds."
#~ msgstr "Uppdaterar kontodata. Det kan ta en liten stund."

#~ msgid "Updating database ... Try again later."
#~ msgstr "Databasen uppdateras ... Försök igen senare."

#~ msgid ""
#~ "Updating subscribed data takes time. Importing 100 contacts for example, "
#~ "may take up to 5 minutes. Please have some patience."
#~ msgstr ""
#~ "Att uppdatera prenumerationsdata tar en stund. Att till exempel importera "
#~ "100 kontakter kan ta upp till 5 minuter. Ha tålamod."

#~ msgid "Upgrade required"
#~ msgstr "Uppgradering krävs"

#~ msgid "Upgrade to premium"
#~ msgstr "Uppgradera till premium"

#~ msgid "Upgrade to premium edition"
#~ msgstr "Uppgradera till premiumutgåvan"

#~ msgid "Upload a new version"
#~ msgstr "Ladda upp en ny version"

#~ msgid "Upload file"
#~ msgstr "Ladda upp fil"

#~ msgid "Upload file with id %1$s could not be found"
#~ msgstr "Uppladdad fil med id %1$s hittades inte"

#~ msgid ""
#~ "Upload file's content type \"%1$s\" does not fit to given file filter "
#~ "\"%2$s\""
#~ msgstr ""
#~ "Den uppladdade filens innehålls-typ \"%1$s\" matchar inte filfiltret "
#~ "\"%2$s\""

#~ msgid "Upload new files"
#~ msgstr "Ladda upp nya filer"

#~ msgid "Upload new version"
#~ msgstr "Ladda upp ny version"

#~ msgid "Upload quota (%1$s) exceeded"
#~ msgstr "Uppladdningskvot (%1$s) överskriden"

#~ msgid "Upload quota (%1$s) exceeded for file %2$s (size=%3$s)"
#~ msgstr "Uppladdningskvot (%1$s) överskreds av fil %2$s (size=%3$s)"

#~ msgid "Uploaded file is of type %s, cannot handle that"
#~ msgstr "Överförd fil är av typen %s, kan inte hantera det"

#~ msgid "Uploading a file"
#~ msgstr "Ladda upp en fil"

#~ msgid "Uploading folders is not supported."
#~ msgstr "Inget stöd för att ladda upp mappar."

#~ msgid "Uploading..."
#~ msgstr "Laddar upp..."

#~ msgid "Uptime: %1$s minutes"
#~ msgstr "Ansluten: %1$s minuter"

#~ msgid "Use SSL connection"
#~ msgstr "Använd SSL-anslutning"

#~ msgid ""
#~ "Use cursor keys to change the date. Press ctrl-key at the same time to "
#~ "change year or shift-key to change month. Close date-picker by pressing "
#~ "ESC key."
#~ msgstr ""
#~ "Använd piltangenter för att ändra datum. Tryck ner Ctrl-tangenten "
#~ "samtidigt för att ändra år, eller skifttangenten för att ändra månad. "
#~ "Stäng datumväljaren genom att trycka på Esc-tangenten."

#~ msgid "Use cursor keys to change the item position"
#~ msgstr "Använd piltangenterna för att ändra objektets position"

#~ msgid "Use fixed-width font for text mails"
#~ msgstr "Använd teckensnitt med fast bredd för text-e-post"

#~ msgid ""
#~ "Use the folder tree to access own, public or shared files. If the folder "
#~ "tree is hidden, click on View > Folder view on the right side of the "
#~ "toolbar."
#~ msgstr ""
#~ "Använd mappträdet för att komma åt egna, offentliga, eller delade filer. "
#~ "Om mappträdet är dolt, klicka på Visa > Mappvy till höger i verktygsraden."

#~ msgid "Use unified mail for this account"
#~ msgstr "Använd enhetlig e-post för det här kontot"

#~ msgid "Use username and password"
#~ msgstr "Använd användarnamn och lösenord"

#~ msgid ""
#~ "User %1$s grants invalid permissions on shared folder %2$s in context "
#~ "%3$s. Only owner of parental shared folder %4$s may be folder admin"
#~ msgstr ""
#~ "Användaren %1$s försöker tilldela ogiltig behörighet för delad mapp %2$s "
#~ "i kontext %3$s. Endast ägaren till föräldramappen %4$s kan vara "
#~ "mappadministratör"

#~ msgid ""
#~ "User %1$s has no access on shared folder %2$s in context %3$s due to user "
#~ "configuration"
#~ msgstr ""
#~ "Användaren %1$s har ingen tillgång till den delade mappen %2$s i kontext "
#~ "%3$s på grund av användarinställningar."

#~ msgid ""
#~ "User %1$s has no access to module %2$s in context %3$s due to user "
#~ "configuration"
#~ msgstr ""
#~ "Användaren %1$s har ingen tillgång till modul %2$s i kontext %3$s på "
#~ "grund av användarinställningar."

#~ msgid "User %1$s has no admin access to folder %2$s in context %3$s"
#~ msgstr ""
#~ "Användaren %1$s har inga admininstrationsrättigheter i mapp %2$s i "
#~ "kontext %3$s"

#~ msgid ""
#~ "User %1$s has no create-subfolder permission on folder %2$s in context "
#~ "%3$s"
#~ msgstr ""
#~ "Användaren %1$s har inte tillåtelse att skapa undermapp i mapp %2$s i "
#~ "kontext %3$s"

#~ msgid "User %1$s has no mail module access due to user configuration"
#~ msgstr ""
#~ "Användaren %1$s har ingen access till e-post-modulen på grund av "
#~ "användarinställningar"

#~ msgid ""
#~ "User %1$s has no write access on public folder %2$s in context %3$s due "
#~ "to user configuration"
#~ msgstr ""
#~ "Användaren %1$s har inte skrivrättigheter i den publika mappen %2$s i "
#~ "kontext %3$s på grund av användarinställningar"

#~ msgid "User %1$s has no write permission on folder %2$s in context %3$s"
#~ msgstr ""
#~ "Användaren %1$s har inte skrivrättigheter i mappen %2$s i kontext %3$s"

#~ msgid ""
#~ "User %1$s is not allowed to delete all contained objects in folder %2$s "
#~ "in context %3$s"
#~ msgstr ""
#~ "Användaren %1$s har inte behörighet att ta bort alla objekt i mappen %2$s "
#~ "i kontext %3$s"

#~ msgid ""
#~ "User %1$s is not allowed to delete default folder %2$s in context %3$s"
#~ msgstr ""
#~ "Användaren %1$s har inte behörighet att ta bort standardmappen %2$s i "
#~ "kontext %3$s"

#~ msgid ""
#~ "User %1$s is not allowed to delete shared folder %2$s in context %3$s"
#~ msgstr ""
#~ "Användaren %1$s har inte behörighet att ta bort delade mappen %2$s i "
#~ "kontext %3$s"

#~ msgid ""
#~ "User %1$s is not allowed to move all subfolders of folder %2$s in context "
#~ "%3$s"
#~ msgstr ""
#~ "Användaren %1$s har inte behörighet att flytta alla undermappar i mappen "
#~ "%2$s i kontext %3$s"

#~ msgid ""
#~ "User %1$s is not allowed to share folder %2$s in context %3$s due to user "
#~ "configuration"
#~ msgstr ""
#~ "Användare %1$s är inte tillåten att dela mappen %2$s i kontext %3$s på "
#~ "grund av användarinställningar."

#~ msgid "User changing the appointment is missing."
#~ msgstr "Användar ändring mötet saknas."

#~ msgid "User configuration cache could not be cleared: %1$s"
#~ msgstr "Användarinställningen kunde inte rensas: %1$s"

#~ msgid "User configuration could not be put into cache: %1$s"
#~ msgstr "Användarinställningen kunde inte läggas in i cacheminnet: %1$s"

#~ msgid "User configuration could not be removed from cache: %1$s"
#~ msgstr "Användarinställningen kunde inte tas bort från cacheminnet: %1$s"

#~ msgid "User data"
#~ msgstr "Användardata"

#~ msgid "User fields"
#~ msgstr "Användarfält"

#~ msgid "User input error %s"
#~ msgstr "Inmatningsfel %s"

#~ msgid "User name"
#~ msgstr "Användarnamn"

#~ msgid "Username"
#~ msgstr "Användarnamn"

#~ msgid "Username must not be empty."
#~ msgstr "Användarnamn får inte vara tomt."

#~ msgid "Userstore"
#~ msgstr "Användarlagring"

#~ msgid "Using the reminder functions"
#~ msgstr "Använda påminnelsefunktionerna"

#~ msgid "Vacation Notice"
#~ msgstr "Semesternotis"

#~ msgid "Validation failed: %s"
#~ msgstr "Bekräftelsen misslyckades: %s"

#~ msgid "Validation of calendar failed."
#~ msgstr "Bekräftelse av kalendern misslyckades."

#~ msgid "Value \"%1$s\" of attribute %2$s contains non digit characters."
#~ msgstr ""
#~ "Värdet \"%1$s\" på attributet %2$s innehåller tecken som inte är siffror."

#~ msgid "Value %1$d exceeds max. supported value of %2$d."
#~ msgstr "Värdet %1$d överstiger max. värdet stöds av %2$d."

#~ msgid "Value for the recurrence is missing: %d."
#~ msgstr "Värdet för upprepningen saknas: %d."

#~ msgid "Version Comment"
#~ msgstr "Versionskommentar"

#~ msgid "Version history"
#~ msgstr "Versionshistorik"

#~ msgid ""
#~ "Versit attachment could not be saved due to an unsupported MIME type: %1$s"
#~ msgstr ""
#~ "Versit-bilagan kan inte sparas på grund av att MIME-typen ej stöds: %1$s"

#~ msgid "Versit error: %1$s"
#~ msgstr "Versit-fel: %1$s"

#, fuzzy
#~ msgid "View"
#~ msgstr "Dagvy"

#~ msgid "View Slideshow"
#~ msgstr "Visa bildspel"

#~ msgid "View source"
#~ msgstr "Visa källa"

#~ msgid "Waiting"
#~ msgstr "Väntar"

#~ msgid "Warning: This message might be a phishing or scam mail"
#~ msgstr "Varning: Meddelandet kan vara phishing eller bluffpost"

#~ msgid "Warnings when importing file: %i warnings"
#~ msgstr "Varningar när fil importeras: %i varningar"

#~ msgid "Weather • Season"
#~ msgstr "Väder • Årstid"

#~ msgid "Wednesday"
#~ msgstr "Onsdag"

#~ msgid "Week"
#~ msgstr "Vecka"

#~ msgid "Week View"
#~ msgstr "Veckovy"

#~| msgid "Weekend day"
#~ msgid "Weekend Day"
#~ msgstr "Helgdag"

#~ msgid "Weekly on %1$s"
#~ msgstr "Varje vecka på %1$s"

#~ msgid ""
#~ "When using this feature, you as the current owner of the data are "
#~ "responsible for being careful with privacy rules and for complying with "
#~ "legal obligations (Copyright, Privacy Laws). Especially when sharing "
#~ "personal data you are the responsible party according to the Federal Data "
#~ "Protection Act (BDSG, Germany) or other Privacy Acts of your country. "
#~ "According to European and other national regulations you as the "
#~ "responsible party are in charge of data economy, and must not publish or "
#~ "forward personal data without the person's consent. Beyond legal "
#~ "obligations, we would like to encourage extreme care when dealing with "
#~ "personal data. Please consider carefully where you store and to whom you "
#~ "forward personal data. Please ensure appropriate access protection, e.g. "
#~ "by proper password protection."
#~ msgstr ""
#~ "När du använder publiceringsfunktionen är du som aktuell användare av "
#~ "datan ansvarig för att följa integritetsregler, och för att följa "
#~ "gällande lagar (upphovsrätt, dataintegritet). Särskilt när du delar ut "
#~ "personlig data räknas du som ansvarig part enligt Tysklands federala "
#~ "dataskyddslag (BDSG), eller annan dataintegritetslagstiftning i ditt "
#~ "land. Enligt Europeiska och andra nationella regler svarar du, som "
#~ "ansvarande part, för dataekonomin, och får inte publicera eller "
#~ "vidarebefordra personlig data utan personens godkännande. Utöver juridisk "
#~ "hänsyn vill vi uppmuntra till extrem varsamhet när du hanterar personlig "
#~ "data. Tänk ytterst noga på var du lagrar, och till vem du skickar, "
#~ "personlig data. Förvissa dig om lämpligt åtkomstskydd, t.ex. ett "
#~ "ordentligt lösenordsskydd."

#~ msgid "Whole day"
#~ msgstr "Hel dag"

#~ msgid "Workweek"
#~ msgstr "Arbetsvecka"

#~ msgid "Workweek View"
#~ msgstr "Arbetsveckovy"

#~ msgid "Writing the setting %1$s is not permitted."
#~ msgstr "Skriva inställningen %1$s är inte tillåten."

#~ msgid "Wrong client IP address."
#~ msgstr "Fel klient-IP-adress."

#~ msgid "Wrong filestore %1$d for context %2$d needing filestore %3$d."
#~ msgstr "Fel fillagring %1$d för kontext %2$d behöver fillagring %3$d."

#~ msgid "Wrong message header: %1$s"
#~ msgstr "Fel meddelandehuvud: %1$s"

#~ msgid "Wrong or missing login data to access server %1$s."
#~ msgstr ""
#~ "Fel eller saknad inloggningsdata för att få tillgång till servern %1$s."

#~ msgid "YB"
#~ msgstr "Yb"

#~ msgid "Year"
#~ msgstr "År"

#~ msgid "Yearly on %1$s %2$d"
#~ msgstr "Varje år den %2$d %1$s"

#~ msgid "Yearly on the %1$s %2$s of %3$d"
#~ msgstr "Varje år den %1$s %2$s i %3$d"

#~ msgid "Years"
#~ msgstr "År"

#~ msgid "Yellow"
#~ msgstr "Gult"

#~ msgid "Yes"
#~ msgstr "Ja"

#~ msgid "Yes, send without subject"
#~ msgstr "Ja, skicka utan rubrik"

#~ msgid "Yesterday"
#~ msgstr "Igår"

#~ msgid ""
#~ "You are about to change your confirmation status. Please leave a comment "
#~ "for other participants."
#~ msgstr ""
#~ "Du är på väg att ändra din bekräftelsestatus. Lämna gärna ett meddelande "
#~ "till de andra deltagarna."

#, fuzzy
#~ msgid ""
#~ "You are currently using %1$s of your %2$s available disk space. You have "
#~ "%3$s left."
#~ msgstr ""
#~ "Du använder för närvarande %1$s av ditt tillgängliga diskutrymme (%2$s). "
#~ "%3$s återstår."

#~ msgid "You are not allowed to change groups."
#~ msgstr "Du har inte behörighet att ändra grupper."

#~ msgid ""
#~ "You are not allowed to create appointments in \"%1$s\" owned by %2$s. "
#~ "Appointments will therefore be created in your private calendar."
#~ msgstr ""
#~ "Du har inte tillstånd att skapa möten i \"%1$s\" som ägs av %2$s. Möten "
#~ "kommer därför skapas i din privata kalender."

#~ msgid ""
#~ "You are not allowed to create appointments in \"%1$s\". Appointments will "
#~ "therefore be created in your private calendar."
#~ msgstr ""
#~ "Du har inte tillstånd att skapa möten i \"%1$s\". Möten kommer därför "
#~ "skapas i din privata kalender."

#~ msgid "You are not allowed to create groups."
#~ msgstr "Du har inte behörighet att skapa grupper."

#~ msgid "You are not allowed to create objects in the target folder."
#~ msgstr "Du har inte behörighet att skapa objekt i målmappen."

#~ msgid "You are not allowed to create tasks in folder %1$s (%2$d)."
#~ msgstr "Du har inte behörighet att skapa uppgifter i mappen  %1$s (%2$d)."

#~ msgid "You are not allowed to delegate tasks."
#~ msgstr "Du har inte behörighet att delegera uppgifter."

#~ msgid "You are not allowed to delete groups."
#~ msgstr "Du har inte behörighet att ta bort grupper."

#~ msgid ""
#~ "You are not allowed to delete objects in the source folder, so this "
#~ "document cannot be moved."
#~ msgstr ""
#~ "Du har inte behörighet att ta bort objekt i ursprungsmappen, därför kan "
#~ "detta dokument ej flyttas."

#~ msgid "You are not allowed to edit tasks in folder %1$s (%2$d)."
#~ msgstr "Du har inte behörighet att redigera uppgifter i mappen %1$s (%2$d)."

#~ msgid ""
#~ "You are not allowed to mark this contact as private contact: Context %1$d "
#~ "Object %2$d"
#~ msgstr ""
#~ "Du har inte behörighet att markera denna kontakt som privat kontakt: "
#~ "Kontext %1$d Objekt %2$d"

#~ msgid "You are not allowed to read the contents of folder %1$s (%2$d)."
#~ msgstr "Du har inte behörighet att läsa innehållet i mappen %1$s (%2$d)."

#~ msgid "You are not allowed to see the task %1$d in folder %2$s (%3$d)."
#~ msgstr "Du har inte behörighet att se uppgiften %1$d i mappen %2$s (%3$d)."

#~ msgid ""
#~ "You are not allowed to see this addressbook! Folder %1$d Context %1$d"
#~ msgstr ""
#~ "Du har inte behörighet att se denna adressbok! Mapp %1$d Kontext %2$d"

#~ msgid ""
#~ "You are not allowed to store this contact in a non-contact folder: folder "
#~ "id %1$d in context %2$d with user %3$d"
#~ msgstr ""
#~ "Du har inte behörighet att lagra denna kontakten i en icke-kontakt-mapp: "
#~ "mapp-id %1$d i kontext %2$d med användare %3$d"

#~ msgid "You are the organizer"
#~ msgstr "Du är organisatören"

#~ msgid ""
#~ "You can drag and drop files from your computer here to add as attachment."
#~ msgstr ""
#~ "Du kan dra och släppa filer från din dator hit för att lägga till dem som "
#~ "bilagor."

#~ msgid ""
#~ "You can drag and drop files from your computer to upload either a new "
#~ "file or another version of a file."
#~ msgstr ""
#~ "Du kan dra och släppa filer från din dator för att ladda upp dem som "
#~ "nyafiler eller en annan version av en fil."

#~ msgid ""
#~ "You can not move one element of a recurring appointment into another "
#~ "folder."
#~ msgstr "Du kan inte flytta ett återkommande moment till en annan mapp."

#~ msgid ""
#~ "You can not use different private flags for one element of a recurring "
#~ "appointment"
#~ msgstr ""
#~ "Du kan inte använda olika privata flaggor för ett moment som återkommer."

#~ msgid "You can not use the private flags in a non private folder"
#~ msgstr "Du kan inte använda privata flaggor i en icke-privat mapp."

#~ msgid "You can quick-save your changes via Ctrl+Enter."
#~ msgstr "Du kan snabbspara dina ändringar med Ctrl+Enter."

#~ msgid "You cannot unlock this document."
#~ msgstr "Du kan inte låsa upp detta dokument."

#~ msgid "You declined this appointment"
#~ msgstr "Du avstod från mötet"

#~ msgid "You declined this task"
#~ msgstr "Du avstod från uppgiften"

#~ msgid ""
#~ "You do not have permission to create objects in this folder %1$d in "
#~ "context %2$d with user %3$d"
#~ msgstr ""
#~ "Du har inte rättighet att skapa objekt i denna mapp %1$d i kontext %2$d "
#~ "med användare %3$d"

#~ msgid ""
#~ "You do not have permission to delete objects from folder %1$d in context "
#~ "%2$d with user %3$d"
#~ msgstr ""
#~ "Du har inte rättighet att ta bort objekt från mapp %1$d i kontext %2$d "
#~ "med användare %3$d"

#~ msgid ""
#~ "You do not have permission to read objects in folder %1$d in context %2$d "
#~ "with user %3$d"
#~ msgstr ""
#~ "Du har inte rättighet att läsa objekt i mapp %1$d i kontext %2$d med "
#~ "användare %3$d"

#~ msgid "You do not have sufficient permission to delete this version."
#~ msgstr "Du har inte tillräckliga rättigheter för att ta bort denna version."

#~ msgid ""
#~ "You do not have sufficient permissions to create objects in this folder."
#~ msgstr ""
#~ "Du har inte tillräckliga rättigheter för att skapa objekt i denna mapp."

#~ msgid ""
#~ "You do not have sufficient permissions to read objects in this folder."
#~ msgstr ""
#~ "Du har inte tillräckliga rättigheter för att läsa objekt i denna mapp."

#~ msgid "You do not have sufficient read permissions."
#~ msgstr "Du har inte tillräckliga läsrättigheter."

#~ msgid "You do not have the appropriate permissions to create an object"
#~ msgstr "Du har inte tillräckliga rättigheter för att skapa ett objekt."

#~ msgid "You do not have the appropriate permissions to modify this object."
#~ msgstr "Du har inte tillräckliga rättigheter för att förändra detta objekt."

#~ msgid "You do not have the appropriate permissions to move this object."
#~ msgstr "Du har inte tillräckliga rättigheter för att flytta detta objekt."

#~ msgid "You do not have the appropriate permissions to read this object"
#~ msgstr "Du har inte tillräckliga rättigheter för att läsa detta objekt."

#~ msgid ""
#~ "You do not have the permissions to delete at least one of the info items."
#~ msgstr ""
#~ "Du har inte tillräckliga rättigheter för att ta bort åtminstone en av "
#~ "info-objekten"

#~ msgid "You don't have any appointments in the near future."
#~ msgstr "Du har inga möten den närmaste tiden."

#~ msgid "You don't have any publications yet"
#~ msgstr "Du har inte publicerat något än"

#~ msgid "You don't have any subscriptions yet"
#~ msgstr "Du har inga prenumerationer än"

#~ msgid "You don't have any tasks that are either due soon or overdue."
#~ msgstr ""
#~ "Du har inga uppgifter som antingen närmar sig deadline eller är försenade."

#, fuzzy
#~| msgid "You have %1$d notification"
#~| msgid_plural "You have %1$d notifications"
#~ msgid "You have %1$d notification."
#~ msgid_plural "You have %1$d notifications."
#~ msgstr[0] "Du har %1$d notifiering"
#~ msgstr[1] "Du har %1$d notifieringar"

#~ msgid ""
#~ "You have %1$d notifications. Press [enter] to jump to the notification "
#~ "area and [escape] to close it again."
#~ msgid_plural ""
#~ "You have %1$d notifications. Press [enter] to jump to the notification "
#~ "area and [escape] to close it again."
#~ msgstr[0] ""
#~ "Du har %1$d upplysningar. Tryck [enter] för att gå till "
#~ "notifieringsområdet, och [escape] för att stänga det igen."
#~ msgstr[1] ""
#~ "Du har %1$d upplysningar. Tryck [enter] för att gå till "
#~ "notifieringsområdet, och [escape] för att stänga det igen."

#~ msgid "You have %1$d unread messages"
#~ msgstr "Du har %1$d olästa meddelanden"

#~ msgid "You have 1 unread message"
#~ msgstr "Du har 1 oläst meddelande"

#~ msgid "You have accepted the appointment"
#~ msgstr "Du har accepterat mötet"

#~ msgid "You have accepted this appointment"
#~ msgstr "Du har accepterat mötet"

#~ msgid "You have accepted this task"
#~ msgstr "Du har accepterat uppgiften"

#~ msgid "You have been automatically signed out"
#~ msgstr "Du har loggats ut automatiskt"

#~ msgid "You have declined the appointment"
#~ msgstr "Du har avstått mötet"

#~ msgid "You have no new messages"
#~ msgstr "Du har inga nya meddelanden"

#~ msgid "You have no unread messages"
#~ msgstr "Du har inga olästa meddelanden"

#~ msgid "You have reauthorized this %s account."
#~ msgstr "%s-kontot är behörigt igen."

#~ msgid "You have reauthorized this account."
#~ msgstr "Du behöver kontrollera kontots behörighet på nytt."

#~ msgid "You have tentatively accepted the appointment"
#~ msgstr "Du har preliminärt accepterat mötet"

#~ msgid "You have to enter a username and password to subscribe."
#~ msgstr ""
#~ "Du måste ange ett användarnamn och ett lösenord för att prenumerera."

#~ msgid "You need to use Android %n or higher."
#~ msgstr "Du måste använda Android %n eller nyare."

#~ msgid "You need to use iOS %n or higher."
#~ msgstr "Du måste använda iOS %n eller nyare."

#~ msgid "You need write permissions to lock a document."
#~ msgstr "Du behöver skrivrättigheter för att låsa ett dokument."

#~ msgid "You need write permissions to unlock a document."
#~ msgstr "Du behöver skrivrättigheter för att låsa upp ett dokument."

#~ msgid "You share this folder with other users"
#~ msgstr "Du delar den här mappen med andra användare"

#~ msgid "You tentatively accepted this invitation"
#~ msgstr "Du har preliminärt accepterat den här inbjudan"

#~ msgid "You tentatively accepted this task"
#~ msgstr "Du har preliminärt accepterat den här uppgiften"

#~ msgid ""
#~ "You will automatically return to the appointment dialog. The selected "
#~ "start and end time as well as the current participant list will be "
#~ "applied."
#~ msgstr ""
#~ "Du kommer automatiskt återvända till mötesdialogrutan. De valda start- "
#~ "och sluttiderna, såväl som den aktuella deltagarlistan, kommer tillämpas."

#~ msgid "You will be automatically signed out in %1$d second"
#~ msgid_plural "You will be automatically signed out in %1$d seconds"
#~ msgstr[0] "Du kommer loggas ut automatiskt om %1$d sekund"
#~ msgstr[1] "Du kommer loggas ut automatiskt om %1$d sekunder"

#~ msgid "Your Applications"
#~ msgstr "Dina program"

#~ msgid "Your IP address has changed"
#~ msgstr "Din IP-adress har ändrats"

#~ msgid "Your answer"
#~ msgstr "Ditt svar"

#~ msgid "Your applications"
#~ msgstr "Dina program"

#~ msgid "Your auto forward has been saved"
#~ msgstr "Din automatiska vidarebefordran har sparats"

#~ msgid "Your browser is not supported!"
#~ msgstr "Din webbläsare stöds inte."

#~ msgid "Your browser version is not supported!"
#~ msgstr "Din webbläsarversion stöds inte."

#~ msgid "Your browser's cookie functionality is disabled. Please turn it on."
#~ msgstr ""
#~ "Din webbläsares kakfunktioner är avaktiverade. Vänligen aktivera dem."

#, fuzzy
#~ msgid ""
#~ "Your capacity is shared with all members of your group. Your group is "
#~ "currently using %1$s of its %2$s available disk space. The amount of free "
#~ "space is %3$s."
#~ msgstr ""
#~ "Din kapacitet delas med alla medlemmar av din grupp. Din grupp använder "
#~ "för närvarande %1$s av dess tillgängliga diskutrymme (%2$s). Mängden "
#~ "ledigt utrymmer är %3$s."

#~ msgid "Your current password"
#~ msgstr "Ditt nuvarande lösenord"

#~ msgid "Your data has been saved"
#~ msgstr "Din data har sparats"

#~ msgid "Your mail address"
#~ msgstr "Din e-postadress"

#~ msgid "Your messages"
#~ msgstr "Dina meddelanden"

#~ msgid "Your name"
#~ msgstr "Ditt namn"

#~ msgid "Your old password"
#~ msgstr "Ditt gamla lösenord"

#~ msgid "Your operating system is not supported."
#~ msgstr "Ditt operativsystem stöds inte."

#~ msgid "Your password"
#~ msgstr "Ditt lösenord"

#~ msgid ""
#~ "Your password has expired. In order to change it, please log in to %1$s."
#~ msgstr ""
#~ "Ditt lösenord har förfallit. För att kunna ändra det, log in på %1$s."

#~ msgid "Your selected picture will be displayed after saving"
#~ msgstr "Bilden du valde kommer visas när du sparat"

#~ msgid "Your session %s expired. Please start a new browser session."
#~ msgstr "Din session %s har upphört. Starta en ny browser-session."

#~ msgid "Your session is expired"
#~ msgstr "Din session är för gammal"

#~ msgid "Your timezone"
#~ msgstr "Din tidszon"

#~ msgid "Your vacation notice has been saved"
#~ msgstr "Din semesternotis sparades"

#~ msgid "ZB"
#~ msgstr "Zb"

#~ msgid "Zoom in"
#~ msgstr "Förstora"

#~ msgid "Zoom out"
#~ msgstr "Förminska"

#~ msgid "Zoom: %1$d%"
#~ msgstr "Zoom: %1$d%"

#~ msgid ""
#~ "[changed_by] has [confirmation_action] this appointment.\n"
#~ "You can check this appointment in your calendar:\n"
#~ "[link]\n"
#~ "\n"
#~ "Appointment\n"
#~ "===========\n"
#~ "Created by: [created_by]\n"
#~ "Created at: [creation_datetime]\n"
#~ "[title]\n"
#~ "[location][folder_name]\n"
#~ "\n"
#~ "[start]\n"
#~ "[end]\n"
#~ "[series][delete_exceptions][change_exceptions]\n"
#~ "[description]\n"
#~ "Participants\n"
#~ "============\n"
#~ "[participants]\n"
#~ "\n"
#~ "Resources\n"
#~ "=========\n"
#~ "[resources]\n"
#~ "\n"
#~ "=========================================="
#~ msgstr ""
#~ "[changed_by] har [confirmation_action] detta möte.\n"
#~ "Du kan kolla detta möte i din kalender:\n"
#~ "[link]\n"
#~ "\n"
#~ "Möte\n"
#~ "===========\n"
#~ "Skapad av:  [created_by]\n"
#~ "Skapad vid: [creation_datetime]\n"
#~ "[title]\n"
#~ "[location][folder_name]\n"
#~ "\n"
#~ "[start]\n"
#~ "[end]\n"
#~ "[series][delete_exceptions][change_exceptions]\n"
#~ "[description]\n"
#~ "Deltagare\n"
#~ "============\n"
#~ "[participants]\n"
#~ "\n"
#~ "Resurser\n"
#~ "=========\n"
#~ "[resources]\n"
#~ "\n"
#~ "=========================================="

#~ msgid ""
#~ "[changed_by] has [confirmation_action] this task.\n"
#~ "You can check this task in your tasks:\n"
#~ "[link]\n"
#~ "\n"
#~ "Task\n"
#~ "====\n"
#~ "Created by: [created_by]\n"
#~ "Created at: [creation_datetime]\n"
#~ "[title]\n"
#~ "[folder_name]\n"
#~ "[priority]\n"
#~ "[task_status]\n"
#~ "\n"
#~ "[start]\n"
#~ "[end]\n"
#~ "[series]\n"
#~ "[description]\n"
#~ "Participants\n"
#~ "============\n"
#~ "[participants]\n"
#~ "\n"
#~ "Resources\n"
#~ "=========\n"
#~ "[resources]\n"
#~ "\n"
#~ "=========================================="
#~ msgstr ""
#~ "[changed_by] har [confirmation_action] denna uppgift.\n"
#~ "Du kan kontrollera denna uppgift i dina uppgifter:\n"
#~ "[link]\n"
#~ "\n"
#~ "Uppgift\n"
#~ "====\n"
#~ "Skapad av:  [created_by]\n"
#~ "Skapad vid: [creation_datetime]\n"
#~ "[title]\n"
#~ "[folder_name]\n"
#~ "[priority]\n"
#~ "[task_status]\n"
#~ "\n"
#~ "[start]\n"
#~ "[end]\n"
#~ "[series]\n"
#~ "[description]\n"
#~ "Deltagare\n"
#~ "============\n"
#~ "[participants]\n"
#~ "\n"
#~ "Resurser\n"
#~ "=========\n"
#~ "[resources]\n"
#~ "\n"
#~ "=========================================="

#~ msgid "after %1$d appointment"
#~ msgid_plural "after %1$d appointments"
#~ msgstr[0] "efter %1$d möte"
#~ msgstr[1] "efter %1$d möten"

#~ msgid "all"
#~ msgstr "alla"

#~ msgid "and"
#~ msgstr "och"

#~ msgid "by noon"
#~ msgstr "till lunch"

#, fuzzy
#~ msgid "characters"
#~ msgstr " tecken"

#~ msgid "clear"
#~ msgstr "rensa"

#~ msgid "clientLastModified IS NULL. Abort action!"
#~ msgstr "clientLastModified är NULL. Avbryt åtgärden!"

#~ msgid "close"
#~ msgstr "stäng"

#~ msgid "close for %1$s"
#~ msgstr "stäng för %1$s"

#~ msgid "create objects"
#~ msgstr "skapa objekt"

#~ msgid "create objects and subfolders"
#~ msgstr "skapa objekt och underliggande mappar"

#~ msgid "daily"
#~ msgstr "varje dag"

#~ msgid "day of the week"
#~ msgstr "veckodag"

#~ msgid "day of the weekend"
#~ msgstr "helgdag"

#~ msgid "delete all objects"
#~ msgstr "ta bort alla objekt"

#~ msgid "delete only own objects"
#~ msgstr "ta bara bort egna objekt"

#~ msgid "deleted"
#~ msgstr "borttagen"

#~ msgid "disabled"
#~ msgstr "avaktiverad"

#~ msgid "edit all objects"
#~ msgstr "redigera alla objekt"

#~ msgid "edit own objects"
#~ msgstr "redigera egna objekt"

#, fuzzy
#~ msgid "end date"
#~ msgstr "slutdatum"

#~ msgid "ends"
#~ msgstr "upphör"

#~ msgid "ends after a certain number of appointments"
#~ msgstr "upphör efter ett visst antal möten"

#~ msgid "ends on a specific date"
#~ msgstr "upphör på ett visst datum"

#~ msgid "every %1$d day"
#~ msgid_plural "every %1$d days"
#~ msgstr[0] "var %1$d dag"
#~ msgstr[1] "var %1$d dag"

#~ msgid "every %1$d month"
#~ msgid_plural "every %1$d months"
#~ msgstr[0] "var %1$d månad"
#~ msgstr[1] "var %1$d månad"

#~ msgid "every %1$d week"
#~ msgid_plural "every %1$d weeks"
#~ msgstr[0] "var %1$d vecka"
#~ msgstr[1] "var %1$d vecka"

#~ msgid "every day"
#~ msgstr "varje dag"

#~ msgid "every month"
#~ msgstr "varje månad"

#~ msgid "every week"
#~ msgstr "varje vecka"

#~ msgid "files"
#~ msgstr "filer"

#~ msgid "first"
#~ msgstr "första"

#~ msgid "flickr.people.getPublicPhotos"
#~ msgstr "flickr.people.getPublicPhotos"

#~ msgid "flickr.photos.search"
#~ msgstr "flickr.photos.search"

#~ msgid "fourth"
#~ msgstr "fjärde"

#~ msgid "hCard Export"
#~ msgstr "Exportera till hCard"

#~ msgid "iCal"
#~ msgstr "iCal"

#~ msgctxt "in"
#~ msgid "in %d minute"
#~ msgid_plural "in %d minutes"
#~ msgstr[0] "om %d minut"
#~ msgstr[1] "om %d minuter"

#~ msgid "in 15 minutes"
#~ msgstr "om 15 minuter"

#~ msgid "in 30 minutes"
#~ msgstr "om 30 minuter"

#~ msgid "in 5 minutes"
#~ msgstr "om 5 minuter"

#~ msgid "in blind copy"
#~ msgstr "i blind kopia"

#~ msgid "in copy"
#~ msgstr "i kopia"

#~ msgid "in one hour"
#~ msgstr "om en timme"

#~ msgid "in one week"
#~ msgstr "om en vecka"

#, fuzzy
#~ msgid "is not a valid user or group."
#~ msgstr " är inte en giltig användare eller grupp."

#~ msgid "last"
#~ msgstr "sista"

#~ msgid "late in the evening"
#~ msgstr "sent på kvällen"

#~ msgid "monthly"
#~ msgstr "varje månad"

#~ msgid "more"
#~ msgstr "mer"

#~ msgid "never ends"
#~ msgstr "upphör aldrig"

#~ msgid "next Friday"
#~ msgstr "nästa fredag"

#~ msgid "next Monday"
#~ msgstr "nästa måndag "

#~ msgid "next Saturday"
#~ msgstr "nästa lördag"

#~ msgid "next Sunday"
#~ msgstr "nästa söndag"

#~ msgid "next Thursday"
#~ msgstr "nästa torsdag"

#~ msgid "next Tuesday"
#~ msgstr "nästa tisdag"

#~ msgid "next Wednesday"
#~ msgstr "nästa onsdag"

#~ msgid "next week"
#~ msgstr "nästa vecka"

#~ msgid "no delete permissions"
#~ msgstr "inga borttagningsrättigheter"

#~ msgid "no edit permissions"
#~ msgstr "inga ändringsrättigheter"

#~ msgid "no read permissions"
#~ msgstr "inga läsrättigheter"

#~ msgid "previous week"
#~ msgstr "föregående vecka"

#~ msgid "read all objects"
#~ msgstr "läs alla objekt"

#~ msgid "read own objects"
#~ msgstr "läs egna objekt"

#~ msgid "remove"
#~ msgstr "ta bort"

#~ msgid "second"
#~ msgstr "andra"

#~ msgid "seen"
#~ msgstr "läst"

#~ msgid "select format"
#~ msgstr "välj format"

#~ msgid "show all"
#~ msgstr "visa alla"

#~ msgid "show image"
#~ msgstr "visa bild"

#, fuzzy
#~ msgid "status"
#~ msgstr "status"

#, fuzzy
#~ msgid "subfolders of %s"
#~ msgstr "Ny delmapp"

#~ msgid "third"
#~ msgstr "tredje"

#~ msgid "this afternoon"
#~ msgstr "i eftermiddag"

#~ msgid "this morning"
#~ msgstr "imorse"

#~ msgid "tomorrow"
#~ msgstr "imorgon"

#~ msgid "tonight"
#~ msgstr "ikväll"

#~ msgid "unknown"
#~ msgstr "okänd"

#~ msgid "unlimited"
#~ msgstr "obegränsad"

#~ msgid "unnamed"
#~ msgstr "namnlös"

#~ msgid "vCard"
#~ msgstr "vCard"

#~ msgid "vacation notice"
#~ msgstr "semesternotis"

#~ msgid "via"
#~ msgstr "via"

#~ msgid "view the folder"
#~ msgstr "visa mappen"

#~ msgid "waiting"
#~ msgstr "väntar"

#~ msgid "weekly"
#~ msgstr "varje vecka"

#~ msgid "work days"
#~ msgstr "arbetsdagar"

#~ msgid "yearly"
#~ msgstr "varje år"<|MERGE_RESOLUTION|>--- conflicted
+++ resolved
@@ -16,46 +16,286 @@
 "Plural-Forms: nplurals=2; plural=(n != 1);\n"
 "X-Generator: Lokalize 1.5\n"
 
-<<<<<<< HEAD
-#: apps/io.ox/tours/files.js:221 module:io.ox/tours
-msgid "Add another account"
-msgstr "Lägg till ytterligare konto"
+#: apps/io.ox/tours/calendar.js:34 module:io.ox/tours
+msgid "Creating a new appointment"
+msgstr "Skapa ett nytt möte"
+
+#: apps/io.ox/tours/calendar.js:35 module:io.ox/tours
+msgid "To create a new appointment, click on New in the toolbar."
+msgstr "För att skapa ett nytt möte, klicka på Nytt i verktygsraden."
+
+#: apps/io.ox/tours/calendar.js:51 module:io.ox/tours
+msgid "Entering the appointment's data"
+msgstr "Ange information om mötet"
+
+#: apps/io.ox/tours/calendar.js:52 module:io.ox/tours
+msgid ""
+"Enter the subject, the start and the end date of the appointment. Other "
+"details are optional."
+msgstr ""
+"Skriv in rubriken och start- och slutdatum för mötet. Övriga detaljer är "
+"valfria."
+
+#: apps/io.ox/tours/calendar.js:57 module:io.ox/tours
+msgid "Creating recurring appointments"
+msgstr "Skapa upprepade möte"
+
+#: apps/io.ox/tours/calendar.js:58 module:io.ox/tours
+msgid ""
+"To create recurring appointments, enable Repeat. Functions for setting the "
+"recurrence parameters are shown."
+msgstr ""
+"För att skapa upprepade möten, aktivera Upprepa. Funktioner för att ställa "
+"in upprepningsparametrarna visas."
+
+#: apps/io.ox/tours/calendar.js:62 module:io.ox/tours
+#: apps/io.ox/tours/tasks.js:67
+msgid "Using the reminder function"
+msgstr "Använda påminnelsefunktionen"
+
+#: apps/io.ox/tours/calendar.js:63 module:io.ox/tours
+msgid "To not miss the appointment, use the reminder function."
+msgstr "För att inte missa mötet, använd påminnelsefunktionen."
+
+#: apps/io.ox/tours/calendar.js:67 module:io.ox/tours
+#: apps/io.ox/tours/tasks.js:77
+msgid "Inviting other participants"
+msgstr "Bjud in andra deltagare"
+
+#: apps/io.ox/tours/calendar.js:68 module:io.ox/tours
+msgid ""
+"To invite other participants, enter their names in the field below "
+"Participants. To avoid appointment conflicts, click on Find a free time at "
+"the upper right side."
+msgstr ""
+"För att bjuda in andra deltagare, ange deras namn i fältet under Deltagare. "
+"För att undvika krockande möten, klicka på Hitta ledig tid överst till höger."
 
 #: apps/io.ox/tours/calendar.js:72 module:io.ox/tours
 msgid "Adding attachments"
 msgstr "Lägga till bilagor"
 
-#: apps/io.ox/tours/tasks.js:54 module:io.ox/tours
-msgid "Adding further details"
-msgstr "Lägga till ytterligare detaljer"
+#: apps/io.ox/tours/calendar.js:73 module:io.ox/tours
+msgid "Further down you can add documents as attachments to the appointment."
+msgstr "Längre ner kan du lägga till dokument som bilagor för mötet."
+
+#: apps/io.ox/tours/calendar.js:77 module:io.ox/tours
+msgid "Creating the appointment"
+msgstr "Skapa möte"
+
+#: apps/io.ox/tours/calendar.js:78 module:io.ox/tours
+msgid "To create the appointment, click on Create at the upper right side."
+msgstr "För att skapa mötet, klicka på Skapa överst till höger."
+
+#: apps/io.ox/tours/calendar.js:83 module:io.ox/tours
+#: apps/io.ox/tours/mail.js:86
+msgid "Selecting a view"
+msgstr "Välj visningsläge"
+
+#: apps/io.ox/tours/calendar.js:84 module:io.ox/tours
+msgid ""
+"To select one of the views like Day, Month or List, click on View in the "
+"toolbar. Select a menu entry from the Layout section."
+msgstr ""
+"För att välja en av vyerna, som Dag, Månad, eller Lista, klicka på Visa i "
+"verktygsraden. Välj en menypost från Layoutsektionen."
+
+#: apps/io.ox/tours/calendar.js:95 module:io.ox/tours
+msgid "The List view"
+msgstr "Listvyn"
+
+#: apps/io.ox/tours/calendar.js:96 module:io.ox/tours
+msgid ""
+"The List view shows a list of the appointments in the current folder. If "
+"clicking on an appointment, the appointment's data and some functions are "
+"displayed in the Detail view."
+msgstr ""
+"Listvyn visar en lista över möten i den aktuella mappen. Om du klickar på "
+"ett möte kommer information om mötet och ett par funktioner visas i "
+"Detaljvyn."
+
+#: apps/io.ox/tours/calendar.js:105 module:io.ox/tours
+msgid "The calendar views"
+msgstr "Kalendervyerna"
+
+#: apps/io.ox/tours/calendar.js:106 module:io.ox/tours
+msgid ""
+"The calendar views display a calendar sheet with the appointments for the "
+"selected time range."
+msgstr ""
+"Kalendervyerna visar ett kalenderark med mötena inom det valda "
+"tidsintervallet."
+
+#: apps/io.ox/tours/contacts.js:30 module:io.ox/tours
+msgid "Creating a new contact"
+msgstr "Skapa ny kontakt"
+
+#: apps/io.ox/tours/contacts.js:31 module:io.ox/tours
+msgid "To create a new contact, click on New > Add contact in the toolbar."
+msgstr ""
+"För att skapa en ny kontakt, klicka på Nytt > Lägg till kontakt i "
+"verktygsraden."
+
+#: apps/io.ox/tours/contacts.js:35 module:io.ox/tours
+msgid "Navigation bar"
+msgstr "Navigeringsraden"
+
+#: apps/io.ox/tours/contacts.js:36 module:io.ox/tours
+msgid ""
+"Click on a letter on the left side of the navigation bar in order to display "
+"the corresponding contacts from the selected address book."
+msgstr ""
+"Klicka på en bokstav till vänster om navigationsraden för att visa "
+"motsvarande kontakter från den valda adressboken."
+
+#: apps/io.ox/tours/contacts.js:40 module:io.ox/tours
+msgid "Sending an E-Mail to a contact"
+msgstr "Skicka e-post till en kontakt"
+
+#: apps/io.ox/tours/contacts.js:41 module:io.ox/tours
+msgid ""
+"To send an E-Mail to the contact, click on an E-Mail address or on Send "
+"email in the toolbar."
+msgstr ""
+"För att skicka e-post till kontakten, klicka på en e-postadress eller på "
+"Skicka e-post i verktygsraden."
+
+#: apps/io.ox/tours/contacts.js:46 module:io.ox/tours
+msgid "Editing multiple contacts"
+msgstr "Redigera flera kontakter"
+
+#: apps/io.ox/tours/contacts.js:47 module:io.ox/tours
+msgid ""
+"To edit multiple contacts at once, enable the checkboxes on the left side of "
+"the contacts. If the checkboxes are not displayed, click on View > "
+"Checkboxes on the right side of the toolbar."
+msgstr ""
+"För att redigera flera kontakter samtidigt, aktivera kryssrutorna till "
+"vänster om kontakterna. Om kryssrutorna inte visas, klicka på Visa > "
+"Kryssrutor till höger i verktygsraden."
+
+#: apps/io.ox/tours/files.js:53 module:io.ox/tours
+msgid "The Drive app tour.txt"
+msgstr "The Drive app tour.txt"
+
+#: apps/io.ox/tours/files.js:59 module:io.ox/tours
+msgid "The Drive app"
+msgstr "Drive-programmet"
+
+#: apps/io.ox/tours/files.js:60 module:io.ox/tours
+msgid ""
+"Welcome to your cloud storage app. This Guided Tour will introduce you to "
+"your new online storage solution - your one point to access online stored "
+"files from all your accounts. This is where you can upload and save your "
+"files, share them and synchronize them with different devices.  "
+msgstr ""
+"Välkommen till ditt molnlagringsprogram. Denna guidade rundtur kommer "
+"presentera din nya online-lagringslösning - din central för att komma åt "
+"filer som lagrats online från alla dina konton. Här kan du ladda upp och "
+"spara dina filer, dela ut dem, och synkronisera dem mellan olika enheter.  "
+
+#: apps/io.ox/tours/files.js:66 module:io.ox/tours
+msgid "Folder tree"
+msgstr "Mappträd"
+
+#: apps/io.ox/tours/files.js:67 module:io.ox/tours
+msgid ""
+"On the left you can see the folder tree. It displays your folder structure "
+"and allows you to navigate to specific folders and subfolders. To make your "
+"life easier, we have already included folders for your Documents, Music, "
+"Pictures and Videos."
+msgstr ""
+"Till vänster ser du mappträdet. Det visar din mappstruktur och låter dig "
+"navigera till specifika mappar och undermappar. För att underlätta för dig "
+"har vi redan skapat mappar för dina Dokument, din Musik, dina Bilder och "
+"dina Videor."
+
+#: apps/io.ox/tours/files.js:80 module:io.ox/tours
+msgid "Folder content"
+msgstr "Mappinnehåll"
+
+#: apps/io.ox/tours/files.js:81 module:io.ox/tours
+msgid ""
+"Clicking on a folder displays all the subfolders, documents, media and other "
+"files that it contains."
+msgstr ""
+"Klicka på en mapp för att visa alla dess undermappar, dokument, media, och "
+"övriga filer."
+
+#: apps/io.ox/tours/files.js:88 module:io.ox/tours
+msgid "Select a view"
+msgstr "Välj visning"
+
+#: apps/io.ox/tours/files.js:89 module:io.ox/tours
+msgid "Different views are available. Just select the one you like best."
+msgstr "Det finns olika visningstyper. Välj den du gillar bäst."
+
+#: apps/io.ox/tours/files.js:103 module:io.ox/tours
+msgid "Toolbar"
+msgstr "Verktygsrad"
 
 #: apps/io.ox/tours/files.js:104 module:io.ox/tours
 msgid ""
 "At the top you can find the toolbar with many functions and additional "
 "options. You can easily create new folders, new files and much more."
-=======
-#: apps/io.ox/tours/calendar.js:34 module:io.ox/tours
-msgid "Creating a new appointment"
-msgstr "Skapa ett nytt möte"
-
-#: apps/io.ox/tours/calendar.js:35 module:io.ox/tours
-msgid "To create a new appointment, click on New in the toolbar."
-msgstr "För att skapa ett nytt möte, klicka på Nytt i verktygsraden."
-
-#: apps/io.ox/tours/calendar.js:51 module:io.ox/tours
-msgid "Entering the appointment's data"
-msgstr "Ange information om mötet"
-
-#: apps/io.ox/tours/calendar.js:52 module:io.ox/tours
-msgid ""
-"Enter the subject, the start and the end date of the appointment. Other "
-"details are optional."
->>>>>>> 9c370bce
 msgstr ""
 "Längst upp hittar du verktygsraden med många funktioner och ytterligare "
 "alternativ. Du kan enkelt skapa nya mappar, nya filer, och så mycket mer."
 
-<<<<<<< HEAD
+#: apps/io.ox/tours/files.js:116 module:io.ox/tours
+msgid "Upload a new file"
+msgstr "Ladda upp en ny fil"
+
+#: apps/io.ox/tours/files.js:117 module:io.ox/tours
+msgid ""
+"To upload a new file from your local device, simply click on Add local file "
+"and select the file you would like to upload. It is even easier if you just "
+"drag and drop files from your local device into Drive. The uploaded file is "
+"now available in Drive on all your devices."
+msgstr ""
+"För att ladda upp en ny fil från din lokala enhet, klicka på Lägg till lokal "
+"fil och markera filen du vill ladda upp. Det är ännu enklare om du bara drar "
+"och släpper filerna från din lokala enhet till Drive. Den uppladdade filen "
+"är nu tillgänglig från Drive på alla dina enheter."
+
+#: apps/io.ox/tours/files.js:131 module:io.ox/tours
+msgid "Preview files"
+msgstr "Granska filer"
+
+#: apps/io.ox/tours/files.js:132 module:io.ox/tours
+msgid "Clicking on the view icon leads you to a preview of the selected file."
+msgstr ""
+"Klicka på visningsikonen för att komma till en granskning av den markerade "
+"filen."
+
+#: apps/io.ox/tours/files.js:142 module:io.ox/tours
+msgid "Preview mode"
+msgstr "Granskningsläge"
+
+#: apps/io.ox/tours/files.js:143 module:io.ox/tours
+msgid ""
+"From preview you can also select other options to help you manage and work "
+"on your files."
+msgstr ""
+"Från granskningen kan du också välja andra alternativ för att hjälpa dig "
+"hantera och arbeta med dina filer."
+
+#: apps/io.ox/tours/files.js:156 module:io.ox/tours
+msgid "Share files"
+msgstr "Dela ut filer"
+
+#: apps/io.ox/tours/files.js:157 module:io.ox/tours
+msgid ""
+"Here you can share files with your colleagues and external contacts. You can "
+"also collaborate on a document and set different access rights."
+msgstr ""
+"Här kan du dela filer med dina kollegor och externa kontakter. Du kan också "
+"samarbeta på ett dokument och ange olika åtkomsträttigheter."
+
+#: apps/io.ox/tours/files.js:168 module:io.ox/tours
+msgid "Sharing options"
+msgstr "Delningsalternativ"
+
 #: apps/io.ox/tours/files.js:169 module:io.ox/tours
 msgid ""
 "Choose from two alternatives to share your files and folders. Use Invite "
@@ -69,520 +309,6 @@
 "ladda ner dina filer. Du kan använda ett utgångsdatum och lösenordsskydd om "
 "du så önskar."
 
-#: apps/io.ox/tours/contacts.js:36 module:io.ox/tours
-msgid ""
-"Click on a letter on the left side of the navigation bar in order to display "
-"the corresponding contacts from the selected address book."
-=======
-#: apps/io.ox/tours/calendar.js:57 module:io.ox/tours
-msgid "Creating recurring appointments"
-msgstr "Skapa upprepade möte"
-
-#: apps/io.ox/tours/calendar.js:58 module:io.ox/tours
-msgid ""
-"To create recurring appointments, enable Repeat. Functions for setting the "
-"recurrence parameters are shown."
->>>>>>> 9c370bce
-msgstr ""
-"Klicka på en bokstav till vänster om navigationsraden för att visa "
-"motsvarande kontakter från den valda adressboken."
-
-<<<<<<< HEAD
-#: apps/io.ox/tours/files.js:81 module:io.ox/tours
-msgid ""
-"Clicking on a folder displays all the subfolders, documents, media and other "
-"files that it contains."
-msgstr ""
-"Klicka på en mapp för att visa alla dess undermappar, dokument, media, och "
-"övriga filer."
-
-#: apps/io.ox/tours/files.js:132 module:io.ox/tours
-msgid "Clicking on the view icon leads you to a preview of the selected file."
-msgstr ""
-"Klicka på visningsikonen för att komma till en granskning av den markerade "
-"filen."
-
-#: apps/io.ox/tours/portal.js:45 module:io.ox/tours
-msgid "Closing a square"
-msgstr "Stäng en ruta"
-
-#: apps/io.ox/tours/files.js:182 module:io.ox/tours
-msgid "Collaborating"
-msgstr "Samarbeta"
-
-#: apps/io.ox/tours/mail.js:33 module:io.ox/tours
-msgid "Composing a new E-Mail"
-msgstr "Skriv ny e-post"
-
-#: apps/io.ox/tours/calendar.js:34 module:io.ox/tours
-msgid "Creating a new appointment"
-msgstr "Skapa ett nytt möte"
-
-#: apps/io.ox/tours/contacts.js:30 module:io.ox/tours
-msgid "Creating a new contact"
-msgstr "Skapa ny kontakt"
-
-#: apps/io.ox/tours/tasks.js:32 module:io.ox/tours
-msgid "Creating a new task"
-msgstr "Skapa en ny uppgift"
-
-#: apps/io.ox/tours/intro.js:72 module:io.ox/tours
-msgid "Creating new items"
-msgstr "Skapa nya objekt"
-
-#: apps/io.ox/tours/calendar.js:57 module:io.ox/tours
-msgid "Creating recurring appointments"
-msgstr "Skapa upprepade möte"
-
-#: apps/io.ox/tours/tasks.js:62 module:io.ox/tours
-msgid "Creating recurring tasks"
-msgstr "Skapa upprepade uppgifter"
-=======
-#: apps/io.ox/tours/calendar.js:62 module:io.ox/tours
-#: apps/io.ox/tours/tasks.js:67
-msgid "Using the reminder function"
-msgstr "Använda påminnelsefunktionen"
-
-#: apps/io.ox/tours/calendar.js:63 module:io.ox/tours
-msgid "To not miss the appointment, use the reminder function."
-msgstr "För att inte missa mötet, använd påminnelsefunktionen."
-
-#: apps/io.ox/tours/calendar.js:67 module:io.ox/tours
-#: apps/io.ox/tours/tasks.js:77
-msgid "Inviting other participants"
-msgstr "Bjud in andra deltagare"
-
-#: apps/io.ox/tours/calendar.js:68 module:io.ox/tours
-msgid ""
-"To invite other participants, enter their names in the field below "
-"Participants. To avoid appointment conflicts, click on Find a free time at "
-"the upper right side."
-msgstr ""
-"För att bjuda in andra deltagare, ange deras namn i fältet under Deltagare. "
-"För att undvika krockande möten, klicka på Hitta ledig tid överst till höger."
-
-#: apps/io.ox/tours/calendar.js:72 module:io.ox/tours
-msgid "Adding attachments"
-msgstr "Lägga till bilagor"
-
-#: apps/io.ox/tours/calendar.js:73 module:io.ox/tours
-msgid "Further down you can add documents as attachments to the appointment."
-msgstr "Längre ner kan du lägga till dokument som bilagor för mötet."
->>>>>>> 9c370bce
-
-#: apps/io.ox/tours/calendar.js:77 module:io.ox/tours
-msgid "Creating the appointment"
-msgstr "Skapa möte"
-
-<<<<<<< HEAD
-#: apps/io.ox/tours/tasks.js:87 module:io.ox/tours
-msgid "Creating the task"
-msgstr "Skapa uppgift"
-
-#: apps/io.ox/tours/portal.js:51 module:io.ox/tours
-msgid "Customizing the Portal"
-msgstr "Anpassa portalen"
-
-#: apps/io.ox/tours/intro.js:100 module:io.ox/tours
-msgid ""
-"Depending on the app, the toolbar contains various functions for creating, "
-"editing and organizing objects."
-=======
-#: apps/io.ox/tours/calendar.js:78 module:io.ox/tours
-msgid "To create the appointment, click on Create at the upper right side."
-msgstr "För att skapa mötet, klicka på Skapa överst till höger."
-
-#: apps/io.ox/tours/calendar.js:83 module:io.ox/tours
-#: apps/io.ox/tours/mail.js:86
-msgid "Selecting a view"
-msgstr "Välj visningsläge"
-
-#: apps/io.ox/tours/calendar.js:84 module:io.ox/tours
-msgid ""
-"To select one of the views like Day, Month or List, click on View in the "
-"toolbar. Select a menu entry from the Layout section."
->>>>>>> 9c370bce
-msgstr ""
-"Beroende på vilket program du använder kan verktygsraden innehålla olika "
-"funktioner för att skapa, redigera eller organisera objekt."
-
-<<<<<<< HEAD
-#: apps/io.ox/tours/intro.js:120 module:io.ox/tours
-msgid ""
-"Detailed instructions for the single apps are located in System menu > Help."
-msgstr ""
-"Detaljerade instruktioner för de enstaka programmen finns i Systemmeny > "
-"Hjälp."
-
-#: apps/io.ox/tours/files.js:198 module:io.ox/tours
-msgid ""
-"Did you know that you can edit text documents and spreadsheets online? Drive "
-"will automatically update your edited file, but thanks to versioning the "
-"original file stays available."
-=======
-#: apps/io.ox/tours/calendar.js:95 module:io.ox/tours
-msgid "The List view"
-msgstr "Listvyn"
-
-#: apps/io.ox/tours/calendar.js:96 module:io.ox/tours
-msgid ""
-"The List view shows a list of the appointments in the current folder. If "
-"clicking on an appointment, the appointment's data and some functions are "
-"displayed in the Detail view."
->>>>>>> 9c370bce
-msgstr ""
-"Visste du att du kan redigera textdokument och kalkylark online? Drive "
-"kommer automatiskt uppdatera din redigerade fil, men tack vare "
-"versionskontroll finns den ursprungliga filen kvar."
-
-<<<<<<< HEAD
-#: apps/io.ox/tours/files.js:89 module:io.ox/tours
-msgid "Different views are available. Just select the one you like best."
-msgstr "Det finns olika visningstyper. Välj den du gillar bäst."
-
-#: apps/io.ox/tours/intro.js:44 module:io.ox/tours
-msgid "Displaying the help or the settings"
-msgstr "Visa hjälp eller inställningar"
-
-#: apps/io.ox/tours/portal.js:40 module:io.ox/tours
-msgid "Drag and drop"
-msgstr "Dra och släpp"
-
-#: apps/io.ox/tours/files.js:222 module:io.ox/tours
-msgid ""
-"Drive allows you to connect to other storage solutions if you already have a "
-"cloud storage account you use to save and sync your files. Simply click on "
-"the appropriate logo to access your existing data."
-msgstr ""
-"Drive låter dig ansluta till andra lagringslösningar om du redan har ett "
-"molnlagringskonto som du vill använda för att spara och synka dina filer. "
-"Klicka på den relevanta logotypen för att komma åt din befintliga data."
-
-#: apps/io.ox/tours/settings.js:44 module:io.ox/tours
-msgid ""
-"Edit a setting on the right side. In most of the cases, the changes are "
-"activated immediately."
-=======
-#: apps/io.ox/tours/calendar.js:105 module:io.ox/tours
-msgid "The calendar views"
-msgstr "Kalendervyerna"
-
-#: apps/io.ox/tours/calendar.js:106 module:io.ox/tours
-msgid ""
-"The calendar views display a calendar sheet with the appointments for the "
-"selected time range."
-msgstr ""
-"Kalendervyerna visar ett kalenderark med mötena inom det valda "
-"tidsintervallet."
-
-#: apps/io.ox/tours/contacts.js:30 module:io.ox/tours
-msgid "Creating a new contact"
-msgstr "Skapa ny kontakt"
-
-#: apps/io.ox/tours/contacts.js:31 module:io.ox/tours
-msgid "To create a new contact, click on New > Add contact in the toolbar."
-msgstr ""
-"För att skapa en ny kontakt, klicka på Nytt > Lägg till kontakt i "
-"verktygsraden."
-
-#: apps/io.ox/tours/contacts.js:35 module:io.ox/tours
-msgid "Navigation bar"
-msgstr "Navigeringsraden"
-
-#: apps/io.ox/tours/contacts.js:36 module:io.ox/tours
-msgid ""
-"Click on a letter on the left side of the navigation bar in order to display "
-"the corresponding contacts from the selected address book."
->>>>>>> 9c370bce
-msgstr ""
-"Ändra en inställning till höger. I de flesta fallen tillämpas ändringarna "
-"omedelbart."
-
-<<<<<<< HEAD
-#: apps/io.ox/tours/files.js:197 module:io.ox/tours
-msgid "Edit documents"
-msgstr "Redigera dokument"
-
-#: apps/io.ox/tours/mail.js:106 module:io.ox/tours
-msgid "Editing multiple E-Mails"
-msgstr "Redigera flera e-brev"
-=======
-#: apps/io.ox/tours/contacts.js:40 module:io.ox/tours
-msgid "Sending an E-Mail to a contact"
-msgstr "Skicka e-post till en kontakt"
-
-#: apps/io.ox/tours/contacts.js:41 module:io.ox/tours
-msgid ""
-"To send an E-Mail to the contact, click on an E-Mail address or on Send "
-"email in the toolbar."
-msgstr ""
-"För att skicka e-post till kontakten, klicka på en e-postadress eller på "
-"Skicka e-post i verktygsraden."
->>>>>>> 9c370bce
-
-#: apps/io.ox/tours/contacts.js:46 module:io.ox/tours
-msgid "Editing multiple contacts"
-msgstr "Redigera flera kontakter"
-
-<<<<<<< HEAD
-#: apps/io.ox/tours/tasks.js:99 module:io.ox/tours
-msgid "Editing multiple tasks"
-msgstr "Redigera flera uppgifter"
-
-#: apps/io.ox/tours/settings.js:43 module:io.ox/tours
-msgid "Editing settings"
-msgstr "Ändra inställningar"
-
-#: apps/io.ox/tours/mail.js:69 module:io.ox/tours
-#, fuzzy
-msgid ""
-"Enter the E-Mail text into the main area. If the text format was set to HTML "
-"in the options, you can format the E-Mail text. To do so select a text part "
-"and then click an icon in the formatting bar."
-msgstr ""
-"Skriv e-brevets text i huvudområdet. Om textformatet har ställts in till "
-"HTML i inställningarna kan du formatera texten. För att göra det, markera en "
-"del av texten och klicka sedan på en ikon i formateringsfältet."
-
-#: apps/io.ox/tours/mail.js:48 module:io.ox/tours
-msgid ""
-"Enter the recipient's name into the recipients field. As soon as you typed "
-"the first letters, suggestions from the address books are displayed. To "
-"accept a recipient suggestion, click on it."
-=======
-#: apps/io.ox/tours/contacts.js:47 module:io.ox/tours
-msgid ""
-"To edit multiple contacts at once, enable the checkboxes on the left side of "
-"the contacts. If the checkboxes are not displayed, click on View > "
-"Checkboxes on the right side of the toolbar."
-msgstr ""
-"För att redigera flera kontakter samtidigt, aktivera kryssrutorna till "
-"vänster om kontakterna. Om kryssrutorna inte visas, klicka på Visa > "
-"Kryssrutor till höger i verktygsraden."
-
-#: apps/io.ox/tours/files.js:53 module:io.ox/tours
-msgid "The Drive app tour.txt"
-msgstr "The Drive app tour.txt"
-
-#: apps/io.ox/tours/files.js:59 module:io.ox/tours
-msgid "The Drive app"
-msgstr "Drive-programmet"
-
-#: apps/io.ox/tours/files.js:60 module:io.ox/tours
-msgid ""
-"Welcome to your cloud storage app. This Guided Tour will introduce you to "
-"your new online storage solution - your one point to access online stored "
-"files from all your accounts. This is where you can upload and save your "
-"files, share them and synchronize them with different devices.  "
-msgstr ""
-"Välkommen till ditt molnlagringsprogram. Denna guidade rundtur kommer "
-"presentera din nya online-lagringslösning - din central för att komma åt "
-"filer som lagrats online från alla dina konton. Här kan du ladda upp och "
-"spara dina filer, dela ut dem, och synkronisera dem mellan olika enheter.  "
-
-#: apps/io.ox/tours/files.js:66 module:io.ox/tours
-msgid "Folder tree"
-msgstr "Mappträd"
-
-#: apps/io.ox/tours/files.js:67 module:io.ox/tours
-msgid ""
-"On the left you can see the folder tree. It displays your folder structure "
-"and allows you to navigate to specific folders and subfolders. To make your "
-"life easier, we have already included folders for your Documents, Music, "
-"Pictures and Videos."
->>>>>>> 9c370bce
-msgstr ""
-"Skriv in mottagarens namn i mottagarfältet. När du har börjat skriva kommer "
-"förslag från adressböckerna visas. För att acceptera ett förslag på "
-"mottagare, klicka på det."
-
-<<<<<<< HEAD
-#: apps/io.ox/tours/mail.js:59 module:io.ox/tours
-msgid "Enter the subject into the subject field."
-msgstr "Skriv in rubriken i rubrikfältet."
-
-#: apps/io.ox/tours/calendar.js:52 module:io.ox/tours
-msgid ""
-"Enter the subject, the start and the end date of the appointment. Other "
-"details are optional."
-=======
-#: apps/io.ox/tours/files.js:80 module:io.ox/tours
-msgid "Folder content"
-msgstr "Mappinnehåll"
-
-#: apps/io.ox/tours/files.js:81 module:io.ox/tours
-msgid ""
-"Clicking on a folder displays all the subfolders, documents, media and other "
-"files that it contains."
->>>>>>> 9c370bce
-msgstr ""
-"Skriv in rubriken och start- och slutdatum för mötet. Övriga detaljer är "
-"valfria."
-
-<<<<<<< HEAD
-#: apps/io.ox/tours/tasks.js:49 module:io.ox/tours
-msgid "Enter the subject, the start date, and a description."
-msgstr "Ange rubrik, startdatum, och en beskrivning."
-
-#: apps/io.ox/tours/tasks.js:82 module:io.ox/tours
-msgid "Entering billing information"
-msgstr "Ange faktureringsinformation"
-
-#: apps/io.ox/tours/mail.js:68 module:io.ox/tours
-msgid "Entering the E-Mail text"
-msgstr "Skriv in meddelandets text"
-
-#: apps/io.ox/tours/calendar.js:51 module:io.ox/tours
-msgid "Entering the appointment's data"
-msgstr "Ange information om mötet"
-
-#: apps/io.ox/tours/mail.js:47 module:io.ox/tours
-msgid "Entering the recipient's name"
-msgstr "Skriv mottagarens namn"
-
-#: apps/io.ox/tours/mail.js:58 module:io.ox/tours
-msgid "Entering the subject"
-msgstr "Skriva rubrik"
-
-#: apps/io.ox/tours/tasks.js:48 module:io.ox/tours
-msgid "Entering the task's data"
-msgstr "Skriva in information om uppgift"
-
-#: apps/io.ox/tours/files.js:205 module:io.ox/tours
-msgid "File details"
-msgstr "Fildetaljer"
-
-#: apps/io.ox/tours/files.js:80 module:io.ox/tours
-msgid "Folder content"
-msgstr "Mappinnehåll"
-
-#: apps/io.ox/tours/files.js:66 module:io.ox/tours
-msgid "Folder tree"
-msgstr "Mappträd"
-=======
-#: apps/io.ox/tours/files.js:88 module:io.ox/tours
-msgid "Select a view"
-msgstr "Välj visning"
-
-#: apps/io.ox/tours/files.js:89 module:io.ox/tours
-msgid "Different views are available. Just select the one you like best."
-msgstr "Det finns olika visningstyper. Välj den du gillar bäst."
-
-#: apps/io.ox/tours/files.js:103 module:io.ox/tours
-msgid "Toolbar"
-msgstr "Verktygsrad"
-
-#: apps/io.ox/tours/files.js:104 module:io.ox/tours
-msgid ""
-"At the top you can find the toolbar with many functions and additional "
-"options. You can easily create new folders, new files and much more."
-msgstr ""
-"Längst upp hittar du verktygsraden med många funktioner och ytterligare "
-"alternativ. Du kan enkelt skapa nya mappar, nya filer, och så mycket mer."
-
-#: apps/io.ox/tours/files.js:116 module:io.ox/tours
-msgid "Upload a new file"
-msgstr "Ladda upp en ny fil"
-
-#: apps/io.ox/tours/files.js:117 module:io.ox/tours
-msgid ""
-"To upload a new file from your local device, simply click on Add local file "
-"and select the file you would like to upload. It is even easier if you just "
-"drag and drop files from your local device into Drive. The uploaded file is "
-"now available in Drive on all your devices."
-msgstr ""
-"För att ladda upp en ny fil från din lokala enhet, klicka på Lägg till lokal "
-"fil och markera filen du vill ladda upp. Det är ännu enklare om du bara drar "
-"och släpper filerna från din lokala enhet till Drive. Den uppladdade filen "
-"är nu tillgänglig från Drive på alla dina enheter."
-
-#: apps/io.ox/tours/files.js:131 module:io.ox/tours
-msgid "Preview files"
-msgstr "Granska filer"
-
-#: apps/io.ox/tours/files.js:132 module:io.ox/tours
-msgid "Clicking on the view icon leads you to a preview of the selected file."
-msgstr ""
-"Klicka på visningsikonen för att komma till en granskning av den markerade "
-"filen."
-
-#: apps/io.ox/tours/files.js:142 module:io.ox/tours
-msgid "Preview mode"
-msgstr "Granskningsläge"
->>>>>>> 9c370bce
-
-#: apps/io.ox/tours/files.js:143 module:io.ox/tours
-msgid ""
-"From preview you can also select other options to help you manage and work "
-"on your files."
-msgstr ""
-"Från granskningen kan du också välja andra alternativ för att hjälpa dig "
-"hantera och arbeta med dina filer."
-
-<<<<<<< HEAD
-#: apps/io.ox/tours/calendar.js:73 module:io.ox/tours
-msgid "Further down you can add documents as attachments to the appointment."
-msgstr "Längre ner kan du lägga till dokument som bilagor för mötet."
-
-#: apps/io.ox/tours/mail.js:63 module:io.ox/tours
-msgid "Further functions"
-msgstr "Ytterligare funktioner"
-
-#: apps/io.ox/tours/intro.js:119 module:io.ox/tours
-msgid "Further information"
-msgstr "Vidare information"
-
-#. Tour name; general introduction
-#: apps/io.ox/tours/main.js:71 module:io.ox/tours
-msgid "Getting started"
-msgstr "Kom igång"
-
-#: apps/io.ox/tours/mail.js:101 module:io.ox/tours
-msgid "Halo view"
-msgstr "Halovy"
-
-#: apps/io.ox/tours/files.js:157 module:io.ox/tours
-msgid ""
-"Here you can share files with your colleagues and external contacts. You can "
-"also collaborate on a document and set different access rights."
-msgstr ""
-"Här kan du dela filer med dina kollegor och externa kontakter. Du kan också "
-"samarbeta på ett dokument och ange olika åtkomsträttigheter."
-
-#: apps/io.ox/tours/files.js:232 module:io.ox/tours
-msgid ""
-"Hint: you can always restart guided tours, any time you need them, from the "
-"system menu."
-=======
-#: apps/io.ox/tours/files.js:156 module:io.ox/tours
-msgid "Share files"
-msgstr "Dela ut filer"
-
-#: apps/io.ox/tours/files.js:157 module:io.ox/tours
-msgid ""
-"Here you can share files with your colleagues and external contacts. You can "
-"also collaborate on a document and set different access rights."
-msgstr ""
-"Här kan du dela filer med dina kollegor och externa kontakter. Du kan också "
-"samarbeta på ett dokument och ange olika åtkomsträttigheter."
-
-#: apps/io.ox/tours/files.js:168 module:io.ox/tours
-msgid "Sharing options"
-msgstr "Delningsalternativ"
-
-#: apps/io.ox/tours/files.js:169 module:io.ox/tours
-msgid ""
-"Choose from two alternatives to share your files and folders. Use Invite "
-"people if you want to manage access rights and allow recipients to create "
-"and edit files. Or just get a link to let others view and download your "
-"files. You can use an expiration date and password protection if you like."
-msgstr ""
-"Välj från två alternativ för att dela ut dina filer och mappar. Använd Bjud "
-"in folk om du vill hantera åtkomsträttigheter och tillåta mottagare att "
-"skapa och redigera filer. Eller bara få en länk för att låta andra visa och "
-"ladda ner dina filer. Du kan använda ett utgångsdatum och lösenordsskydd om "
-"du så önskar."
-
 #: apps/io.ox/tours/files.js:182 module:io.ox/tours
 msgid "Collaborating"
 msgstr "Samarbeta"
@@ -607,21 +333,11 @@
 "Did you know that you can edit text documents and spreadsheets online? Drive "
 "will automatically update your edited file, but thanks to versioning the "
 "original file stays available."
->>>>>>> 9c370bce
 msgstr ""
-"Tips: du kan alltid starta om guidade rundturer, när som helst, från "
-"systemmenyn."
-
-<<<<<<< HEAD
-#: apps/io.ox/tours/settings.js:36 module:io.ox/tours
-msgid "How the settings are organized"
-msgstr "Hur inställningarna är organiserade"
-
-#: apps/io.ox/tours/mail.js:92 module:io.ox/tours
-msgid ""
-"If double-clicking on an E-Mail in the list, the E-Mail is opened in a "
-"separate window."
-=======
+"Visste du att du kan redigera textdokument och kalkylark online? Drive "
+"kommer automatiskt uppdatera din redigerade fil, men tack vare "
+"versionskontroll finns den ursprungliga filen kvar."
+
 #: apps/io.ox/tours/files.js:205 module:io.ox/tours
 msgid "File details"
 msgstr "Fildetaljer"
@@ -631,39 +347,11 @@
 "The file details side bar offers additional information about your files. "
 "Just enable the File details option from the View drop down menu and select "
 "a file to see the details."
->>>>>>> 9c370bce
 msgstr ""
-"Om du dubbelklickar på ett e-brev i listan öppnas e-brevet i ett separat "
-"fönster."
-
-<<<<<<< HEAD
-#: apps/io.ox/tours/portal.js:46 module:io.ox/tours
-#, fuzzy
-msgid "If you no longer want to display a square, click the delete icon."
-msgstr "Om du inte längre vill visa en ruta, klicka på krysset."
-
-#: apps/io.ox/tours/intro.js:66 module:io.ox/tours
-msgid ""
-"In case of new notifications, e.g. appointment invitations, the info area is "
-"opened."
-msgstr ""
-"För nya aviseringar, t.ex. inbjudningar till möten, kommer "
-"informationsområdet öppnas."
-
-#: apps/io.ox/tours/mail.js:107 module:io.ox/tours
-msgid ""
-"In order to edit multiple E-Mails at once, enable the checkboxes on the left "
-"side of the E-Mails. If the checkboxes are not displayed, click on View > "
-"Checkboxes on the right side of the toolbar."
-msgstr ""
-"För att redigera flera e-brev samtidigt, aktivera kryssrutorna till vänster "
-"om e-breven. Om kryssrutorna inte visas, klicka på Visa > Kryssrutor till "
-"höger i verktygsraden."
-
-#: apps/io.ox/tours/mail.js:64 module:io.ox/tours
-msgid ""
-"In this area you can find further functions, e.g. for adding attachments."
-=======
+"Sidofliken om fildetaljer visar ytterligare information om dina filer. "
+"Aktivera fildetaljsalternativet från den utfällbara Visa-menyn och markera "
+"en fil för att se detaljerna."
+
 #: apps/io.ox/tours/files.js:221 module:io.ox/tours
 msgid "Add another account"
 msgstr "Lägg till ytterligare konto"
@@ -698,82 +386,21 @@
 msgid ""
 "This guided tour will briefly introduce you to the product. Get more "
 "detailed information in the tours for the single apps or in the online help."
->>>>>>> 9c370bce
 msgstr ""
-"I det här området hittar du fler funktioner, t.ex. för att lägga till "
-"bilagor."
-
-#: apps/io.ox/tours/calendar.js:67 module:io.ox/tours
-#: apps/io.ox/tours/tasks.js:77
-msgid "Inviting other participants"
-msgstr "Bjud in andra deltagare"
+"Den här rundturen kommer ge en kort presentation av produkten. Få mer "
+"detaljerad information i rundturerna för de enstaka programmen eller i "
+"online-hjälpen."
 
 #: apps/io.ox/tours/intro.js:38 module:io.ox/tours
 msgid "Launching an app"
 msgstr "Starta ett program"
 
-<<<<<<< HEAD
-#: apps/io.ox/tours/contacts.js:35 module:io.ox/tours
-msgid "Navigation bar"
-msgstr "Navigeringsraden"
-
-#: apps/io.ox/tours/files.js:67 module:io.ox/tours
-msgid ""
-"On the left you can see the folder tree. It displays your folder structure "
-"and allows you to navigate to specific folders and subfolders. To make your "
-"life easier, we have already included folders for your Documents, Music, "
-"Pictures and Videos."
-=======
 #: apps/io.ox/tours/intro.js:39 module:io.ox/tours
 msgid "To launch an app, click on an entry on the left side of the menu bar."
->>>>>>> 9c370bce
 msgstr ""
-"Till vänster ser du mappträdet. Det visar din mappstruktur och låter dig "
-"navigera till specifika mappar och undermappar. För att underlätta för dig "
-"har vi redan skapat mappar för dina Dokument, din Musik, dina Bilder och "
-"dina Videor."
-
-<<<<<<< HEAD
-#: apps/io.ox/tours/mail.js:91 module:io.ox/tours
-msgid "Opening an E-Mail in a separate window"
-msgstr "Öppna e-post i ett separat fönster"
-
-#: apps/io.ox/tours/intro.js:81 module:io.ox/tours
-msgid "Opening or closing the folder tree"
-msgstr "Öppna eller stäng mappträdet"
-
-#: apps/io.ox/tours/mail.js:112 module:io.ox/tours
-msgid "Opening the E-Mail settings"
-msgstr "Öppna e-postinställningarna"
-
-#: apps/io.ox/tours/settings.js:48 module:io.ox/tours
-msgid "Opening the help"
-msgstr "Öppna hjälpen"
-
-#: apps/io.ox/tours/settings.js:30 module:io.ox/tours
-msgid "Opening the settings"
-msgstr "Öppna inställningarna"
-
-#: apps/io.ox/tours/files.js:131 module:io.ox/tours
-msgid "Preview files"
-msgstr "Granska filer"
-
-#: apps/io.ox/tours/files.js:142 module:io.ox/tours
-msgid "Preview mode"
-msgstr "Granskningsläge"
-
-#: apps/io.ox/tours/mail.js:96 module:io.ox/tours
-msgid "Reading E-Mail conversations"
-msgstr "Läsa e-postkonversationer"
-
-#: apps/io.ox/tours/portal.js:35 module:io.ox/tours
-msgid "Reading the details"
-msgstr "Läsa detaljerna"
-
-#: apps/io.ox/tours/files.js:231 module:io.ox/tours
-msgid "Restart Guided Tour"
-msgstr "Starta om guidad rundtur"
-=======
+"För att starta ett program, klicka på en post på den vänstra sidan av "
+"menyraden."
+
 #: apps/io.ox/tours/intro.js:44 module:io.ox/tours
 msgid "Displaying the help or the settings"
 msgstr "Visa hjälp eller inställningar"
@@ -832,41 +459,11 @@
 msgstr ""
 "För att öppna eller stänga mappträdet, klicka på Visa > Mappvy till höger i "
 "verktygsraden."
->>>>>>> 9c370bce
 
 #: apps/io.ox/tours/intro.js:94 module:io.ox/tours
 msgid "Searching for objects"
 msgstr "Hitta objekt"
 
-<<<<<<< HEAD
-#: apps/io.ox/tours/files.js:88 module:io.ox/tours
-msgid "Select a view"
-msgstr "Välj visning"
-
-#: apps/io.ox/tours/calendar.js:83 module:io.ox/tours
-#: apps/io.ox/tours/mail.js:86
-msgid "Selecting a view"
-msgstr "Välj visningsläge"
-
-#: apps/io.ox/tours/contacts.js:40 module:io.ox/tours
-msgid "Sending an E-Mail to a contact"
-msgstr "Skicka e-post till en kontakt"
-
-#: apps/io.ox/tours/mail.js:74 module:io.ox/tours
-msgid "Sending the E-Mail"
-msgstr "Skicka e-post"
-
-#: apps/io.ox/tours/files.js:156 module:io.ox/tours
-msgid "Share files"
-msgstr "Dela ut filer"
-
-#: apps/io.ox/tours/files.js:183 module:io.ox/tours
-msgid ""
-"Sharing files by inviting people does not only offer your recipients the "
-"option to create and edit files. Internal and external participants are also "
-"able to collaborate with you on text documents and spreadsheets at the same "
-"time."
-=======
 #: apps/io.ox/tours/intro.js:95 module:io.ox/tours
 msgid "To search for objects, click the Search icon in the menu bar."
 msgstr "För att söka efter objekt, klicka på Sök-ikonen i menyraden."
@@ -891,29 +488,10 @@
 msgid ""
 "Use the folder tree to open the folder containing the objects that you want "
 "to view in the list."
->>>>>>> 9c370bce
 msgstr ""
-"Dela ut filer genom att bjuda in folk erbjuder inte bara dina mottagare "
-"möjligheten att skapa och redigera filer. Interna och externa deltagare kan "
-"också samarbeta med dig med textdokument och kalkylark samtidigt."
-
-<<<<<<< HEAD
-#: apps/io.ox/tours/files.js:168 module:io.ox/tours
-msgid "Sharing options"
-msgstr "Delningsalternativ"
-
-#: apps/io.ox/tours/settings.js:54 module:io.ox/tours
-msgid "Signing out"
-msgstr "Logga ut"
-
-#: apps/io.ox/tours/tasks.js:92 module:io.ox/tours
-msgid "Sorting tasks"
-msgstr "Sortera uppgifter"
-
-#: apps/io.ox/tours/mail.js:79 module:io.ox/tours
-msgid "Sorting your E-Mails"
-msgstr "Sortera din e-post"
-=======
+"Använd mappträdet för att öppna mappen som innehåller objekten du vill se i "
+"listan."
+
 #: apps/io.ox/tours/intro.js:109 module:io.ox/tours
 msgid "The list"
 msgstr "Listan"
@@ -924,7 +502,6 @@
 msgstr ""
 "Använd listan för att välja ett objekt, visa dess innehåll eller aktivera "
 "funktioner."
->>>>>>> 9c370bce
 
 #: apps/io.ox/tours/intro.js:114 module:io.ox/tours
 msgid "The Detail view"
@@ -938,25 +515,6 @@
 "Detaljvyn visar ett objekts innehåll. Beroende på programmet kan ytterligare "
 "funktioner för organisering av objekt hittas i Detaljvyn."
 
-<<<<<<< HEAD
-#: apps/io.ox/tours/files.js:59 module:io.ox/tours
-msgid "The Drive app"
-msgstr "Drive-programmet"
-
-#: apps/io.ox/tours/files.js:53 module:io.ox/tours
-msgid "The Drive app tour.txt"
-msgstr "The Drive app tour.txt"
-
-#: apps/io.ox/tours/calendar.js:95 module:io.ox/tours
-msgid "The List view"
-msgstr "Listvyn"
-
-#: apps/io.ox/tours/calendar.js:96 module:io.ox/tours
-msgid ""
-"The List view shows a list of the appointments in the current folder. If "
-"clicking on an appointment, the appointment's data and some functions are "
-"displayed in the Detail view."
-=======
 #: apps/io.ox/tours/intro.js:119 module:io.ox/tours
 msgid "Further information"
 msgstr "Vidare information"
@@ -987,34 +545,11 @@
 "Enter the recipient's name into the recipients field. As soon as you typed "
 "the first letters, suggestions from the address books are displayed. To "
 "accept a recipient suggestion, click on it."
->>>>>>> 9c370bce
 msgstr ""
-"Listvyn visar en lista över möten i den aktuella mappen. Om du klickar på "
-"ett möte kommer information om mötet och ett par funktioner visas i "
-"Detaljvyn."
-
-<<<<<<< HEAD
-#: apps/io.ox/tours/intro.js:58 module:io.ox/tours
-msgid "The New objects icon"
-msgstr "Nya objekt-ikonen"
-
-#: apps/io.ox/tours/intro.js:59 module:io.ox/tours
-msgid ""
-"The New objects icon shows the number of unread E-Mails or other "
-"notifications. If clicking the icon, the info area opens."
-msgstr ""
-"Nya objekt-ikonen visar mängden oläst e-post, eller andra upplysningar. Om "
-"du klickar på ikonen öppnas informationsområdet."
-
-#: apps/io.ox/tours/portal.js:30 module:io.ox/tours
-msgid "The Portal"
-msgstr "Portalen"
-
-#: apps/io.ox/tours/portal.js:31 module:io.ox/tours
-msgid ""
-"The Portal informs you about current E-Mails, appointments or social network "
-"news."
-=======
+"Skriv in mottagarens namn i mottagarfältet. När du har börjat skriva kommer "
+"förslag från adressböckerna visas. För att acceptera ett förslag på "
+"mottagare, klicka på det."
+
 #: apps/io.ox/tours/mail.js:58 module:io.ox/tours
 msgid "Entering the subject"
 msgstr "Skriva rubrik"
@@ -1030,51 +565,10 @@
 #: apps/io.ox/tours/mail.js:64 module:io.ox/tours
 msgid ""
 "In this area you can find further functions, e.g. for adding attachments."
->>>>>>> 9c370bce
 msgstr ""
-"Portalen informerar dig om aktuell e-post, möten, eller nyheter från sociala "
-"nätverk."
-
-<<<<<<< HEAD
-#: apps/io.ox/tours/calendar.js:105 module:io.ox/tours
-msgid "The calendar views"
-msgstr "Kalendervyerna"
-
-#: apps/io.ox/tours/calendar.js:106 module:io.ox/tours
-msgid ""
-"The calendar views display a calendar sheet with the appointments for the "
-"selected time range."
-msgstr ""
-"Kalendervyerna visar ett kalenderark med mötena inom det valda "
-"tidsintervallet."
-
-#: apps/io.ox/tours/files.js:206 module:io.ox/tours
-msgid ""
-"The file details side bar offers additional information about your files. "
-"Just enable the File details option from the View drop down menu and select "
-"a file to see the details."
-msgstr ""
-"Sidofliken om fildetaljer visar ytterligare information om dina filer. "
-"Aktivera fildetaljsalternativet från den utfällbara Visa-menyn och markera "
-"en fil för att se detaljerna."
-
-#: apps/io.ox/tours/intro.js:104 module:io.ox/tours
-msgid "The folder tree"
-msgstr "Mappträdet"
-
-#: apps/io.ox/tours/intro.js:65 module:io.ox/tours
-msgid "The info area"
-msgstr "Informationsområdet"
-
-#: apps/io.ox/tours/intro.js:109 module:io.ox/tours
-msgid "The list"
-msgstr "Listan"
-
-#: apps/io.ox/tours/settings.js:37 module:io.ox/tours
-msgid ""
-"The settings are organized in topics. Select the topic on the left side, e.g "
-"Basic settings or E-Mail."
-=======
+"I det här området hittar du fler funktioner, t.ex. för att lägga till "
+"bilagor."
+
 #: apps/io.ox/tours/mail.js:68 module:io.ox/tours
 msgid "Entering the E-Mail text"
 msgstr "Skriv in meddelandets text"
@@ -1110,42 +604,10 @@
 msgid ""
 "To choose between the different views. click on View in the toolbar. Select "
 "a menu entry in the layout."
->>>>>>> 9c370bce
 msgstr ""
-"Inställningarna är organiserade i ämnen. Välj ämne till vänster, t.ex. "
-"Grundläggande inställningar eller E-post."
-
-<<<<<<< HEAD
-#: apps/io.ox/tours/intro.js:99 module:io.ox/tours
-msgid "The toolbar"
-msgstr "Verktygsraden"
-
-#: apps/io.ox/tours/intro.js:35 module:io.ox/tours
-msgid ""
-"This guided tour will briefly introduce you to the product. Get more "
-"detailed information in the tours for the single apps or in the online help."
-msgstr ""
-"Den här rundturen kommer ge en kort presentation av produkten. Få mer "
-"detaljerad information i rundturerna för de enstaka programmen eller i "
-"online-hjälpen."
-
-#: apps/io.ox/tours/tasks.js:55 module:io.ox/tours
-msgid "To add further details, click on Expand form."
-msgstr "För att lägga till ytterligare detaljer, klicka på Expandera formulär."
-
-#: apps/io.ox/tours/portal.js:41 module:io.ox/tours
-msgid ""
-"To change the layout, drag a square's title to another position and drop it "
-"there."
-msgstr ""
-"För att ändra layouten, dra en rutas titel till en annan position och släpp "
-"den där."
-
-#: apps/io.ox/tours/mail.js:87 module:io.ox/tours
-msgid ""
-"To choose between the different views. click on View in the toolbar. Select "
-"a menu entry in the layout."
-=======
+"För att välja mellan de olika vyerna, klicka på Visa i verktygsraden. Välj "
+"en menypost i layouten."
+
 #: apps/io.ox/tours/mail.js:91 module:io.ox/tours
 msgid "Opening an E-Mail in a separate window"
 msgstr "Öppna meddelanden i ett separat fönster"
@@ -1179,28 +641,10 @@
 msgid ""
 "To receive information about the sender or other recipients, open the Halo "
 "view by clicking on a name."
->>>>>>> 9c370bce
 msgstr ""
-"För att välja mellan de olika vyerna, klicka på Visa i verktygsraden. Välj "
-"en menypost i layouten."
-
-<<<<<<< HEAD
-#: apps/io.ox/tours/mail.js:34 module:io.ox/tours
-msgid "To compose a new E-Mail, click on Compose in the toolbar."
-msgstr "För att skriva ny e-post, klicka på Skriv ny e-post i verktygsraden."
-
-#: apps/io.ox/tours/intro.js:73 module:io.ox/tours
-msgid "To create a new E-Mail, click the Compose new E-Mail in the toolbar."
-msgstr ""
-"För att skapa ny e-post, klicka på ikonen Skriv ny e-post i verktygsraden."
-
-#: apps/io.ox/tours/calendar.js:35 module:io.ox/tours
-msgid "To create a new appointment, click on New in the toolbar."
-msgstr "För att skapa ett nytt möte, klicka på Nytt i verktygsraden."
-
-#: apps/io.ox/tours/contacts.js:31 module:io.ox/tours
-msgid "To create a new contact, click on New > Add contact in the toolbar."
-=======
+"För att få information om avsändaren eller andra mottagare, öppna halovyn "
+"genom att klicka på ett namn."
+
 #: apps/io.ox/tours/mail.js:106 module:io.ox/tours
 msgid "Editing multiple E-Mails"
 msgstr "Redigera flera meddelanden"
@@ -1224,53 +668,10 @@
 msgid ""
 "To open the E-Mail settings, click the System menu icon on the upper right "
 "side of the menu bar. Select Settings. Click on E-Mail on the left side."
->>>>>>> 9c370bce
 msgstr ""
-"För att skapa en ny kontakt, klicka på Nytt > Lägg till kontakt i "
-"verktygsraden."
-
-<<<<<<< HEAD
-#: apps/io.ox/tours/tasks.js:33 module:io.ox/tours
-msgid "To create a new task, click on New in the toolbar."
-msgstr "För att skapa en ny uppgift, klicka på Nytt i verktygsraden."
-
-#: apps/io.ox/tours/calendar.js:58 module:io.ox/tours
-msgid ""
-"To create recurring appointments, enable Repeat. Functions for setting the "
-"recurrence parameters are shown."
-msgstr ""
-"För att skapa upprepade möten, aktivera Upprepa. Funktioner för att ställa "
-"in upprepningsparametrarna visas."
-
-#: apps/io.ox/tours/tasks.js:63 module:io.ox/tours
-msgid ""
-"To create recurring tasks, enable Repeat. Functions for setting the "
-"recurrence parameters are shown."
-msgstr ""
-"För att skapa upprepade uppgifter, aktivera Upprepa. Funktioner för att "
-"ställa in upprepningsparametrarna visas."
-
-#: apps/io.ox/tours/calendar.js:78 module:io.ox/tours
-msgid "To create the appointment, click on Create at the upper right side."
-msgstr "För att skapa mötet, klicka på Skapa överst till höger."
-
-#: apps/io.ox/tours/tasks.js:88 module:io.ox/tours
-msgid "To create the task, click on Create."
-msgstr "För att skapa uppgiften, klicka på Skapa."
-
-#: apps/io.ox/tours/portal.js:52 module:io.ox/tours
-msgid ""
-"To display a square again or to display further information sources, click "
-"on Customize this page."
-msgstr ""
-"För att visa en ruta igen, eller för att visa ytterligare "
-"informationskällor, klicka på Anpassa sidan."
-
-#: apps/io.ox/tours/intro.js:45 module:io.ox/tours
-msgid ""
-"To display the help or the settings, click the System menu icon in the menu "
-"bar."
-=======
+"För att öppna e-postinställningarna, klicka på Systemmenyikonen längst upp "
+"till höger i menyfältet. Välj Inställningar. Klicka på E-post till vänster."
+
 #. Tour name; general introduction
 #: apps/io.ox/tours/main.js:71 module:io.ox/tours
 msgid "Getting started"
@@ -1305,42 +706,10 @@
 msgid ""
 "To change the layout, drag a square's title to another position and drop it "
 "there."
->>>>>>> 9c370bce
 msgstr ""
-"För att visa hjälpen eller inställningarna, klicka på systemmenyikonen "
-"imenyraden."
-
-<<<<<<< HEAD
-#: apps/io.ox/tours/contacts.js:47 module:io.ox/tours
-msgid ""
-"To edit multiple contacts at once, enable the checkboxes on the left side of "
-"the contacts. If the checkboxes are not displayed, click on View > "
-"Checkboxes on the right side of the toolbar."
-msgstr ""
-"För att redigera flera kontakter samtidigt, aktivera kryssrutorna till "
-"vänster om kontakterna. Om kryssrutorna inte visas, klicka på Visa > "
-"Kryssrutor till höger i verktygsraden."
-
-#: apps/io.ox/tours/tasks.js:100 module:io.ox/tours
-msgid ""
-"To edit multiple tasks at once, enable the checkboxes at the left side of "
-"the tasks. If the checkboxes are not displayed, click on View > Checkboxes "
-"on the right side of the toolbar."
-msgstr ""
-"För att redigera flera uppgifter samtidigt, aktivera kryssrutorna till "
-"vänster om uppgifterna. Om kryssrutorna inte visas, klicka på Visa > "
-"Kryssrutor till höger i verktgysraden."
-
-#: apps/io.ox/tours/tasks.js:83 module:io.ox/tours
-msgid "To enter billing information, click on Show details."
-msgstr "För att skriva in faktureringsinformation, klicka på Visa detaljer."
-
-#: apps/io.ox/tours/calendar.js:68 module:io.ox/tours
-msgid ""
-"To invite other participants, enter their names in the field below "
-"Participants. To avoid appointment conflicts, click on Find a free time at "
-"the upper right side."
-=======
+"För att ändra layouten, dra en rutas titel till en annan position och släpp "
+"den där."
+
 #: apps/io.ox/tours/portal.js:45 module:io.ox/tours
 msgid "Closing a square"
 msgstr "Stäng en ruta"
@@ -1357,23 +726,10 @@
 msgid ""
 "To display a square again or to display further information sources, click "
 "on Customize this page."
->>>>>>> 9c370bce
 msgstr ""
-"För att bjuda in andra deltagare, ange deras namn i fältet under Deltagare. "
-"För att undvika krockande möten, klicka på Hitta ledig tid överst till höger."
-
-<<<<<<< HEAD
-#: apps/io.ox/tours/tasks.js:78 module:io.ox/tours
-msgid ""
-"To invite other participants, enter their names in the field below "
-"Participants. You can add documents as attachment to the task."
-msgstr ""
-"För att bjuda in andra deltagare, skriv in deras namn i fältet nedanför "
-"Deltagare. Du kan lägga till dokument som bilagor i uppgiften."
-
-#: apps/io.ox/tours/intro.js:39 module:io.ox/tours
-msgid "To launch an app, click on an entry on the left side of the menu bar."
-=======
+"För att visa en ruta igen, eller för att visa ytterligare "
+"informationskällor, klicka på Anpassa sidan."
+
 #: apps/io.ox/tours/settings.js:30 module:io.ox/tours
 msgid "Opening the settings"
 msgstr "Öppna inställningarna"
@@ -1382,33 +738,10 @@
 msgid ""
 "To open the settings, click the System menu icon on the upper right side of "
 "the menu bar. Select Settings."
->>>>>>> 9c370bce
 msgstr ""
-"För att starta ett program, klicka på en post på den vänstra sidan av "
-"menyraden."
-
-<<<<<<< HEAD
-#: apps/io.ox/tours/calendar.js:63 module:io.ox/tours
-msgid "To not miss the appointment, use the reminder function."
-msgstr "För att inte missa mötet, använd påminnelsefunktionen."
-
-#: apps/io.ox/tours/tasks.js:68 module:io.ox/tours
-msgid "To not miss the task, use the reminder function."
-msgstr "För att inte missa uppgiften, använd påminnelsefunktionen."
-
-#: apps/io.ox/tours/mail.js:97 module:io.ox/tours
-msgid ""
-"To open or close an E-Mail in a conversation, click on a free area in the "
-"header."
-msgstr ""
-"För att öppna eller stänga e-brev i en konversation, klicka på en ledig yta "
-"i sidhuvudet."
-
-#: apps/io.ox/tours/intro.js:82 module:io.ox/tours
-msgid ""
-"To open or close the folder tree, click on View >  Folder view on the right "
-"side of the toolbar."
-=======
+"För att öppna inställningarna, klicka på Systemmenyikonen längst upp till "
+"höger i menyfältet. Välj Inställningar."
+
 #: apps/io.ox/tours/settings.js:36 module:io.ox/tours
 msgid "How the settings are organized"
 msgstr "Hur inställningarna är organiserade"
@@ -1429,24 +762,13 @@
 msgid ""
 "Edit a setting on the right side. In most of the cases, the changes are "
 "activated immediately."
->>>>>>> 9c370bce
 msgstr ""
-"För att öppna eller stänga mappträdet, klicka på Visa > Mappvy till höger i "
-"verktygsraden."
-
-<<<<<<< HEAD
-#: apps/io.ox/tours/mail.js:113 module:io.ox/tours
-msgid ""
-"To open the E-Mail settings, click the System menu icon on the upper right "
-"side of the menu bar. Select Settings. Click on E-Mail on the left side."
-msgstr ""
-"För att öppna e-postinställningarna, klicka på Systemmenyikonen längst upp "
-"till höger i menyfältet. Välj Inställningar. Klicka på E-post till vänster."
-=======
+"Ändra en inställning till höger. I de flesta fallen tillämpas ändringarna "
+"omedelbart."
+
 #: apps/io.ox/tours/settings.js:48 module:io.ox/tours
 msgid "Opening the help"
 msgstr "Öppna hjälpen"
->>>>>>> 9c370bce
 
 #: apps/io.ox/tours/settings.js:49 module:io.ox/tours
 msgid ""
@@ -1460,56 +782,6 @@
 "bläddra i den fullständiga hjälpen, klicka på Startsidan eller Innehåll i "
 "fönstrets övre del."
 
-<<<<<<< HEAD
-#: apps/io.ox/tours/settings.js:31 module:io.ox/tours
-msgid ""
-"To open the settings, click the System menu icon on the upper right side of "
-"the menu bar. Select Settings."
-msgstr ""
-"För att öppna inställningarna, klicka på Systemmenyikonen längst upp till "
-"höger i menyfältet. Välj Inställningar."
-
-#: apps/io.ox/tours/portal.js:36 module:io.ox/tours
-msgid "To read the details, click on an entry in a square."
-msgstr "För att läsa detaljerna, klicka på en post i en ruta."
-
-#: apps/io.ox/tours/mail.js:102 module:io.ox/tours
-msgid ""
-"To receive information about the sender or other recipients, open the Halo "
-"view by clicking on a name."
-msgstr ""
-"För att få information om avsändaren eller andra mottagare, öppna halovyn "
-"genom att klicka på ett namn."
-
-#: apps/io.ox/tours/intro.js:95 module:io.ox/tours
-msgid "To search for objects, click the Search icon in the menu bar."
-msgstr "För att söka efter objekt, klicka på Sök-ikonen i menyraden."
-
-#: apps/io.ox/tours/calendar.js:84 module:io.ox/tours
-msgid ""
-"To select one of the views like Day, Month or List, click on View in the "
-"toolbar. Select a menu entry from the Layout section."
-msgstr ""
-"För att välja en av vyerna, som Dag, Månad, eller Lista, klicka på Visa i "
-"verktygsraden. Välj en menypost från Layoutsektionen."
-
-#: apps/io.ox/tours/contacts.js:41 module:io.ox/tours
-msgid ""
-"To send an E-Mail to the contact, click on an E-Mail address or on Send "
-"email in the toolbar."
-msgstr ""
-"För att skicka e-post till kontakten, klicka på en e-postadress eller på "
-"Skicka e-post i verktygsraden."
-
-#: apps/io.ox/tours/mail.js:75 module:io.ox/tours
-msgid "To send the E-Mail, click on Send"
-msgstr "För att skicka e-brevet, klicka på Skicka"
-
-#: apps/io.ox/tours/settings.js:55 module:io.ox/tours
-msgid ""
-"To sign out, click the System menu icon on the upper right side of the menu "
-"bar. Select Sign out."
-=======
 #: apps/io.ox/tours/settings.js:54 module:io.ox/tours
 msgid "Signing out"
 msgstr "Logga ut"
@@ -1554,23 +826,10 @@
 msgid ""
 "To create recurring tasks, enable Repeat. Functions for setting the "
 "recurrence parameters are shown."
->>>>>>> 9c370bce
 msgstr ""
-"För att logga ut, klicka på Systemmenyikonen längst upp till höger i "
-"menyraden. Välj Logga ut."
-
-<<<<<<< HEAD
-#: apps/io.ox/tours/mail.js:80 module:io.ox/tours
-msgid "To sort the E-Mails, click on Sort by. Select a sort criteria."
-msgstr ""
-"För att sortera din e-post, klicka på Sortera efter. Välj ett kriterium."
-
-#: apps/io.ox/tours/tasks.js:93 module:io.ox/tours
-msgid "To sort the tasks, click on Sort by. Select a sort criteria."
-msgstr ""
-"För att sortera uppgifterna, klicka på Sortera efter. Välj ett "
-"sorteringskriterium."
-=======
+"För att skapa upprepade uppgifter, aktivera Upprepa. Funktioner för att "
+"ställa in upprepningsparametrarna visas."
+
 #: apps/io.ox/tours/tasks.js:68 module:io.ox/tours
 msgid "To not miss the task, use the reminder function."
 msgstr "För att inte missa uppgiften, använd påminnelsefunktionen."
@@ -1578,49 +837,11 @@
 #: apps/io.ox/tours/tasks.js:72 module:io.ox/tours
 msgid "Tracking the editing status"
 msgstr "Följa redigeringsstatus"
->>>>>>> 9c370bce
 
 #: apps/io.ox/tours/tasks.js:73 module:io.ox/tours
 msgid "To track the editing status, enter the current progress."
 msgstr "För att följa redigeringsstatusen, ange aktuella framsteg."
 
-<<<<<<< HEAD
-#: apps/io.ox/tours/files.js:117 module:io.ox/tours
-msgid ""
-"To upload a new file from your local device, simply click on Add local file "
-"and select the file you would like to upload. It is even easier if you just "
-"drag and drop files from your local device into Drive. The uploaded file is "
-"now available in Drive on all your devices."
-msgstr ""
-"För att ladda upp en ny fil från din lokala enhet, klicka på Lägg till lokal "
-"fil och markera filen du vill ladda upp. Det är ännu enklare om du bara drar "
-"och släpper filerna från din lokala enhet till Drive. Den uppladdade filen "
-"är nu tillgänglig från Drive på alla dina enheter."
-
-#: apps/io.ox/tours/files.js:103 module:io.ox/tours
-msgid "Toolbar"
-msgstr "Verktygsrad"
-
-#: apps/io.ox/tours/tasks.js:72 module:io.ox/tours
-msgid "Tracking the editing status"
-msgstr "Följa redigeringsstatus"
-
-#: apps/io.ox/tours/files.js:116 module:io.ox/tours
-msgid "Upload a new file"
-msgstr "Ladda upp en ny fil"
-
-#: apps/io.ox/tours/intro.js:105 module:io.ox/tours
-msgid ""
-"Use the folder tree to open the folder containing the objects that you want "
-"to view in the list."
-msgstr ""
-"Använd mappträdet för att öppna mappen som innehåller objekten du vill se i "
-"listan."
-
-#: apps/io.ox/tours/intro.js:110 module:io.ox/tours
-msgid ""
-"Use the list to select an object, show its contents or activate functions."
-=======
 #: apps/io.ox/tours/tasks.js:78 module:io.ox/tours
 msgid ""
 "To invite other participants, enter their names in the field below "
@@ -1651,28 +872,10 @@
 
 #: apps/io.ox/tours/tasks.js:93 module:io.ox/tours
 msgid "To sort the tasks, click on Sort by. Select a sort criteria."
->>>>>>> 9c370bce
 msgstr ""
-"Använd listan för att välja ett objekt, visa dess innehåll eller aktivera "
-"funktioner."
-
-<<<<<<< HEAD
-#: apps/io.ox/tours/calendar.js:62 module:io.ox/tours
-#: apps/io.ox/tours/tasks.js:67
-msgid "Using the reminder function"
-msgstr "Använda påminnelsefunktionen"
-
-#: apps/io.ox/tours/intro.js:34 module:io.ox/tours
-msgid "Welcome to %s"
-msgstr "Välkommen till %s"
-
-#: apps/io.ox/tours/files.js:60 module:io.ox/tours
-msgid ""
-"Welcome to your cloud storage app. This Guided Tour will introduce you to "
-"your new online storage solution - your one point to access online stored "
-"files from all your accounts. This is where you can upload and save your "
-"files, share them and synchronize them with different devices.  "
-=======
+"För att sortera uppgifterna, klicka på Sortera efter. Välj ett "
+"sorteringskriterium."
+
 #: apps/io.ox/tours/tasks.js:99 module:io.ox/tours
 msgid "Editing multiple tasks"
 msgstr "Redigera flera uppgifter"
@@ -1682,12 +885,10 @@
 "To edit multiple tasks at once, enable the checkboxes at the left side of "
 "the tasks. If the checkboxes are not displayed, click on View > Checkboxes "
 "on the right side of the toolbar."
->>>>>>> 9c370bce
 msgstr ""
-"Välkommen till ditt molnlagringsprogram. Denna guidade rundtur kommer "
-"presentera din nya online-lagringslösning - din central för att komma åt "
-"filer som lagrats online från alla dina konton. Här kan du ladda upp och "
-"spara dina filer, dela ut dem, och synkronisera dem mellan olika enheter.  "
+"För att redigera flera uppgifter samtidigt, aktivera kryssrutorna till "
+"vänster om uppgifterna. Om kryssrutorna inte visas, klicka på Visa > "
+"Kryssrutor till höger i verktgysraden."
 
 #~ msgid "%1$d %2$s"
 #~ msgstr "%1$d %2$s"
