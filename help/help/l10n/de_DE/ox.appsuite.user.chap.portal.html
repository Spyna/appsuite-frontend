--- conflicted
+++ resolved
@@ -30,22 +30,14 @@
 </div></nav></div>
 <div class="oxhelp-content">
   <div lang="de-DE" class="chapter" id="ox.appsuite.user.chap.portal">
-<<<<<<< HEAD
-<div class="titlepage"><div><div><h1 class="title">Kapitel 4.
-=======
 <div class="titlepage"><div><div><h1 class="title">Kapitel 4. 
->>>>>>> 1c74fb5d
     <span class="phrase">Portal</span>
     
     
     
   </h1></div></div></div>
 <a class="indexterm" name="id-1.5.2"></a><div class="concept">
-<<<<<<< HEAD
-<a name="ox.appsuite.user.concept.portal"></a><p id="ox.appsuite.user.concept.portal">Erfahren Sie, wie Sie mit der App
-=======
 <a name="ox.appsuite.user.concept.portal"></a><p id="ox.appsuite.user.concept.portal">Erfahren Sie, wie Sie mit der App 
->>>>>>> 1c74fb5d
     <span class="phrase"><span class="guilabel"><strong>Portal</strong></span></span>
     
     
@@ -64,19 +56,12 @@
   </p>
 </div>
 <div class="task" id="ox.appsuite.user.task.portal.start">
-<<<<<<< HEAD
-<p class="title">So starten Sie die App
-      <span class="phrase"><span class="guilabel"><strong>Portal</strong></span></span> :
-    </p>
-<div class="procedure"><ul class="procedure"><li class="step"><p role="presentation">Klicken Sie in der Menüleiste auf
-=======
 <p class="title">So starten Sie die App 
       <span class="phrase"><span class="guilabel"><strong>Portal</strong></span></span> :
     </p>
 <div class="procedure"><ul class="procedure"><li class="step"><p role="presentation">Klicken Sie in der Menüleiste auf das Symbol <span class="guibutton"><strong>App Launcher</strong></span>
           <span aria-hidden="true" class="inlinemediaobject" id="ox.appsuite.user.fig.portal.start.applauncher"><img src="../../images/appsuite_user_icon_applauncher.png"></span>.
           Klicken Sie im App Launcher auf  
->>>>>>> 1c74fb5d
           <span class="phrase"><span class="guimenu"><strong>Portal</strong></span></span>.
         </p></li></ul></div>
 </div>
