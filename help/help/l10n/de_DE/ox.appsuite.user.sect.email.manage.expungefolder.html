<html lang="de">
<head>
<meta http-equiv="Content-Type" content="text/html; charset=utf-8">
<title>5.6.16. E-Mail-Ordner aufräumen</title>
<link rel="stylesheet" type="text/css" href="../../help.css">
<meta name="generator" content="DocBook XSL Stylesheets V1.78.1">
<link rel="home" href="index.html" title="Benutzeranleitung">
<link rel="up" href="ox.appsuite.user.sect.email.manage.html" title="5.6. E-Mails organisieren">
<link rel="prev" href="ox.appsuite.user.sect.email.manage.delete.html" title="5.6.15. E-Mails löschen">
<link rel="next" href="ox.appsuite.user.sect.email.manage.unifiedmail.html" title="5.6.17. Unified Mail verwenden">
<link rel="copyright" href="ox.appsuite.user.legalnotice.html" title="Rechtlicher Hinweis">
<link rel="stylesheet" type="text/css" href="../../bootstrap.min.css"​/> 
<link id="favicon" rel="shortcut icon" href="../../../apps/themes/default/favicon.ico" type="image/x-icon"> 
<meta name="viewport" content="width=device-width, initial-scale=1.0">
   <script src="../../jquery.min.js"></script> 

   <script src="../../bootstrap.min.js"></script> 
</head>
<body bgcolor="white" text="black" link="#0000FF" vlink="#840084" alink="#0000FF">
<div class="oxhelp-navigation-top"><nav class="navbar navbar-inverse" role="navigation"><div class="container-fluid">
<div class="navbar-header">
<button type="button" class="navbar-toggle" data-toggle="collapse" data-target="#ox-main-nav"><span class="sr-only">Navigation umschalten</span><span class="icon-bar"></span><span class="icon-bar"></span><span class="icon-bar"></span></button><a class="navbar-brand"></a>
</div>
<div class="collapse navbar-collapse" id="ox-main-nav"><ul class="nav navbar-nav">
<li><a accesskey="p" class="oxhelp-prev-link" href="ox.appsuite.user.sect.email.manage.delete.html">Zurück</a></li>
<li><a accesskey="h" href="index.html" class="oxhelp-home-link">Startseite</a></li>
<li><a accesskey="t" href="bk01-toc.html" class="oxhelp-toc-link">Inhaltsverzeichnis</a></li>
<li><a accesskey="n" class="oxhelp-next-link" href="ox.appsuite.user.sect.email.manage.unifiedmail.html">Weiter</a></li>
</ul></div>
</div></nav></div>
<div class="oxhelp-content">
  <h1 class="sr-only">
    <span class="phrase">E-Mail</span>
    
    
        
  </h1>
<h2 class="sr-only">E-Mails organisieren</h2>
<div class="sect2" id="ox.appsuite.user.sect.email.manage.expungefolder">
<<<<<<< HEAD
<div class="titlepage"><div><div><h3 class="title">5.5.16. E-Mail Ordner aufräumen</h3></div></div></div>
<a class="indexterm" name="id-1.6.12.22.2"></a><a class="indexterm" name="id-1.6.12.22.3"></a><div class="concept">
<a name="ox.appsuite.user.concept.email.manage.expungefolder"></a><p id="ox.appsuite.user.concept.email.manage.expungefolder">E-Mails, die Sie mit einem E-Mail-Client wie
        Apple Mail, MS Outlook oder Mozilla Thunderbird gelöscht haben, werden je nach Einstellung des E-Mail Clients 
=======
<div class="titlepage"><div><div><h3 class="title">5.6.16. E-Mail-Ordner aufräumen</h3></div></div></div>
<a class="indexterm" name="id-1.6.13.22.2"></a><a class="indexterm" name="id-1.6.13.22.3"></a><div class="concept">
<a name="ox.appsuite.user.concept.email.manage.expungefolder"></a><p id="ox.appsuite.user.concept.email.manage.expungefolder">E-Mails, die Sie mit einem E-Mail-Client wie 
        Apple Mail, MS Outlook oder Mozilla Thunderbird gelöscht haben, werden je nach Einstellung des E-Mail-Clients 
>>>>>>> 1c74fb5d
        erst beim Beenden des Clients gelöscht. In der Zwischenzeit werden diese E-Mails in der Groupware 
        durchgestrichen angezeigt. Um diese E-Mails zu entfernen, räumen Sie den E-Mail-Ordner auf.
      </p>
</div>
<<<<<<< HEAD
<div class="task" id="ox.appsuite.user.task.email.manage.expunge">
<p class="title">So räumen Sie einen E-Mail-Ordner auf:</p>
<div class="procedure"><ol class="procedure" type="1">
<li class="step"><p role="presentation"><a class="link" href="ox.appsuite.user.sect.dataorganisation.folder.navigate.html#ox.appsuite.user.task.dataorganisation.folder.select">Wählen</a> Sie im Ordnerbaum den Ordner, den
              Sie aufräumen wollen.</p></li>
<li class="step"><p role="presentation">Klicken Sie neben dem Ordnernamen auf das Symbol <span class="guibutton"><strong>Ordnerspezifische Aktionen</strong></span>
              <span aria-hidden="true" class="inlinemediaobject" id="ox.appsuite.user.fig.email.manage.expungefolder"><img src="../../images/appsuite_user_icon_foldertree_actions.png"></span> . Klicken Sie auf <span class="guibutton"><strong>Aufräumen</strong></span>.</p></li>
=======
<p><span class="phrase"><strong>Hinweis:</strong></span> Je nach Konfiguration der Groupware ist diese Funktion nicht verfügbar, da
        solche E-Mails nicht angezeigt werden.</p>
<div class="task" id="ox.appsuite.user.task.email.manage.expunge">
<p class="title">So räumen Sie einen E-Mail-Ordner auf:</p>
<div class="procedure"><ol class="procedure" type="1">
<li class="step"><p role="presentation">Wählen Sie im Ordnerbaum den Ordner, den Sie aufräumen wollen.</p></li>
<li class="step"><p role="presentation">Klicken Sie neben dem Ordnernamen auf das Symbol <span class="guibutton"><strong>Aktionen</strong></span>
              <span aria-hidden="true" class="inlinemediaobject" id="ox.appsuite.user.fig.email.manage.expungefolder"><img src="../../images/appsuite_user_icon_foldertree_actions.png"></span>. Klicken Sie auf <span class="guibutton"><strong>Aufräumen</strong></span>.</p></li>
>>>>>>> 1c74fb5d
</ol></div>
</div>
<p class="title">Siehe auch</p>
<ul class="itemizedlist" id="ox.appsuite.user.concept.email.manage.expungefolder.related" style="list-style-type: none; "><li class="listitem" style="list-style-type: none"><p role="presentation"><a class="xref" href="ox.appsuite.user.sect.email.manage.delete.html">E-Mails löschen</a></p></li></ul>
<p id="ox.appsuite.user.concept.email.manage.expungefolder.parent">Übergeordnetes Thema:
        <a class="xref" href="ox.appsuite.user.sect.email.manage.html">E-Mails organisieren</a>
      </p>
</div>
          </div>
        </body>
</html><|MERGE_RESOLUTION|>--- conflicted
+++ resolved
@@ -37,30 +37,14 @@
   </h1>
 <h2 class="sr-only">E-Mails organisieren</h2>
 <div class="sect2" id="ox.appsuite.user.sect.email.manage.expungefolder">
-<<<<<<< HEAD
-<div class="titlepage"><div><div><h3 class="title">5.5.16. E-Mail Ordner aufräumen</h3></div></div></div>
-<a class="indexterm" name="id-1.6.12.22.2"></a><a class="indexterm" name="id-1.6.12.22.3"></a><div class="concept">
-<a name="ox.appsuite.user.concept.email.manage.expungefolder"></a><p id="ox.appsuite.user.concept.email.manage.expungefolder">E-Mails, die Sie mit einem E-Mail-Client wie
-        Apple Mail, MS Outlook oder Mozilla Thunderbird gelöscht haben, werden je nach Einstellung des E-Mail Clients 
-=======
 <div class="titlepage"><div><div><h3 class="title">5.6.16. E-Mail-Ordner aufräumen</h3></div></div></div>
 <a class="indexterm" name="id-1.6.13.22.2"></a><a class="indexterm" name="id-1.6.13.22.3"></a><div class="concept">
 <a name="ox.appsuite.user.concept.email.manage.expungefolder"></a><p id="ox.appsuite.user.concept.email.manage.expungefolder">E-Mails, die Sie mit einem E-Mail-Client wie 
         Apple Mail, MS Outlook oder Mozilla Thunderbird gelöscht haben, werden je nach Einstellung des E-Mail-Clients 
->>>>>>> 1c74fb5d
         erst beim Beenden des Clients gelöscht. In der Zwischenzeit werden diese E-Mails in der Groupware 
         durchgestrichen angezeigt. Um diese E-Mails zu entfernen, räumen Sie den E-Mail-Ordner auf.
       </p>
 </div>
-<<<<<<< HEAD
-<div class="task" id="ox.appsuite.user.task.email.manage.expunge">
-<p class="title">So räumen Sie einen E-Mail-Ordner auf:</p>
-<div class="procedure"><ol class="procedure" type="1">
-<li class="step"><p role="presentation"><a class="link" href="ox.appsuite.user.sect.dataorganisation.folder.navigate.html#ox.appsuite.user.task.dataorganisation.folder.select">Wählen</a> Sie im Ordnerbaum den Ordner, den
-              Sie aufräumen wollen.</p></li>
-<li class="step"><p role="presentation">Klicken Sie neben dem Ordnernamen auf das Symbol <span class="guibutton"><strong>Ordnerspezifische Aktionen</strong></span>
-              <span aria-hidden="true" class="inlinemediaobject" id="ox.appsuite.user.fig.email.manage.expungefolder"><img src="../../images/appsuite_user_icon_foldertree_actions.png"></span> . Klicken Sie auf <span class="guibutton"><strong>Aufräumen</strong></span>.</p></li>
-=======
 <p><span class="phrase"><strong>Hinweis:</strong></span> Je nach Konfiguration der Groupware ist diese Funktion nicht verfügbar, da
         solche E-Mails nicht angezeigt werden.</p>
 <div class="task" id="ox.appsuite.user.task.email.manage.expunge">
@@ -69,7 +53,6 @@
 <li class="step"><p role="presentation">Wählen Sie im Ordnerbaum den Ordner, den Sie aufräumen wollen.</p></li>
 <li class="step"><p role="presentation">Klicken Sie neben dem Ordnernamen auf das Symbol <span class="guibutton"><strong>Aktionen</strong></span>
               <span aria-hidden="true" class="inlinemediaobject" id="ox.appsuite.user.fig.email.manage.expungefolder"><img src="../../images/appsuite_user_icon_foldertree_actions.png"></span>. Klicken Sie auf <span class="guibutton"><strong>Aufräumen</strong></span>.</p></li>
->>>>>>> 1c74fb5d
 </ol></div>
 </div>
 <p class="title">Siehe auch</p>
