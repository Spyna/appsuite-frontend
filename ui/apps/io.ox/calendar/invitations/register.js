--- conflicted
+++ resolved
@@ -357,7 +357,6 @@
             .then(
                 function done() {
                     // api refresh
-<<<<<<< HEAD
                     var refresh = require(['io.ox/calendar/api']).then(
                         function (api) {
                             api.refresh();
@@ -381,17 +380,6 @@
                             self.repaint();
                         });
                     }
-=======
-                    require(['io.ox/calendar/api']).then(function (api) {
-                        api.refresh();
-                        notifications.yell('success', success[action]);
-                        // if the delete action was succesfull we don't need the button anymore, see Bug 40852
-                        if (action === 'delete') {
-                            self.model.set('actions', _(self.model.get('actions')).without('delete'));
-                        }
-                        self.repaint();
-                    });
->>>>>>> 96f632b8
                 },
                 function fail(e) {
                     notifications.yell(e);
