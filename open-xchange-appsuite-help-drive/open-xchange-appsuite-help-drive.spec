--- conflicted
+++ resolved
@@ -4,13 +4,8 @@
 BuildRequires:  ant-nodeps
 BuildRequires:  java-devel >= 1.6.0
 BuildRequires:  nodejs >= 0.10.0
-<<<<<<< HEAD
 Version:        @OXVERSION@
 %define         ox_release 1
-=======
-Version:        7.6.0
-%define         ox_release 12
->>>>>>> f91335de
 Release:        %{ox_release}_<CI_CNT>.<B_CNT>
 Group:          Applications/Productivity
 Vendor:         Open-Xchange
@@ -239,15 +234,12 @@
 %{docroot}/appsuite/help-drive/l10n/zh_TW
 
 %changelog
-<<<<<<< HEAD
+* Thu Sep 11 2014 Marcus Klein <marcus.klein@open-xchange.com>
+Build for patch 2014-09-15
 * Fri Sep 05 2014 Marcus Klein <marcus.klein@open-xchange.com>
 First release candidate for 7.6.1
 * Fri Sep 05 2014 Marcus Klein <marcus.klein@open-xchange.com>
 prepare for 7.6.1
-=======
-* Thu Sep 11 2014 Marcus Klein <marcus.klein@open-xchange.com>
-Build for patch 2014-09-15
->>>>>>> f91335de
 * Wed Aug 20 2014 Marcus Klein <marcus.klein@open-xchange.com>
 Build for patch 2014-08-25
 * Mon Aug 11 2014 Marcus Klein <marcus.klein@open-xchange.com>
