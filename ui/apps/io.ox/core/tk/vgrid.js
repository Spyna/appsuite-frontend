/**
 * All content on this website (including text, images, source
 * code and any other original works), unless otherwise noted,
 * is licensed under a Creative Commons License.
 *
 * http://creativecommons.org/licenses/by-nc-sa/2.5/
 *
 * Copyright (C) Open-Xchange Inc., 2006-2011
 * Mail: info@open-xchange.com
 *
 * @author Matthias Biggeleben <matthias.biggeleben@open-xchange.com>
 */

define('io.ox/core/tk/vgrid',
    ['io.ox/core/extensions',
     'io.ox/core/tk/selection',
     'io.ox/core/event',
     'gettext!io.ox/core'
    ], function (ext, Selection, Events, gt) {

    'use strict';

    var DONE = $.when();

    /**
     * Template class
     * @returns {Template}
     */
    function Template(options) {

        var template = [],

            // default options
            o = _.extend({
                tagName: 'div',
                defaultClassName: 'vgrid-cell'
            }),

            getHeight = function (node) {
                node.css('visibility', 'hidden').show()
                    .appendTo(document.body);
                var height = Math.max(1, node.outerHeight(true));
                node.remove();
                return height;
            },

            isEmpty = true;

        this.node = $('<' + o.tagName + '>')
            .addClass(o.defaultClassName);

        this.add = function (obj) {
            if (obj && obj.build) {
                template.push(obj);
                isEmpty = false;
            }
        };

        this.isEmpty = function () {
            return isEmpty;
        };

        this.getHeight = function () {
            return isEmpty ? 0 : getHeight(this.getClone().node);
        };

        this.getDefaultClassName = function () {
            return o.defaultClassName;
        };

        // internal class
        function Row(node) {
            this.node = node;
            this.fields = {};
            this.set = [];
            this.detached = true;
        }

        Row.prototype.update = function (data, index, id, prev, grid) {
            // loop over setters
            var i = 0, setters = this.set, $i = setters.length, rets = [];
            for (; i < $i; i++) {
                rets.push(setters[i].call(this.node, data, this.fields, index, prev, grid) || DONE);
            }
            // set composite id?
            if (id !== undefined) {
                this.node.attr('data-obj-id', id);
            }
            return rets;
        };

        Row.prototype.appendTo = function (target) {
            if (this.detached) {
                this.node.appendTo(target);
                this.detached = false;
            }
            return this;
        };

        Row.prototype.detach = function () {
            this.node.detach();
            this.node.removeAttr('data-obj-id');
            this.detached = true;
            return this;
        };

        this.getClone = function (prebuild) {
            var i = 0, $i = template.length, tmpl,
                row = new Row(this.node.clone());
            // pre build
            if (prebuild) {
                _.extend(row.fields, prebuild.call(row.node) || {});
            }
            // build
            for (; i < $i; i++) {
                tmpl = template[i];
                _.extend(row.fields, tmpl.build.call(row.node) || {});
                row.set.push(tmpl.set || $.noop);
            }
            // clean up template to avoid typical mistakes - once!
            row.node.add(row.node.find('div, span, p, td')).each(function () {
                var node = $(this);
                if (node.children().length === 0 && node.text() === '') {
                    node.text(_.noI18n('\u00A0'));
                }
            });
            row.node.find('img').each(function () {
                if (this.style.width === '' || this.style.height === '') {
                    console.error('Image has no width/height. Set to (0, 0):', this);
                    this.style.width = this.style.height = '0px';
                }
            });
            // remember class name
            o.defaultClassName = row.node[0].className;
            // return row
            return row;
        };
    }

    var CHUNK_SIZE = 200,
        CHUNK_GRID = 40;

    var ChunkLoader = function (listRequest) {

        var instance = null;

        function Instance() {

            var current = -1;

            this.load = function (offset, all) {
                // round offset
                offset = (offset && Math.max(0, Math.floor(offset / CHUNK_GRID) * CHUNK_GRID)) || 0;
                // nothing to do?
                if (all.length === 0 || offset === current) return $.Deferred().resolve(null);
                // mark as current
                current = offset;
                // fetch data
                return listRequest(all.slice(offset, offset + CHUNK_SIZE)).then(function (data) {
                    // only return data if still current offset
                    try {
                        return current === offset ? { data: data, offset: offset, length: data.length } : null;
                    } finally {
                        data = all = null;
                    }
                });
            };

            this.reset = function () {
                current = -1;
            };
        }

        this.load = function () {
            return instance.load.apply(instance, arguments);
        };

        this.reset = function () {
            if (instance) instance.reset();
            instance = new Instance();
        };

        this.reset();
    };

    var VGrid = function (target, options) {

        options = _.extend({
            simple: true,
            editable: true,
            multiple: true,
            draggable: true,
            dragType: '',
            selectFirst: true,
            toolbarPlacement: 'bottom',
            secondToolbar: false
        }, options || {});

        if (options.settings) {
            options.editable = options.settings.get('vgrid/editable', true);
        }

        // mobile
        if (_.device('small')) {
            // override options, no toggles and no multiple selection for the moment
            options.showToggle = false;
            options.multiple = false;
        }

        // target node
        var node = $(target).empty().addClass('vgrid'),
            // reference for private functions
            self = this,
            // states
            initialized = false,
            loaded = false,
            responsiveChange = true,
            firstRun = true,
            // inner container
            scrollpane = $('<div>').addClass('abs vgrid-scrollpane').appendTo(node).attr('tabindex', 1),
            container = $('<div>').css({ position: 'relative', top: '0px' }).appendTo(scrollpane),

            // bottom toolbar
            ignoreCheckbox = false,

            fnToggleCheckbox = function (e) {
                if (ignoreCheckbox) return;
                var grid = e.data.grid, checked = $(this).prop('checked');
                if (checked) {
                    grid.selection.selectAll();
                } else {
                    grid.selection.clear();
                }
            },

            uncheckSelectAll = function (list) {
                if (list.length <= 1) {
                    ignoreCheckbox = true;
                    node.find('.select-all input').prop('checked', false);
                    ignoreCheckbox = false;
                }
            },

            fnToggleEditable = function (e) {
                e.preventDefault();
                var grid = e.data.grid;
                grid.setEditable(!grid.getEditable());
            },

            topbar = $('<div>').addClass('vgrid-toolbar' + (options.toolbarPlacement === 'top' ? ' bottom' : ' top'))
                .prependTo(node),
            toolbar = $('<div>').addClass('vgrid-toolbar' + (options.toolbarPlacement === 'top' ? ' top' : ' bottom'))
                .append(
                    // show checkbox
                    options.showCheckbox === false ?
                        [] :
                        $('<label class="select-all">').append(
                            $('<input type="checkbox" value="true">').attr('title', gt('Select all'))
                        )
                        .on('change', 'input', { grid: this }, fnToggleCheckbox),
                    // show toggle
                    options.showToggle === false ?
<<<<<<< HEAD
                        $() :
                        $('<a>', { href: '#', tabindex: -1 })
=======
                        [] :
                        $('<a>', { href: '#' })
>>>>>>> 75d16cf3
                        .css('float', 'left')
                        .append($('<i class="icon-th-list">'))
                        .on('click', { grid: this }, fnToggleEditable)
                )
                .appendTo(node),
            // item template
            template = new Template(),
            // label template
            label = new Template(),
            // item pool
            pool = [],
            // heights
            itemHeight = 0,
            labelHeight = 0,
            // counters
            minRows = 20,
            numVisible = 0,
            numRows = 0,
            numLabels = 0,
            // current mode
            currentMode = 'all',
            // default all & list request
            loadIds = {
                all: function (con) {
                    return $.Deferred().resolve([]);
                }
            },
            loadData = {
                all: function (ids) {
                    return $.Deferred().resolve(ids);
                }
            },
            // data index (contains ALL ids)
            all = [],
            // labels
            labels = { nodes: $() },
            // optional tail cell
            tail = $(),
            // bounds of currently visible area
            bounds = { top: 0, bottom: 0 },
            // multiplier defines how much detailed data is loaded (must be >= 2)
            // touch devices (esp. ipad) need higher multiplier due to momentum scrolling
            mult = Modernizr.touch ? 6 : 3,
            // properties
            props = { editable: options.editable || false },
            // shortcut
            isArray = _.isArray,
            // private methods
            scrollToLabel,
            hScrollToLabel,
            paintLabels,
            processLabels,
            cloneRow,
            currentOffset = null,
            paint,
            resize,
            loadAll,
            init,
            isVisible,
            setIndex,
            getIndex,
            fnScroll,
            deserialize,
            emptyMessage,

            loader = new ChunkLoader(function (subset) {
                var load = loadData[currentMode] || loadData.all;
                return load.call(self, subset);
            });

        // add label class
        template.node.addClass('selectable');
        label.node.addClass('vgrid-label');

        // fix mobile safari bug (all content other than position=static is cut off)
        if (_.device('iOS && Safari')) {
            container.css('webkitTransform', 'translate3d(0, 0, 0)');
        }

        // add event hub
        Events.extend(this);

        // selection
        Selection.extend(this, scrollpane, { draggable: options.draggable, dragType: options.dragType });

        this.selection.on('change', function () {

        });

        // second toolbar
        if (_.device('!small')) {
            // create extension point for second toolbar
            ext.point('io.ox/core/vgrid/secondToolbar').extend({
                index: 100,
                id: "secondToolbar",
                draw: function (baton) {
                    // select all/none
                    var link,
                        sel = baton.grid.selection,
                        fnShowAll = function (e) {
                            var checked = link.prop('checked');
                            sel[checked ? 'clear' : 'selectAll']();
                            setLink(!checked);
                        },
                        setLink = function (all) {
                            all = all || false;
                            link.prop('checked', all).text(all ? gt('Select none') : gt('Select all'));
                        };

                    // fix link if selection is empty
                    sel.on('empty', function (a) {
                        setLink(false);
                    });

                    // draw link
                    this.append(
                        $('<div>').addClass('grid-info').append(
                            link = $('<a href="#">').on('click', fnShowAll)
                        )
                    );
                    setLink(false);
                }
            });
        }

        // draw second toolbar
        ext.point('io.ox/core/vgrid/secondToolbar').invoke("draw", topbar, new ext.Baton({ grid: self, options: options }));

        // due to performance reasons we don't scrol but jump
        scrollToLabel = function (index) {
            var obj = labels.list[index];
            if (obj !== undefined) {
                scrollpane.scrollTop(obj.top);
                // use select instead of set to udpate lastIndex internally
                self.selection.set(all[obj.pos]).setLastIndex(all[obj.pos]);
            }
        };

        hScrollToLabel = function (e) {
            var index = $(this).data('label-index') || 0,
                inc = e.type === 'dblclick' ? 1 : 0;
            scrollToLabel(index + inc);
        };

        paintLabels = function () {
            // loop
            var i = 0, $i = labels.list.length, clone = null,
                obj, cumulatedLabelHeight = 0, text = '', defs = [];
            for (; i < $i; i++) {
                // get
                obj = labels.list[i];
                // draw
                clone = label.getClone();
                clone.node.addClass('vgrid-label').data('label-index', i);
                defs = defs.concat(clone.update(all[obj.pos], obj.pos, '', all[obj.pos - 1] || {}, self));
                text = clone.node.text();
                // convert Umlauts
                text = text.replace(/[ÄÀÁÂÃÄÅ]/g, 'A')
                    .replace(/[ÖÒÓÔÕÖ]/g, 'O')
                    .replace(/[ÜÙÚÛÜ]/g, 'U');
                // add node
                labels.nodes = labels.nodes.add(clone.node.appendTo(container));
                // meta data
                obj.text = text;
                labels.index[obj.pos] = i;
                labels.textIndex[text] = i;
            }
            // reloop to get proper height
            return $.when.apply($, defs).pipe(function () {
                var i, obj, node, top;
                for (i = 0; i < $i; i++) {
                    obj = labels.list[i];
                    obj.top = cumulatedLabelHeight + obj.pos * itemHeight;
                    node = labels.nodes.eq(i);
                    node.css({ top: obj.top + 'px' });
                    cumulatedLabelHeight += (obj.height = node.outerHeight(true) || labelHeight);
                }
                // add tail?
                if (options.tail) {
                    tail = options.tail.call(self, all.slice()) || $();
                    top = all.length * itemHeight + cumulatedLabelHeight;
                    container.append(tail.css({ top: top + 'px' }));
                    cumulatedLabelHeight += tail.outerHeight(true);
                }
                node = clone = defs = null;
                return cumulatedLabelHeight;
            });
        };

        cloneRow = (function () {

            var guid = 0,
                createCheckbox = function () {
                    var id = 'grid_cb_' + (guid++), fields = {};
                    this.prepend(
                        fields.div = $('<div class="vgrid-cell-checkbox">').append(
                            fields.label = $('<label>').append(
                                fields.input = $('<input type="checkbox" class="reflect-selection" aria-hidden="true">').attr('tabindex', -1)
                            )
                        )
                    );
                    return { checkbox: fields };
                };

            return function (template) {
                // get clone
                return template.getClone(function () {
                    // add checkbox for edit mode
                    return createCheckbox.call(this);
                });
            };
        }());

        processLabels = function () {
            // remove existing labels
            labels.nodes.remove();
            tail.remove();
            // reset
            labels = {
                nodes: $(),
                list: [],
                index: {},
                textIndex: {}
            };
            numLabels = 0;
            // loop
            var i = 0, $i = all.length + 1, current = '', tmp = '';
            for (; i < $i; i++) {
                tmp = self.requiresLabel(i, all[i], current, $i);
                if (tmp !== false) {
                    labels.list.push({ top: 0, text: '', pos: i });
                    numLabels++;
                    current = tmp;
                }
            }
        };

        function detachPoolItem(index, defaultClassName) {
            pool[index].detach();
            pool[index].node[0].className = defaultClassName || template.getDefaultClassName();
        }

        function detachPool() {
            var i = 0, $i = pool.length, defaultClassName = template.getDefaultClassName();
            for (; i < $i; i++) {
                detachPoolItem(i, defaultClassName);
            }
        }

        paint = (function () {

            function cont(chunk) {

                // vars
                var data = chunk.data, offset = chunk.offset,
                    i, $i, shift = 0, j = '', row,
                    defaultClassName = template.getDefaultClassName(),
                    tmp = new Array(data.length),
                    node, index;

                // get shift (top down)
                for (j in labels.index) {
                    if (offset > j) {
                        index = labels.index[j];
                        shift += labels.list[index].height || labelHeight;
                    }
                }

                // remove undefined data
                for (i = 0, $i = data.length; i < $i;) {
                    if (!data[i]) {
                        data.splice(i, 1);
                        $i--;
                    } else {
                        i++;
                    }
                }

                // loop
                for (i = 0, $i = data.length; i < $i; i++) {
                    // shift?
                    index = labels.index[offset + i];
                    if (index !== undefined) {
                        shift += labels.list[index].height || labelHeight;
                    }
                    row = pool[i];
                    row.appendTo(container);
                    // reset class name
                    node = row.node[0];
                    node.className = defaultClassName + ' ' + ((offset + i) % 2 ? 'odd' : 'even');
                    // update fields
                    row.update(data[i], offset + i, self.selection.serialize(data[i]), data[i - 1] || {});
                    node.style.top = shift + (offset + i) * itemHeight + 'px';
                    tmp[i] = row.node;
                }

                // any nodes left to clear?
                if ($i < numRows) {
                    for (; i < numRows; i++) {
                        detachPoolItem(i, defaultClassName);
                    }
                }

                // update selection (just to get css classes back)
                self.selection.update();
                tmp = null;

                // remember bounds
                bounds.top = offset;
                bounds.bottom = offset + chunk.length;
            }

            function fail(offset) {
                // continue with dummy chunk
                cont({ data: new Array(numRows), offset: offset, length: numRows });
            }

            return function (offset) {

                if (!initialized) {
                    return;
                }

                // keep positive
                offset = Math.max(offset >> 0, 0);
                if (offset === currentOffset) {
                    return DONE;
                } else {
                    currentOffset = offset;
                }

                // get all items
                return loader.load(offset, all).then(
                    function (chunk) {
                        if (chunk && chunk.data) {
                            cont(chunk);
                        }
                        // no fail handling here otherweise we get empty blocks
                        // just because of scrolling
                    },
                    function () {
                        // real failure
                        fail(offset);
                    }
                );
            };

        }());

        resize = function () {
            // get num of rows
            numVisible = Math.max(1, ((node.height() / itemHeight) >> 0) + 2);
            numRows = CHUNK_SIZE; //Math.max(numVisible * mult >> 0, minRows);
            // prepare pool
            var  i = 0, clone, frag = document.createDocumentFragment();
            for (; i < numRows; i++) {
                if (i >= pool.length) {
                    // get clone
                    clone = cloneRow(template);
                    frag.appendChild(clone.node[0]);
                    // add to pool
                    pool.push(clone);
                } else {
                    // (re)add to container
                    frag.appendChild(pool[i].node[0]);
                }
            }
            // detach remaining templates
            for (; i < pool.length; i++) {
                pool[i].node.detach();
            }
            // add fragment to container
            container[0].appendChild(frag);
            frag = null;
        };

        function initLabels() {
            // process labels first (determines numLabels), then set height
            processLabels();
            return paintLabels().done(function (cumulatedLabelHeight) {
                container.css({
                    height: (cumulatedLabelHeight + all.length * itemHeight) + 'px'
                });
            });
        }

        function apply(list, quiet) {

            // store
            all = list;
            currentOffset = null;
            // initialize selection
            self.selection.init(all);
            // labels
            initLabels();

            // empty?
            scrollpane.find('.io-ox-center').remove().end();
            if (list.length === 0 && loaded) {
                detachPool();
                scrollpane.append(
                    $.fail(emptyMessage ? emptyMessage(self.getMode()) : gt('Empty'))
                );
            }

            // trigger event
            if (!quiet) {
                self.trigger('change:ids', all);
            }

            // get proper offset
            var top, index, offset;
            top = scrollpane.scrollTop();
            index = getIndex(top);
            offset = index - (numVisible >> 1);

            return paint(offset);
        }

        // might be overwritten
        deserialize = function (cid) {
            return _.cid(cid);
        };

        var updateSelection = (function () {

            function getIds() {
                var id = _.url.hash('id');
                return id !== undefined ? id.split(/,/) : [];
            }

            function restoreHashSelection(ids, changed) {
                // convert ids to objects first - avoids problems with
                // non-existing items that cannot be resolved in selections
                ids = _(ids).map(deserialize);
                var selectionChanged = !self.selection.equals(ids), cid, index;
                if (selectionChanged) {
                    // set
                    self.selection.set(ids);
                }
                if (selectionChanged || changed) {
                    // scroll to first selected item
                    cid = _(ids).first();
                    index = self.selection.getIndex(cid) || 0;
                    if (!isVisible(index)) {
                        setIndex(index - 2); // not at the very top
                    }
                }
            }

            function autoSelectAllowed() {
                return $(document).width() > 700;
            }

            return function updateSelection(changed) {

                if (!all.length) return;

                var ids = getIds();

                if (ids.length) {
                    if (self.selection.contains(ids)) {
                        // if ids are given and still part of the selection
                        // we can restore that state
                        //console.debug('case #1 restoreHashSelection()', ids);
                        restoreHashSelection(ids, changed);
                        return;
                    } else {
                        self.selection.clear();
                    }
                }

                if (autoSelectAllowed()) {
                    var i = self.select();
                    if (_.isNumber(i)) {
                        // select by index
                        //console.debug('case #2 select() >> index', i);
                        self.selection.set(all[i]);
                        if (!isVisible(i)) {
                            setIndex(i - 2); // not at the very top
                        }
                    }
                    else if (_.isArray(i)) {
                        // select by object (cid)
                        //console.debug('case #3 select() >> object (cid)', i);
                        if (!i.length || self.selection.contains(i)) self.selection.set(i);
                    }
                    else if (options.selectFirst) {
                        //console.debug('case #4 select() >> first', i);
                        self.selection.selectFirst();
                    }
                }
            };

        }());

        loadAll = (function () {

            function fail(list) {
                // is detailed error message enabled
                list = list.categories === 'PERMISSION_DENIED' ? list : {};
                list = isArray(list) ? _.first(list) : list;
                // clear grid
                apply([]);
                // inform user
                container.hide().parent().idle()
                    .find('.io-ox-fail').parent().remove().end().end()
                    .append(
                        $.fail(list.error || gt('Could not load this list'), function () {
                            container.show();
                            loadAll();
                        })
                    );
            }

            function success(list) {

                // mark as loaded
                loaded = true;
                responsiveChange = false;

                // always reset loader since header data (e.g. flags) might have changed
                loader.reset();

                if (isArray(list)) {
                    return apply(list)
                        .always(function () {
                            self.idle();
                        })
                        .done(function () {
                            var hasChanged = !_.isEqual(all, list);
                            updateSelection(hasChanged);
                        });
                } else {
                    console.warn('VGrid.all() must provide an array!');
                    return $.Deferred().reject();
                }
            }

            return function (repaint) {
                // get all IDs
                if (responsiveChange || all.length === 0) self.busy();
                var load = loadIds[currentMode] || loadIds.all;
                return load.call(self).then(_.lfo(success), _.lfo(fail));
            };
        }());

        init = function () {
            // get sizes
            itemHeight = template.getHeight();
            labelHeight = label.getHeight();
            // resize
            resize();
            currentOffset = null;
            initialized = true;
            // load all IDs
            return loadAll();
        };

        // is index visible?
        isVisible = function (index) {
            var top = scrollpane.scrollTop(),
                height = scrollpane.height();
            return index >= getIndex(top) && index < (getIndex(top + height) - 1);
        };

        // set scrollTop via index
        setIndex = function (index) {
            var i = 0, $i = Math.min(Math.max(0, index), all.length), j = 0, y = 0, label;
            for (; i < $i; i++) {
                label = labels.list[j];
                if (label && label.pos === i) {
                    y += label.height || labelHeight;
                    j++;
                }
                y += itemHeight;
            }
            scrollpane.scrollTop(y);
        };

        // get index via scrollTop
        getIndex = function (top) {
            var i = 0, $i = all.length, j = 0, y = 0, label;
            for (; i < $i && y < top; i++) {
                label = labels.list[j];
                if (label && label.pos === i) {
                    y += label.height || labelHeight;
                    j++;
                }
                y += itemHeight;
            }
            return i;
        };

        fnScroll = _.throttle(function () {
            var top = scrollpane.scrollTop(),
                index = getIndex(top);
            // checks bounds
            if (index >= bounds.bottom - numVisible - 2) {
                // below bottom (scroll down)
                paint(index - (numVisible >> 1));
            } else if (index < bounds.top + 2 && bounds.top !== 0) {
                // above top (scroll up)
                paint(index - numVisible * 1.5, 'above');
            }
        }, 50);

        // selection events
        this.selection
            .on('change', function (e, list) {
                // reset select-all checkbox
                uncheckSelectAll(list);
                // prevent to long URLs
                var id = _(list.length > 50 ? list.slice(0, 1) : list).map(function (obj) {
                    return self.selection.serialize(obj);
                }).join(',');
                _.url.hash('id', id !== '' ? id : null);
                // propagate DOM-based select event?
                if (list.length >= 1) {
                    node.trigger('select', list);
                }
            })
            .on('select:first', function () {
                setIndex(0);
            })
            .on('select:last', function () {
                setIndex(all.length - 1);
            });


        // public methods

        this.setApp = function (app) {
            this.app = app;
            return this.app;
        };

        this.getApp = function () {
            return this.app;
        };

        this.setAllRequest = function (mode, fn) {
            // parameter shift?
            if (_.isFunction(mode)) {
                fn = mode;
                mode = 'all';
            }
            loadIds[mode] = fn;
        };

        this.setListRequest = function (mode, fn) {
            // parameter shift?
            if (_.isFunction(mode)) {
                fn = mode;
                mode = 'all';
            }
            loadData[mode] = fn;
        };

        this.updateSettings = function (type, value) {
            if (options.settings) {
                options.settings.set('vgrid/' + type, value).save();
            }
        };

        this.addTemplate = function (obj) {
            template.add(obj);
        };

        this.addLabelTemplate = function (obj) {
            label.add(obj);
        };

        this.requiresLabel = function (/* data */) {
            return false;
        };

        this.busy = function () {
            // remove error messages & hide container
            scrollpane.find('.io-ox-center').remove();
            container.css({ visibility: 'hidden' }).parent().busy();
            return this;
        };

        this.idle = function () {
            _.defer(function () { container.show().css({ visibility: '' }).parent().idle(); });
            return this;
        };

        this.paint = function () {
            if (firstRun) {
                scrollpane.on('selectstart', false)
                    .on('scroll', fnScroll)
                    .on('click dblclick', '.vgrid-label', hScrollToLabel);
                firstRun = false;
            }
            return init();
        };

        this.repaintLabels = function () {
            return initLabels();
        };

        this.repaint = _.debounce(function () {
            var offset = currentOffset || 0;
            currentOffset = null;
            // reset loader
            loader.reset();
            // cannot hand over deferred due to debounce;
            // don't remove debouce cause repaint is likely wired with APIs' refresh.list
            // which may be called many times in a row
            paint(offset);
        }, 100, true);

        this.clear = function () {
            return apply([], true);
        };

        this.refresh = function (force) {
            // load all (if painted before)
            return !firstRun ? loadAll() : (force === true ? this.paint() : DONE);
        };

        this.pending = function () {
            responsiveChange = true;
            this.busy();
            return this;
        };

        this.getMode = function () {
            return currentMode;
        };

        this.setMode = function (mode) {
            // we don't check for currentModule but always refresh
            // otherwise subsequent search queries are impossible
            // if this function gets called too often, fix it elsewhere
            var previous = currentMode;
            currentMode = mode;
            _.url.hash('id', null);
            responsiveChange = true;
            this.trigger('change:mode', currentMode, previous);
            return this.refresh();
        };

        this.getId = function (data) {
            // default id
            return { folder_id: data.folder_id, id: data.id };
        };

        this.getData = function (index) {
            return index !== undefined ? all[index] : all;
        };

        this.contains = function (data) {
            var sel = this.selection, id = sel.serialize(data), i = 0, $i = (all || []).length;
            for (; i < $i; i++) {
                if (id === sel.serialize(all[i])) {
                    return true;
                }
            }
            return false;
        };

        this.getLabels = function () {
            return labels;
        };

        this.scrollToLabelText = function (e) {
            // get via text index
            var text = e.data ? e.data.text : e,
                index = labels.textIndex[text];
            if (index !== undefined) {
                scrollToLabel(index);
            }
        };

        this.scrollTop = function () {
            return scrollpane.scrollTop();
        };

        this.keyboard = function (flag) {
            this.selection.keyboard(scrollpane, flag);
        };

        this.getToolbar = function () {
            return toolbar;
        };

        this.getTopbar = function () {
            return topbar;
        };

        this.getEditable = function () {
            return this.prop('editable');
        };

        this.setEditable = function (flag, selector) {
            if (options.multiple === true) {
                if (flag) {
                    node.addClass('editable');
                    this.selection.setEditable(true, options.simple ? '.vgrid-cell-checkbox' : '.vgrid-cell');
                } else {
                    node.removeClass('editable');
                    this.selection.setEditable(false);
                }
                this.prop('editable', flag);
                this.updateSettings('editable', flag);
            }
        };

        this.setMultiple = function (flag) {
            console.warn('deprecated', flag);
        };

        this.option = function (key, value) {
            if (key !== undefined) {
                if (value !== undefined) {
                    var previous = options[key];
                    if (value !== previous) {
                        this.trigger('beforechange:option', key, value, previous);
                        this.trigger('beforechange:option:' + key, value, previous);
                        options[key] = value;
                        this.trigger('change:option', key, value, previous);
                        this.trigger('change:option:' + key, value, previous);
                        responsiveChange = true;
                    }
                    return this;
                } else {
                    return options[key];
                }
            } else {
                return options;
            }
        };

        this.prop = function (key, value) {
            if (key !== undefined) {
                if (value !== undefined) {
                    var previous = props[key];
                    if (value !== previous) {
                        this.trigger('beforechange:prop', key, value, previous);
                        this.trigger('beforechange:prop:' + key, value, previous);
                        props[key] = value;
                        this.trigger('change:prop', key, value, previous);
                        this.trigger('change:prop:' + key, value, previous);
                        responsiveChange = true;
                    }
                    return this;
                } else {
                    return props[key];
                }
            } else {
                return props;
            }
        };

        this.scrollTop = function (t) {
            return t !== undefined ? scrollpane.scrollTop(t) : scrollpane.scrollTop();
        };

        this.getContainer = function () {
            return container;
        };

        this.setDeserialize = function (fn) {
            if (_.isFunction(fn)) {
                deserialize = fn;
            }
        };

        this.getIds = function () {
            return all.slice(); // return shallow copy
        };

        this.isVisible = isVisible;
        this.setIndex = setIndex;
        this.getIndex = getIndex;

        this.setEmptyMessage = function (fn) {
            emptyMessage = fn;
        };

        this.updateTemplates = function () {
            _(pool).each(function (node) {
                node.detach();
            });
            pool = [];
            init();
            this.repaint();
        };

        // apply options
        if (options.multiple) {
            if (options.editable) {
                this.setEditable(true);
            }
            this.selection.setMultiple(true);
            toolbar.show();
        } else {
            this.selection.setMultiple(false);
            //toolbar.detach(); // makes no sense to disable because the toolbar is used for sorting, too
        }

        if (options.toolbarPlacement !== 'none') {
            node.addClass(options.toolbarPlacement === 'top' ? 'top-toolbar' : 'bottom-toolbar');
            if (options.secondToolbar && _.device('!small')) {
                node.addClass(options.toolbarPlacement === 'top' ? 'bottom-toolbar' : 'top-toolbar');
            }
        }

        this.on('change:prop:folder', function (e, value, previous) {
            // reset chunk loader
            loader.reset();
            if (previous !== undefined) {
                this.scrollTop(0);
                self.selection.resetLastIndex();
            }
        });

        this.on('change:mode', function (e, value, previous) {
            // reset chunk loader
            loader.reset();
            // reset selection
            this.scrollTop(0);
            self.selection.clear();
            self.selection.resetLastIndex();
        });

        scrollpane.on('focus', function () {
            self.selection.selectSmart();
        });

        // default implementation if hash cannot be mapped
        // returns index
        this.select = (function () {

            var hash = {};

            // restore persistent settings
            if (options.settings) {
                _(options.settings.get('vgrid/previous', {})).each(function (cid, folder) {
                    hash[folder] = [_.cid(cid)];
                });
            }

            self.selection.on('change', function (e, list) {
                var folder = self.prop('folder');
                if (options.settings && list.length <= 1) {
                    options.settings.set(['vgrid', 'previous', folder], _.cid(list[0])).save();
                    // always store in fluent hash
                    hash[folder] = list;
                }
            });

            self.on('beforechange:prop:folder', function (e, value, previous) {
                if (previous !== undefined) {
                    hash[previous] = self.selection.get();
                }
            });

            self.selection.on('clear', function () {
                var folder = self.prop('folder');
                delete hash[folder];
            });

            return function () {
                var folder = self.prop('folder');
                return (currentMode === 'all' && hash[folder]) || null;
            };
        }());
    };

    // make Template accessible
    VGrid.Template = Template;

    return VGrid;
});<|MERGE_RESOLUTION|>--- conflicted
+++ resolved
@@ -260,13 +260,8 @@
                         .on('change', 'input', { grid: this }, fnToggleCheckbox),
                     // show toggle
                     options.showToggle === false ?
-<<<<<<< HEAD
-                        $() :
+                        [] :
                         $('<a>', { href: '#', tabindex: -1 })
-=======
-                        [] :
-                        $('<a>', { href: '#' })
->>>>>>> 75d16cf3
                         .css('float', 'left')
                         .append($('<i class="icon-th-list">'))
                         .on('click', { grid: this }, fnToggleEditable)
