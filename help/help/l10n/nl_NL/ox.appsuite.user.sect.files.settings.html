<html lang="nl">
<head>
<meta http-equiv="Content-Type" content="text/html; charset=utf-8">
<title>9.9. BestandenInstellingen</title>
<link rel="stylesheet" type="text/css" href="../../help.css">
<meta name="generator" content="DocBook XSL Stylesheets V1.78.1">
<link rel="home" href="index.html" title="Groupware">
<link rel="up" href="ox.appsuite.user.chap.files.html" title="Hoofdstuk 9. Bestanden">
<link rel="prev" href="ox.appsuite.user.sect.files.teamwork.html" title="9.8. Bestanden en Teams">
<link rel="next" href="ox.appsuite.user.chap.pad.html" title="Hoofdstuk 10. Kladblok">
<link rel="copyright" href="ox.appsuite.user.legalnotice.html" title="Juridische kennisgeving">
<link rel="stylesheet" type="text/css" href="../../bootstrap.min.css"​/> 
<link id="favicon" rel="shortcut icon" href="../../../apps/themes/default/favicon.ico" type="image/x-icon"> 
<meta name="viewport" content="width=device-width, initial-scale=1.0">
   <script src="../../jquery.min.js"></script> 

   <script src="../../bootstrap.min.js"></script> 
</head>
<body bgcolor="white" text="black" link="#0000FF" vlink="#840084" alink="#0000FF">
<div class="oxhelp-navigation-top"><nav class="navbar navbar-inverse" role="navigation"><div class="container-fluid">
<div class="navbar-header">
<button type="button" class="navbar-toggle" data-toggle="collapse" data-target="#ox-main-nav"><span class="sr-only">Toggle navigation</span><span class="icon-bar"></span><span class="icon-bar"></span><span class="icon-bar"></span></button><a class="navbar-brand">Open-Xchange</a>
</div>
<div class="collapse navbar-collapse" id="ox-main-nav"><ul class="nav navbar-nav">
<li><a accesskey="p" class="oxhelp-prev-link" href="ox.appsuite.user.sect.files.teamwork.html">Terug</a></li>
<li><a accesskey="h" href="index.html" class="oxhelp-home-link">Begin</a></li>
<li><a accesskey="t" href="bk01-toc.html" class="oxhelp-toc-link">Inhoudsopgave</a></li>
<li><a accesskey="n" class="oxhelp-next-link" href="ox.appsuite.user.chap.pad.html">Volgende</a></li>
</ul></div>
</div></nav></div>
<div class="oxhelp-content">
  <h1 class="sr-only"><span class="phrase">Bestanden</span></h1>
<div class="sect1">
<div class="titlepage"><div><div><h2 class="title" style="clear: both">
<a name="ox.appsuite.user.sect.files.settings"></a>9.9. <span class="phrase">Bestanden</span>Instellingen</h2></div></div></div>
<a class="indexterm" name="id-1.10.15.2"></a><div class="task">
<a name="ox.appsuite.user.task.files.settings"></a><p class="title">De <span class="phrase">Bestanden</span> app instellingen gebruikt u als volgt:</p>
<div class="procedure"><ol class="procedure" type="1">
<li class="step"><p>Klik op het <span class="guibutton"><strong>Systeemmenu</strong></span> pictogram<span class="inlinemediaobject"><a name="ox.appsuite.user.fig.files.settings.systemmenu"></a><img src="../../images/appsuite_user_icon_menuebars.png"></span> aan de rechterkant van de menubalk. Klik op <span class="guibutton"><strong>Instellingen</strong></span> uit het menu. </p></li>
<li class="step"><p>Klik op <span class="guibutton"><strong>Drive</strong></span> in de zijbalk.</p></li>
<li class="step"><p>Wijzig de <a class="link" href="ox.appsuite.user.sect.files.settings.html#ox.appsuite.user.concept.files.settings">instellingen</a>.</p></li>
</ol></div>
</div>
<div class="concept">
<a name="ox.appsuite.user.concept.files.settings"></a><p>De volgende opties zijn beschikbaar:</p>
<div class="itemizedlist"><ul class="itemizedlist" style="list-style-type: disc; "><li class="listitem"><p><a class="xref" href="ox.appsuite.user.sect.files.settings.html#ox.appsuite.user.reference.files.settings.common.showhiddenobjects" title="Toon verborgen bestanden en mappen">Toon verborgen bestanden en mappen</a></p></li></ul></div>
<p>
    </p>
</div>
<div class="reference">
<a name="ox.appsuite.user.reference.files.settings.common.showhiddenobjects"></a><p class="title"><b>Toon verborgen bestanden en mappen</b></p>
<<<<<<< HEAD
<p><a class="indexterm" name="id-1.10.16.5.2"></a>Definieert of verborgen bestanden en mappen worden getoond. De namen van verborgen bestanden en mappen worden voorafgegaan door een punt. De lokale Schijf app heeft zulke bestanden en mappen voor intern gebruik. Om niet de functionaliteit van de lokale Drive app te storen mogen deze verborgen bestanden en mappen niet veranderd of verwijderd worden.</p>
=======
<p><a class="indexterm" name="id-1.10.15.5.2"></a>Definieert of verborgen bestanden en mappen worden getoond. De namen van verborgen bestanden en mappen worden voorafgegaan door een punt. De lokale <span class="phrase">Bestanden</span> app heeft zulke bestanden en mappen voor intern gebruik. Om niet de functionaliteit van de lokale <span class="phrase">Bestanden</span> app te storen mogen deze verborgen bestanden en mappen niet veranderd of verwijderd worden.</p>
>>>>>>> 4b2e00f6
</div>
</div>
          </div>
        </body>
</html><|MERGE_RESOLUTION|>--- conflicted
+++ resolved
@@ -49,11 +49,7 @@
 </div>
 <div class="reference">
 <a name="ox.appsuite.user.reference.files.settings.common.showhiddenobjects"></a><p class="title"><b>Toon verborgen bestanden en mappen</b></p>
-<<<<<<< HEAD
-<p><a class="indexterm" name="id-1.10.16.5.2"></a>Definieert of verborgen bestanden en mappen worden getoond. De namen van verborgen bestanden en mappen worden voorafgegaan door een punt. De lokale Schijf app heeft zulke bestanden en mappen voor intern gebruik. Om niet de functionaliteit van de lokale Drive app te storen mogen deze verborgen bestanden en mappen niet veranderd of verwijderd worden.</p>
-=======
 <p><a class="indexterm" name="id-1.10.15.5.2"></a>Definieert of verborgen bestanden en mappen worden getoond. De namen van verborgen bestanden en mappen worden voorafgegaan door een punt. De lokale <span class="phrase">Bestanden</span> app heeft zulke bestanden en mappen voor intern gebruik. Om niet de functionaliteit van de lokale <span class="phrase">Bestanden</span> app te storen mogen deze verborgen bestanden en mappen niet veranderd of verwijderd worden.</p>
->>>>>>> 4b2e00f6
 </div>
 </div>
           </div>
