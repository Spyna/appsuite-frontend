#!/usr/bin/make -f

# Uncomment this to turn on verbose mode.
#export DH_VERBOSE=1

ifneq (,$(or $(filter noopt,$(DEB_BUILD_OPTIONS)),$(filter nostrip,$(DEB_BUILD_OPTIONS))))
	FLAGS += debug=1
endif

HTDOC := var/www/html

PKGNAME := $(strip $(shell egrep '^Source: ' debian/control | cut -f 2 -d ':'))
ROOT := $(CURDIR)/debian/$(PKGNAME)

override_dh_auto_install:
<<<<<<< HEAD
	ant -Dbasedir=build -DdestDir=$(ROOT)-common -DpackageName=$(PKGNAME) -Dhtdoc=/$(HTDOC)/ -Dlanguages=false -DkeepCache=true -f build/build.xml build
	for LANG in de_DE en_GB en_US es_ES es_MX fr_FR it_IT ja_JP nl_NL pl_PL tr_TR zh_CN zh_TW; do \
		PACKAGE_EXTENSION=$$(echo $${LANG} | tr '[:upper:]_' '[:lower:]-'); \
		ant -Dbasedir=build -DdestDir=$(ROOT)-$${PACKAGE_EXTENSION} -DpackageName=$(PKGNAME) -Dhtdoc=/$(HTDOC)/ -DinstallTarget=$${LANG} -DkeepCache=true -Dnoclean=true -f build/build.xml build; \
	done
=======
	mkdir -p $(ROOT)-common/$(HTDOC)/
	cp -rv --preserve=mode htdoc/* $(ROOT)-common/$(HTDOC)/
>>>>>>> 4d2c175d

	for pkg in $$(ls $(ROOT)-common/$(HTDOC)/appsuite/help/l10n/); do \
		PACKAGE_EXTENSION=$$(echo $${pkg} | tr '[:upper:]_' '[:lower:]-'); \
		mkdir -p $(ROOT)-$${PACKAGE_EXTENSION}/$(HTDOC)/appsuite/help/l10n; \
		mv $(ROOT)-common/$(HTDOC)/appsuite/help/l10n/$${pkg} $(ROOT)-$${PACKAGE_EXTENSION}/$(HTDOC)/appsuite/help/l10n; \
	done
	rm -rf $(ROOT)-common/$(HTDOC)/appsuite/help/l10n

%:
	dh $@<|MERGE_RESOLUTION|>--- conflicted
+++ resolved
@@ -13,16 +13,8 @@
 ROOT := $(CURDIR)/debian/$(PKGNAME)
 
 override_dh_auto_install:
-<<<<<<< HEAD
-	ant -Dbasedir=build -DdestDir=$(ROOT)-common -DpackageName=$(PKGNAME) -Dhtdoc=/$(HTDOC)/ -Dlanguages=false -DkeepCache=true -f build/build.xml build
-	for LANG in de_DE en_GB en_US es_ES es_MX fr_FR it_IT ja_JP nl_NL pl_PL tr_TR zh_CN zh_TW; do \
-		PACKAGE_EXTENSION=$$(echo $${LANG} | tr '[:upper:]_' '[:lower:]-'); \
-		ant -Dbasedir=build -DdestDir=$(ROOT)-$${PACKAGE_EXTENSION} -DpackageName=$(PKGNAME) -Dhtdoc=/$(HTDOC)/ -DinstallTarget=$${LANG} -DkeepCache=true -Dnoclean=true -f build/build.xml build; \
-	done
-=======
 	mkdir -p $(ROOT)-common/$(HTDOC)/
 	cp -rv --preserve=mode htdoc/* $(ROOT)-common/$(HTDOC)/
->>>>>>> 4d2c175d
 
 	for pkg in $$(ls $(ROOT)-common/$(HTDOC)/appsuite/help/l10n/); do \
 		PACKAGE_EXTENSION=$$(echo $${pkg} | tr '[:upper:]_' '[:lower:]-'); \
