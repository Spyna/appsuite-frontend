--- conflicted
+++ resolved
@@ -1,4 +1,3 @@
-<<<<<<< HEAD
 open-xchange-appsuite (7.2.1-2) unstable; urgency=low
 
   * Second candidate for 7.2.1 release
@@ -16,13 +15,12 @@
   * prepare for 7.2.1
 
  -- Markus Wagner <markus.wagner@open-xchange.com>  Mon, 15 Apr 2013 11:18:33 +0200
-=======
+
 open-xchange-appsuite (7.2.0-6) unstable; urgency=low
 
   * Build for patch 2013-05-10
 
  -- Markus Wagner <markus.wagner@open-xchange.com>  Wed, 15 May 2013 09:33:11 +0200
->>>>>>> ae12020d
 
 open-xchange-appsuite (7.2.0-5) unstable; urgency=low
 
