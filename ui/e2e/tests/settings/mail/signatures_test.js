--- conflicted
+++ resolved
@@ -151,21 +151,12 @@
     I.selectOption('Default signature for new messages', 'No signature');
     I.selectOption('Default signature for replies or forwards', 'No signature');
 
-<<<<<<< HEAD
-    I.openApp('Mail');
-    mail.waitForApp();
-
-    mail.newMail();
-
-    I.click(mail.locators.compose.signatures);
-=======
     // use compose instance to check signature menu refresh
     I.waitForVisible('#io-ox-taskbar-container button');
     I.click('#io-ox-taskbar-container button');
     I.waitForElement(mail.locators.compose.options);
     I.click(mail.locators.compose.options);
 
->>>>>>> 938790d3
     I.clickDropdown('Testsignaturename');
 
     within({ frame: '.io-ox-mail-compose-window .editor iframe' }, () => {
@@ -232,11 +223,7 @@
     });
     I.wait(0.5); // there still might be a focus event somewhere
 
-<<<<<<< HEAD
-    I.click(mail.locators.compose.signatures);
-=======
     I.click(mail.locators.compose.options);
->>>>>>> 938790d3
     I.clickDropdown('Testsignaturename');
 
     await within({ frame: '.io-ox-mail-compose-window .editor iframe' }, async () => {
@@ -280,11 +267,7 @@
 
     mail.newMail();
 
-<<<<<<< HEAD
-    I.click(mail.locators.compose.signatures);
-=======
     I.click(mail.locators.compose.options);
->>>>>>> 938790d3
     I.clickDropdown('Newsignaturename');
 
     within({ frame: '.io-ox-mail-compose-window .editor iframe' }, () => {
