--- conflicted
+++ resolved
@@ -1,1572 +1,790 @@
-<<<<<<< HEAD
-/**
- * All content on this website (including text, images, source
- * code and any other original works), unless otherwise noted,
- * is licensed under a Creative Commons License.
- *
- * http://creativecommons.org/licenses/by-nc-sa/2.5/
- *
- * Copyright (C) Open-Xchange Inc., 2006-2012
- * Mail: info@open-xchange.com
- *
- * @author Daniel Rentz <daniel.rentz@open-xchange.com>
- * @author Malte Timmermann <malte.timmermann@open-xchange.com>
- * @author Ingo Schmidt-Rosbiegal <ingo.schmidt-rosbiegal@open-xchange.com>
- */
-
-define('io.ox/office/main',
-    ['io.ox/files/api',
-     'io.ox/office/tk/toolbar',
-     'io.ox/office/tk/controller',
-     'io.ox/office/editor',
-     'gettext!io.ox/office/main',
-     'io.ox/office/actions',
-     'less!io.ox/office/main.css'
-    ], function (filesApi, ToolBar, Controller, Editor, gt) {
-
-    'use strict';
-
-    var // application identifier
-        MODULE_NAME = 'io.ox/office';
-
-    // class MainToolBar ======================================================
-
-    /**
-     * Creates and returns a new instance of the main editor tool bar.
-     *
-     * @constructor
-     */
-    var MainToolBar = ToolBar.extend({ constructor: function () {
-
-        // base constructor ---------------------------------------------------
-
-        ToolBar.call(this);
-
-        // initialization -----------------------------------------------------
-
-        // add all tool bar controls
-        this
-        .addControlGroup()
-            .addButton('action/undo', { icon: gt('icon-io-ox-undo'), tooltip: gt('Revert last operation') })
-            .addButton('action/redo', { icon: gt('icon-io-ox-redo'), tooltip: gt('Restore last operation') })
-        .end()
-        .addControlGroup()
-            .addButton('character/font/bold',      { icon: gt('icon-io-ox-bold'),      tooltip: gt('Bold'),      toggle: true })
-            .addButton('character/font/italic',    { icon: gt('icon-io-ox-italic'),    tooltip: gt('Italic'),    toggle: true })
-            .addButton('character/font/underline', { icon: gt('icon-io-ox-underline'), tooltip: gt('Underline'), toggle: true })
-        .end()
-        .addRadioGroup('paragraph/alignment', { type: 'auto', columns: 2, tooltip: gt('Paragraph alignment') })
-            .addButton('left',    { icon: gt('icon-align-left'),    tooltip: gt('Left') })
-            .addButton('center',  { icon: gt('icon-align-center'),  tooltip: gt('Center') })
-            .addButton('right',   { icon: gt('icon-align-right'),   tooltip: gt('Right') })
-            .addButton('justify', { icon: gt('icon-align-justify'), tooltip: gt('Justify') })
-        .end()
-        .addSizeChooser('insert/table', { label: gt('Table'), tooltip: gt('Insert table'), maxWidth: 15, maxHeight: 15 })
-        .addButton('debug/toggle', { icon: 'icon-eye-open', tooltip: 'Debug mode', toggle: true });
-
-    }}); // class MainToolBar
-
-    // class EditorController =================================================
-
-    var EditorController = Controller.extend({ constructor: function (app) {
-
-        var // current editor having the focus
-            editor = null,
-
-            // all the little controller items
-            items = {
-                'action/undo': {
-                    enable: function () { return editor.hasUndo(); },
-                    set: function () { editor.undo(); editor.grabFocus(); }
-                },
-                'action/redo': {
-                    enable: function () { return editor.hasRedo(); },
-                    set: function () { editor.redo(); editor.grabFocus(); }
-                },
-
-                'insert/table': {
-                    set: function (size) { editor.insertTable(size); editor.grabFocus(); }
-                },
-
-                'character/font/bold': {
-                    get: function () { return editor.getAttribute('bold'); },
-                    set: function (state) { editor.setAttribute('bold', state); editor.grabFocus(); }
-                },
-                'character/font/italic': {
-                    get: function () { return editor.getAttribute('italic'); },
-                    set: function (state) { editor.setAttribute('italic', state); editor.grabFocus(); }
-                },
-                'character/font/underline': {
-                    get: function () { return editor.getAttribute('underline'); },
-                    set: function (state) { editor.setAttribute('underline', state); editor.grabFocus(); }
-                },
-
-                'paragraph/alignment': {
-                    set: function (value) { editor.grabFocus(); }
-                },
-
-                'debug/toggle': {
-                    get: function () { return app.isDebugMode(); },
-                    set: function (state) { app.setDebugMode(state); app.getEditor().grabFocus(); }
-                }
-            };
-
-        // private methods ----------------------------------------------------
-
-        function cancelAction() {
-            editor.grabFocus();
-        }
-
-        // base constructor ---------------------------------------------------
-
-        Controller.call(this, items, cancelAction);
-
-        // methods ------------------------------------------------------------
-
-        /**
-         * Registers a new editor instance. If the editor has the browser
-         * focus, this controller will use it as target for item actions
-         * triggered by any registered view component.
-         */
-        this.registerEditor = function (newEditor, supportedItems) {
-            newEditor
-                .on('focus', _.bind(function (event, focused) {
-                    if (focused && (editor !== newEditor)) {
-                        // set as current editor
-                        editor = newEditor;
-                        // update view components
-                        this.enableAndDisable(supportedItems);
-                    }
-                }, this))
-                .on('operation', _.bind(function () {
-                    this.update([/^action\//, /^character\//, /^paragraph\//]);
-                }, this))
-                .on('selectionChanged', _.bind(function () {
-                    this.update([/^character\//, /^paragraph\//]);
-                }, this));
-            return this;
-        };
-
-    }}); // class EditorController
-
-    // createApplication() ====================================================
-
-    function createApplication(options) {
-
-        var // OX application object
-            app = ox.ui.createApp({ name: MODULE_NAME }),
-
-            // application window
-            win = null,
-
-            // connection to infostore file
-            file = null,
-
-            // controller as single connection point between editors and view elements
-            controller = new EditorController(app),
-
-            // main tool bar
-            toolbar = new MainToolBar(),
-
-            // editors mapped by text mode
-            editors = {},
-
-            // buffer for user operations. One should be enough, as the editors here are always in sync
-            operationsBuffer = [],
-
-            // timer for operations
-            operationsTimer = null,
-
-            // primary editor used in save, quit, etc.
-            editor = null,
-
-            // table element containing the debug mode elements
-            debugTable = null,
-
-            // if true, debug mode is active (second editor and operations output console)
-            debugMode = false;
-
-        // private functions --------------------------------------------------
-
-        function initializeApp(options) {
-            file = _.isObject(options) ? options.file : null;
-            debugMode = _.isObject(options) && (options.debugMode === true);
-        }
-
-        /**
-         * Returns the URL passed to the AJAX calls used to convert a document
-         * file from and to an operations list.
-         */
-        function getFilterUrl(action) {
-            return file && (ox.apiRoot +
-                '/oxodocumentfilter' +
-                '?action=' + action +
-                '&id=' + file.id +
-                '&folder_id=' + file.folder_id +
-                '&version=' + file.version +
-                '&filename=' + file.filename +
-                '&session=' + ox.session);
-        }
-
-        /**
-         * Shows a closable error message above the editor.
-         *
-         * @param {String} message
-         *  The message text.
-         *
-         * @param {String} [title='Error']
-         *  The title of the error message. Defaults to 'Error'.
-         */
-        function showError(message, title) {
-            win.nodes.appPane
-                .find('.alert').remove().end()
-                .prepend($.alert(title || gt('Error'), message));
-        }
-
-        /**
-         * Shows an error message extracted from the error object returned by
-         * a jQuery AJAX call.
-         *
-         * @param {Object} response
-         *  Response object returned by the failed AJAX call.
-         */
-        function showAjaxError(response) {
-            showError(response.responseText, gt('AJAX Error'));
-        }
-
-        /**
-         * Shows an error message for an unhandled exception.
-         *
-         * @param exception
-         *  The exception to be reported.
-         */
-        function showExceptionError(exception) {
-            showError('Exception caught: ' + exception, 'Internal Error');
-        }
-
-        /**
-         * Sets application title (launcher) and window title according to the
-         * current file name.
-         */
-        function updateTitles() {
-            var fileName = (file && file.filename) ? file.filename : gt('Unnamed');
-            app.setTitle(fileName);
-            win.setTitle(gt('OX Office') + ' - ' + fileName);
-        }
-
-        /**
-         * Updates the view according to the current state of the debug mode.
-         */
-        function updateDebugMode() {
-            editor.getNode().toggleClass('debug-highlight', debugMode);
-            win.nodes.debugPane.toggle(debugMode);
-            // resize editor pane
-            windowResizeHandler();
-        }
-
-        /**
-         * Recalculates the size of the editor frame according to the current
-         * view port size.
-         */
-        function windowResizeHandler() {
-            var debugHeight = debugMode ? win.nodes.debugPane.outerHeight() : 0;
-            win.nodes.appPane.height(window.innerHeight - win.nodes.appPane.offset().top - debugHeight);
-        }
-
-        /**
-         * The handler function that will be called while launching the
-         * application. Creates and initializes a new application window.
-         */
-        function launchHandler() {
-
-            // create the application window
-            win = ox.ui.createWindow({
-                name: MODULE_NAME,
-                close: true,
-                search: false,
-                toolbar: true
-            });
-            app.setWindow(win);
-
-            // do not detach when hiding to keep edit selection alive
-            win.detachable = false;
-
-            // create panes and attach them to the main window
-            win.nodes.main.addClass('io-ox-office-main').append(
-                // top pane for tool bars
-                win.nodes.toolPane = $('<div>').addClass('io-ox-office-tool-pane').append(toolbar.getNode()),
-                // main application container
-                win.nodes.appPane = $('<div>').addClass('container').append(editor.getNode()),
-                // bottom pane for debug output
-                win.nodes.debugPane = $('<div>').addClass('io-ox-office-debug-pane').append(debugTable)
-            );
-            updateDebugMode();
-
-            // update editor 'div' on window size change
-            $(window).resize(windowResizeHandler);
-
-            // trigger all window resize handlers on 'show' events
-            win.on('show', function () {
-                $(window).resize();
-                // disable FF spell checking. TODO: better solution...
-                $('body').attr('spellcheck', false);
-            });
-        }
-
-        /**
-         * The handler function that will be called when the application shuts
-         * down. If the edited document has unsaved changes, a dialog will be
-         * shown asking whether to save or drop the changes.
-         *
-         * @returns {jQuery.Deferred}
-         *  A deferred that will be resolved if the application can be closed
-         *  (either if it is unchanged, or the user has chosen to save or lose
-         *  the changes), or will be rejected if the application must remain
-         *  alive (user has cancelled the dialog, save operation failed).
-         */
-        function quitHandler() {
-            var def = $.Deferred().done(app.destroy);
-
-            // callback function for the 'Save' button
-            function saveChanges() {
-                // save and resolve/reject the own deferred according to the deferred returned by save()
-                app.save().pipe(
-                    function () { def.resolve(); },
-                    function () { def.reject(); }
-                );
-            }
-
-            if (editor && editor.isModified()) {
-                require(['io.ox/core/tk/dialogs'], function (dialogs) {
-                    new dialogs.ModalDialog()
-                        .text(gt('Do you really want to cancel editing this document?'))
-                        .addPrimaryButton('delete', gt('Lose changes'))
-                        .on('delete', function () { def.resolve(); })
-                        .addAlternativeButton('save', gt('Save'))
-                        .on('save', saveChanges)
-                        .addButton('cancel', gt('Cancel'))
-                        .on('cancel', function () { def.reject(); })
-                        .show();
-                });
-            } else {
-                def.resolve();
-            }
-
-            return def;
-        }
-
-        /**
-         * Extracts the operations list from the passed response object of an
-         * AJAX import request.
-         *
-         * @param {Object} response
-         *  The response object of the AJAX request.
-         *
-         * @return {jQuery.Deferred}
-         *  A deferred indicating the success or failure of the operations
-         *  import. On success, passes an array of operations to the done
-         *  handler. On failure, passes an exception object or a string to the
-         *  fail handler.
-         */
-        function importOperations(response) {
-
-            var // the deferred return value
-                def = $.Deferred();
-
-            // big try/catch, exception handler will reject the deferred with the exception
-            try {
-
-                // check that the passed AJAX result is an object
-                if (!_.isObject(response)) {
-                    throw 'Missing AJAX result.';
-                }
-
-                // convert JSON result string to object (may throw)
-                if (_.isString(response.data)) {
-                    response.data = JSON.parse(response.data);
-                }
-
-                // check that a result object exists and contains an operations array
-                if (!_.isObject(response.data) || !_.isArray(response.data.operations)) {
-                    throw 'Missing AJAX result data.';
-                }
-
-                // check all operation objects in the array
-                _(response.data.operations).each(function (operation) {
-                    if (!_.isObject(operation) || !_.isString(operation.name)) {
-                        throw 'Invalid element in operations list.';
-                    }
-                });
-
-            } catch (ex) {
-                // reject deferred on error
-                return def.reject(ex);
-            }
-
-            // resolve the deferred with the operations list
-            return def.resolve(response.data.operations);
-        }
-
-        // methods ============================================================
-
-        /**
-         * Returns the infostore file descriptor of the edited document.
-         */
-        app.getFileDescriptor = function () {
-            return file;
-        };
-
-        /**
-         * Returns the editor instance.
-         */
-        app.getEditor = function () {
-            return editor;
-        };
-
-        /**
-         * Shows the application window and activates the editor.
-         *
-         * @returns {jQuery.Deferred}
-         *  A deferred that is resolved if the application has been made
-         *  visible, or rejected if the application is in an invalid state.
-         */
-        app.show = function () {
-            var def = $.Deferred();
-
-            if (win && editor) {
-                win.show();
-                updateTitles();
-                editor.grabFocus();
-                def.resolve();
-            } else {
-                def.reject();
-            }
-
-            return def;
-        };
-
-        /**
-         * Loads the document described in the file descriptor passed to the
-         * constructor of this application, and shows the application window.
-         *
-         * @returns {jQuery.Deferred}
-         *  A deferred that reflects the result of the load operation.
-         */
-        app.load = function () {
-            var def = null;
-
-            // do not load twice (may be called repeatedly from app launcher)
-            app.load = app.show;
-
-            // do not try to load, if file descriptor is missing
-            if (!file) {
-                return app.show();
-            }
-
-            // show application window
-            win.show().busy();
-            $(window).resize();
-            updateTitles();
-
-            // initialize the deferred to be returned
-            def = $.Deferred().always(function () {
-                win.idle();
-                editor.setModified(false);
-                editor.grabFocus(true);
-            });
-
-            // load the file
-            $.ajax({
-                type: 'GET',
-                url: getFilterUrl('importdocument'),
-                dataType: 'json'
-            })
-            .done(function (response) {
-                importOperations(response)
-                .done(function (operations) {
-                    editor.enableUndo(false);
-                    editor.applyOperations(operations, false, true);
-                    operationsBuffer = [];  // TODO: Apply with notify=false, and apply to other editor(s) directly, instead of filling up the array in the notifications!
-                    editor.enableUndo(true);
-                    def.resolve();
-                })
-                .fail(function (ex) {
-                    showExceptionError(ex);
-                    editor.initDocument();
-                    def.reject();
-                });
-            })
-            .fail(function (response) {
-                showAjaxError(response);
-                editor.initDocument();
-                def.reject();
-            });
-
-            return def;
-        };
-
-        /**
-         * Saves the document to its origin.
-         *
-         * @returns {jQuery.Deferred}
-         *  A deferred that reflects the result of the save operation.
-         */
-        app.save = function () {
-
-            var // initialize the deferred to be returned
-                def = $.Deferred().always(function () {
-                    win.idle();
-                    editor.grabFocus();
-                });
-
-            // do not try to save, if file descriptor is missing
-            if (!file) {
-                return def.reject();
-            }
-
-            win.busy();
-            var allOperations = editor.getOperations();
-            var dataObject = { operations: JSON.stringify(allOperations) };
-
-            $.ajax({
-                type: 'POST',
-                url: getFilterUrl('exportdocument'),
-                dataType: 'json',
-                data: dataObject,
-                beforeSend: function (xhr) {
-                    if (xhr && xhr.overrideMimeType) {
-                        xhr.overrideMimeType('application/j-son;charset=UTF-8');
-                    }
-                }
-            })
-            .done(function (response) {
-                filesApi.caches.get.clear(); // TODO
-                filesApi.caches.versions.clear();
-                filesApi.trigger('refresh.all');
-                editor.setModified(false);
-                def.resolve();
-            })
-            .fail(function (response) {
-                showAjaxError(response);
-                def.reject();
-            });
-
-            return def;
-        };
-
-        app.sendReceiveOperations = function () {
-
-            // First, check if the server has new ops for me
-            $.ajax({
-                type: 'GET',
-                url: getFilterUrl('pulloperationupdates'),
-                dataType: 'json'
-            })
-            .done(function (response) {
-                if (response && response.data) {
-                    var operations = JSON.parse(response.data);
-                    if (operations.length) {
-                        // We might need to do some "T" here!
-                        window.console.log('received operations');
-                        // TODO: Apply to all editors, as we can't use the notify parameter here!
-                        // TODO: Don't record operations anymore - save will simply make the already transfered operations persistent
-                        editor.applyOperations(operations, true, false);
-                    }
-                }
-                // Then, send our operations in case we have some...
-                if (operationsBuffer.length) {
-
-                    // We might first need to do some "T" here!
-                    app.sendOperations();   // will also restart the timer
-                }
-                else
-                    app.startOperationsTimer();
-            });
-        };
-
-        app.sendOperations = function () {
-
-            window.console.log('sending operations');
-
-            var sendOps = _.copy(operationsBuffer, true);
-
-            // We might receive new Ops while sending the current ones...
-            operationsBuffer = [];
-
-            var dataObject = { operations: JSON.stringify(sendOps) };
-
-            $.ajax({
-                type: 'POST',
-                url: getFilterUrl('pushoperationupdates'),
-                dataType: 'json',
-                data: dataObject,
-                beforeSend: function (xhr) {
-                    if (xhr && xhr.overrideMimeType) {
-                        xhr.overrideMimeType('application/j-son;charset=UTF-8');
-                    }
-                }
-            })
-            .done(function (response) {
-                window.console.log('done - WHY?!');
-                app.startOperationsTimer();
-            })
-            .fail(function (response) {
-                // showAjaxError(response);
-                operationsBuffer = $.extend(true, operationsBuffer, sendOps); // Try again later. NOT TESTED YET!
-                app.startOperationsTimer();
-            });
-        };
-
-        app.startOperationsTimer = function (timeout) {
-            var _this = this;
-            var to = timeout || 100; // default - be fast for the demo ;)
-            operationsTimer = window.setTimeout(function () { _this.sendReceiveOperations(); }, to);
-
-
-        };
-
-        app.failSave = function () {
-            var point = { file: file, debugMode: debugMode };
-            return { module: MODULE_NAME, point: point };
-        };
-
-        app.failRestore = function (point) {
-            initializeApp(point);
-            updateDebugMode();
-            return app.load();
-        };
-
-        /**
-         * Applies the passed operations at all known editor objects but the
-         * editor specified as event source.
-         *
-         * @param {Object|Object[]} operations
-         *  An operation or an array of operations to be applied.
-         *
-         * @param {Editor} [eventSource]
-         *  The editor that has called the function. This editor will not
-         *  receive the passed operations again. May be omitted to apply the
-         *  operations to all editors.
-         */
-        app.applyOperations = function (operations, eventSource) {
-
-            // normalize operations parameter
-            if (!_.isArray(operations)) {
-                operations = [operations];
-            }
-
-            // apply operations to all editors
-            _(editors).each(function (editor) {
-                if (editor !== eventSource) {
-                    editor.applyOperations(operations, true);
-                }
-            });
-        };
-
-        /**
-         * Returns whether the application is in debug mode. See method
-         * setDebugMode() for details.
-         */
-        app.isDebugMode = function () {
-            return debugMode;
-        };
-
-        /**
-         * Enables or disables the debug mode. In debug mode, displays colored
-         * borders and background for 'p' and 'span' elements in the rich-text
-         * editor, and shows a plain-text editor and an output console for
-         * processed operations.
-         */
-        app.setDebugMode = function (state) {
-            if (debugMode !== state) {
-                debugMode = state;
-                updateDebugMode();
-            }
-            return this;
-        };
-
-        /**
-         * Destructs the application. Will be called automatically in a forced
-         * quit, but has to be called manually for a regular quit (e.g. from
-         * window close button).
-         */
-        app.destroy = function () {
-            if (operationsTimer)
-                window.clearTimeout(operationsTimer);
-            $(window).off('resize', windowResizeHandler);
-            controller.destroy();
-            toolbar.destroy();
-            app = win = toolbar = controller = editors = editor = null;
-        };
-
-        // initialization -----------------------------------------------------
-
-        // create the rich-text and plain-text editor
-        _(Editor.TextMode).each(function (textMode) {
-            var // class names for the editor
-                classes = 'io-ox-office-editor user-select-text ' + textMode,
-                // the editor root node
-                node = $('<div>', { contenteditable: true }).addClass(classes);
-            editors[textMode] = new Editor(node, textMode);
-        });
-
-        // register GUI elements and editors at the controller
-        controller
-            .registerViewComponent(toolbar)
-            .registerEditor(editors[Editor.TextMode.RICH])
-            .registerEditor(editors[Editor.TextMode.PLAIN], /^(action|debug)\//);
-
-        // primary editor for global operations (e.g. save)
-        editor = editors[Editor.TextMode.RICH];
-
-        // operations output console
-        editors.output = {
-            node: $('<div>').addClass('io-ox-office-editor user-select-text output'),
-            on: function () { return this; },
-            applyOperation: function (operation) {
-                this.node.append($('<p>').text(JSON.stringify(operation)));
-                this.node.scrollTop(this.node.get(0).scrollHeight);
-            }
-        };
-
-        // build debug table for plain-text editor and operations output console
-        debugTable = $('<table>').append(
-            $('<colgroup>').append(
-                $('<col>', { width: '50%' }),
-                $('<col>', { width: '50%' })
-            ),
-            $('<tr>').append(
-                $('<td>').append(editors[Editor.TextMode.PLAIN].getNode()),
-                $('<td>').append(editors.output.node)
-            )
-        );
-
-        // listen to operations and deliver them to editors and output console
-        _(editors).each(function (editor) {
-            editor.on('operation', function (event, operation) {
-                // buffer operations for sending them later on...
-                operationsBuffer.push(operation);
-                _(editors).each(function (targetEditor) {
-                    if (editor !== targetEditor) {
-                        targetEditor.applyOperation(operation);
-                    }
-                });
-            });
-        });
-
-        // configure OX application
-        initializeApp(options);
-        app.startOperationsTimer(1000); // TODO: If doc operations and updated operations are already merged on the server, the pulling can start later (5000)
-        return app.setLauncher(launchHandler).setQuit(quitHandler);
-
-    } // createApplication()
-
-    // exports ================================================================
-
-    // io.ox.launch() expects an object with the method getApp()
-    return {
-        getApp: function (options) {
-
-            var // get file descriptor from options
-                file = _.isObject(options) ? options.file : null,
-
-                // find running editor application
-                running = _.isObject(file) ? ox.ui.App.get(MODULE_NAME).filter(function (app) {
-                    var appFile = app.getFileDescriptor();
-                    // TODO: check file version too?
-                    return _.isObject(appFile) &&
-                        (file.id === appFile.id) &&
-                        (file.folder_id === appFile.folder_id);
-                }) : [];
-
-            return running.length ? running[0] : createApplication(options);
-        }
-    };
-
-});
-=======
-/**
- * All content on this website (including text, images, source
- * code and any other original works), unless otherwise noted,
- * is licensed under a Creative Commons License.
- *
- * http://creativecommons.org/licenses/by-nc-sa/2.5/
- *
- * Copyright (C) Open-Xchange Inc., 2006-2012
- * Mail: info@open-xchange.com
- *
- * @author Daniel Rentz <daniel.rentz@open-xchange.com>
- * @author Malte Timmermann <malte.timmermann@open-xchange.com>
- * @author Ingo Schmidt-Rosbiegal <ingo.schmidt-rosbiegal@open-xchange.com>
- */
-
-define('io.ox/office/main',
-    ['io.ox/files/api',
-     'io.ox/office/tk/toolbar',
-     'io.ox/office/tk/controller',
-     'io.ox/office/editor',
-     'gettext!io.ox/office/main',
-     'io.ox/office/actions',
-     'less!io.ox/office/main.css'
-    ], function (filesApi, ToolBar, Controller, Editor, gt) {
-
-    'use strict';
-
-    var // application identifier
-        MODULE_NAME = 'io.ox/office';
-
-    // class MainToolBar ======================================================
-
-    /**
-     * Creates and returns a new instance of the main editor tool bar.
-     *
-     * @constructor
-     */
-    var MainToolBar = ToolBar.extend({ constructor: function () {
-
-        // base constructor ---------------------------------------------------
-
-        ToolBar.call(this);
-
-        // initialization -----------------------------------------------------
-
-        // add all tool bar controls
-        this
-        .addControlGroup()
-            .addButton('action/undo', { icon: gt('icon-io-ox-undo'), tooltip: gt('Revert last operation') })
-            .addButton('action/redo', { icon: gt('icon-io-ox-redo'), tooltip: gt('Restore last operation') })
-        .end()
-        .addControlGroup()
-            .addButton('character/font/bold',      { icon: gt('icon-io-ox-bold'),      tooltip: gt('Bold'),      toggle: true })
-            .addButton('character/font/italic',    { icon: gt('icon-io-ox-italic'),    tooltip: gt('Italic'),    toggle: true })
-            .addButton('character/font/underline', { icon: gt('icon-io-ox-underline'), tooltip: gt('Underline'), toggle: true })
-        .end()
-        .addRadioGroup('paragraph/alignment', { type: 'auto', columns: 2, tooltip: gt('Paragraph alignment') })
-            .addButton('left',    { icon: gt('icon-align-left'),    tooltip: gt('Left') })
-            .addButton('center',  { icon: gt('icon-align-center'),  tooltip: gt('Center') })
-            .addButton('right',   { icon: gt('icon-align-right'),   tooltip: gt('Right') })
-            .addButton('justify', { icon: gt('icon-align-justify'), tooltip: gt('Justify') })
-        .end()
-        .addSizeChooser('insert/table', { label: gt('Table'), tooltip: gt('Insert table'), maxWidth: 15, maxHeight: 15 })
-        .addButton('debug/toggle', { icon: 'icon-eye-open', tooltip: 'Debug mode', toggle: true });
-
-    }}); // class MainToolBar
-
-    // class EditorController =================================================
-
-    var EditorController = Controller.extend({ constructor: function (app) {
-
-        var // current editor having the focus
-            editor = null,
-
-            // all the little controller items
-            items = {
-                'action/undo': {
-                    enable: function () { return editor.hasUndo(); },
-                    set: function () { editor.undo(); editor.grabFocus(); }
-                },
-                'action/redo': {
-                    enable: function () { return editor.hasRedo(); },
-                    set: function () { editor.redo(); editor.grabFocus(); }
-                },
-
-                'insert/table': {
-                    set: function (size) { editor.insertTable(size); editor.grabFocus(); }
-                },
-
-                'character/font/bold': {
-                    get: function () { return editor.getAttribute('bold'); },
-                    set: function (state) { editor.setAttribute('bold', state); editor.grabFocus(); }
-                },
-                'character/font/italic': {
-                    get: function () { return editor.getAttribute('italic'); },
-                    set: function (state) { editor.setAttribute('italic', state); editor.grabFocus(); }
-                },
-                'character/font/underline': {
-                    get: function () { return editor.getAttribute('underline'); },
-                    set: function (state) { editor.setAttribute('underline', state); editor.grabFocus(); }
-                },
-
-                'paragraph/alignment': {
-                    set: function (value) { editor.grabFocus(); }
-                },
-
-                'debug/toggle': {
-                    get: function () { return app.isDebugMode(); },
-                    set: function (state) { app.setDebugMode(state); app.getEditor().grabFocus(); }
-                }
-            };
-
-        // private methods ----------------------------------------------------
-
-        function cancelAction() {
-            editor.grabFocus();
-        }
-
-        // base constructor ---------------------------------------------------
-
-        Controller.call(this, items, cancelAction);
-
-        // methods ------------------------------------------------------------
-
-        /**
-         * Registers a new editor instance. If the editor has the browser
-         * focus, this controller will use it as target for item actions
-         * triggered by any registered view component.
-         */
-        this.registerEditor = function (newEditor, supportedItems) {
-            newEditor
-                .on('focus', _.bind(function (event, focused) {
-                    if (focused && (editor !== newEditor)) {
-                        // set as current editor
-                        editor = newEditor;
-                        // update view components
-                        this.enableAndDisable(supportedItems);
-                    }
-                }, this))
-                .on('operation', _.bind(function () {
-                    this.update([/^action\//, /^character\//, /^paragraph\//]);
-                }, this))
-                .on('selectionChanged', _.bind(function () {
-                    this.update([/^character\//, /^paragraph\//]);
-                }, this));
-            return this;
-        };
-
-    }}); // class EditorController
-
-    // createApplication() ====================================================
-
-    function createApplication(options) {
-
-        var // OX application object
-            app = ox.ui.createApp({ name: MODULE_NAME }),
-
-            // application window
-            win = null,
-
-            // connection to infostore file
-            file = null,
-
-            // controller as single connection point between editors and view elements
-            controller = new EditorController(app),
-
-            // main tool bar
-            toolbar = new MainToolBar(),
-
-            // editors mapped by text mode
-            editors = {},
-
-            // buffer for user operations. One should be enough, as the editors here are always in sync
-            operationsBuffer = [],
-
-            // timer for operations
-            operationsTimer = null,
-
-            // primary editor used in save, quit, etc.
-            editor = null,
-
-            // table element containing the debug mode elements
-            debugTable = null,
-
-            // if true, debug mode is active (second editor and operations output console)
-            debugMode = false;
-
-        // private functions --------------------------------------------------
-
-        function initializeApp(options) {
-            file = _.isObject(options) ? options.file : null;
-            debugMode = _.isObject(options) && (options.debugMode === true);
-        }
-
-        /**
-         * Returns the URL passed to the AJAX calls used to convert a document
-         * file from and to an operations list.
-         */
-        function getFilterUrl(action) {
-            return file && (ox.apiRoot +
-                '/oxodocumentfilter' +
-                '?action=' + action +
-                '&id=' + file.id +
-                '&folder_id=' + file.folder_id +
-                '&version=' + file.version +
-                '&filename=' + file.filename +
-                '&session=' + ox.session);
-        }
-
-        /**
-         * Shows a closable error message above the editor.
-         *
-         * @param {String} message
-         *  The message text.
-         *
-         * @param {String} [title='Error']
-         *  The title of the error message. Defaults to 'Error'.
-         */
-        function showError(message, title) {
-            win.nodes.appPane
-                .find('.alert').remove().end()
-                .prepend($.alert(title || gt('Error'), message));
-        }
-
-        /**
-         * Shows an error message extracted from the error object returned by
-         * a jQuery AJAX call.
-         *
-         * @param {Object} response
-         *  Response object returned by the failed AJAX call.
-         */
-        function showAjaxError(response) {
-            showError(response.responseText, gt('AJAX Error'));
-        }
-
-        /**
-         * Shows an error message for an unhandled exception.
-         *
-         * @param exception
-         *  The exception to be reported.
-         */
-        function showExceptionError(exception) {
-            showError('Exception caught: ' + exception, 'Internal Error');
-        }
-
-        /**
-         * Sets application title (launcher) and window title according to the
-         * current file name.
-         */
-        function updateTitles() {
-            var fileName = (file && file.filename) ? file.filename : gt('Unnamed');
-            app.setTitle(fileName);
-            win.setTitle(gt('OX Office') + ' - ' + fileName);
-        }
-
-        /**
-         * Updates the view according to the current state of the debug mode.
-         */
-        function updateDebugMode() {
-            editor.getNode().toggleClass('debug-highlight', debugMode);
-            win.nodes.debugPane.toggle(debugMode);
-            // resize editor pane
-            windowResizeHandler();
-        }
-
-        /**
-         * Recalculates the size of the editor frame according to the current
-         * view port size.
-         */
-        function windowResizeHandler() {
-            var debugHeight = debugMode ? win.nodes.debugPane.outerHeight() : 0;
-            win.nodes.appPane.height(window.innerHeight - win.nodes.appPane.offset().top - debugHeight);
-        }
-
-        /**
-         * The handler function that will be called while launching the
-         * application. Creates and initializes a new application window.
-         */
-        function launchHandler() {
-
-            // create the application window
-            win = ox.ui.createWindow({
-                name: MODULE_NAME,
-                close: true,
-                search: false,
-                toolbar: true
-            });
-            app.setWindow(win);
-
-            // do not detach when hiding to keep edit selection alive
-            win.detachable = false;
-
-            // create panes and attach them to the main window
-            win.nodes.main.addClass('io-ox-office-main').append(
-                // top pane for tool bars
-                win.nodes.toolPane = $('<div>').addClass('io-ox-office-tool-pane').append(toolbar.getNode()),
-                // main application container
-                win.nodes.appPane = $('<div>').addClass('container').append(editor.getNode()),
-                // bottom pane for debug output
-                win.nodes.debugPane = $('<div>').addClass('io-ox-office-debug-pane').append(debugTable)
-            );
-            updateDebugMode();
-
-            // update editor 'div' on window size change
-            $(window).resize(windowResizeHandler);
-
-            // trigger all window resize handlers on 'show' events
-            win.on('show', function () {
-                $(window).resize();
-                // disable FF spell checking. TODO: better solution...
-                $('body').attr('spellcheck', false);
-            });
-        }
-
-        /**
-         * The handler function that will be called when the application shuts
-         * down. If the edited document has unsaved changes, a dialog will be
-         * shown asking whether to save or drop the changes.
-         *
-         * @returns {jQuery.Deferred}
-         *  A deferred that will be resolved if the application can be closed
-         *  (either if it is unchanged, or the user has chosen to save or lose
-         *  the changes), or will be rejected if the application must remain
-         *  alive (user has cancelled the dialog, save operation failed).
-         */
-        function quitHandler() {
-            var def = $.Deferred().done(app.destroy);
-
-            // callback function for the 'Save' button
-            function saveChanges() {
-                // save and resolve/reject the own deferred according to the deferred returned by save()
-                app.save().pipe(
-                    function () { def.resolve(); },
-                    function () { def.reject(); }
-                );
-            }
-
-            if (editor && editor.isModified()) {
-                require(['io.ox/core/tk/dialogs'], function (dialogs) {
-                    new dialogs.ModalDialog()
-                        .text(gt('Do you really want to cancel editing this document?'))
-                        .addPrimaryButton('delete', gt('Lose changes'))
-                        .on('delete', function () { def.resolve(); })
-                        .addAlternativeButton('save', gt('Save'))
-                        .on('save', saveChanges)
-                        .addButton('cancel', gt('Cancel'))
-                        .on('cancel', function () { def.reject(); })
-                        .show();
-                });
-            } else {
-                def.resolve();
-            }
-
-            return def;
-        }
-
-        /**
-         * Extracts the operations list from the passed response object of an
-         * AJAX import request.
-         *
-         * @param {Object} response
-         *  The response object of the AJAX request.
-         *
-         * @return {jQuery.Deferred}
-         *  A deferred indicating the success or failure of the operations
-         *  import. On success, passes an array of operations to the done
-         *  handler. On failure, passes an exception object or a string to the
-         *  fail handler.
-         */
-        function importOperations(response) {
-
-            var // the deferred return value
-                def = $.Deferred();
-
-            // big try/catch, exception handler will reject the deferred with the exception
-            try {
-
-                // check that the passed AJAX result is an object
-                if (!_.isObject(response)) {
-                    throw 'Missing AJAX result.';
-                }
-
-                // convert JSON result string to object (may throw)
-                if (_.isString(response.data)) {
-                    response.data = JSON.parse(response.data);
-                }
-
-                // check that a result object exists and contains an operations array
-                if (!_.isObject(response.data) || !_.isArray(response.data.operations)) {
-                    throw 'Missing AJAX result data.';
-                }
-
-                // check all operation objects in the array
-                _(response.data.operations).each(function (operation) {
-                    if (!_.isObject(operation) || !_.isString(operation.name)) {
-                        throw 'Invalid element in operations list.';
-                    }
-                });
-
-            } catch (ex) {
-                // reject deferred on error
-                return def.reject(ex);
-            }
-
-            // resolve the deferred with the operations list
-            return def.resolve(response.data.operations);
-        }
-
-        // methods ============================================================
-
-        /**
-         * Returns the infostore file descriptor of the edited document.
-         */
-        app.getFileDescriptor = function () {
-            return file;
-        };
-
-        /**
-         * Returns the editor instance.
-         */
-        app.getEditor = function () {
-            return editor;
-        };
-
-        /**
-         * Shows the application window and activates the editor.
-         *
-         * @returns {jQuery.Deferred}
-         *  A deferred that is resolved if the application has been made
-         *  visible, or rejected if the application is in an invalid state.
-         */
-        app.show = function () {
-            var def = $.Deferred();
-
-            if (win && editor) {
-                win.show();
-                updateTitles();
-                editor.grabFocus();
-                def.resolve();
-            } else {
-                def.reject();
-            }
-
-            return def;
-        };
-
-        /**
-         * Loads the document described in the file descriptor passed to the
-         * constructor of this application, and shows the application window.
-         *
-         * @returns {jQuery.Deferred}
-         *  A deferred that reflects the result of the load operation.
-         */
-        app.load = function () {
-            var def = null;
-
-            // do not load twice (may be called repeatedly from app launcher)
-            app.load = app.show;
-
-            // do not try to load, if file descriptor is missing
-            if (!file) {
-                return app.show();
-            }
-
-            // show application window
-            win.show().busy();
-            $(window).resize();
-            updateTitles();
-
-            // initialize the deferred to be returned
-            def = $.Deferred().always(function () {
-                win.idle();
-                editor.setModified(false);
-                editor.grabFocus(true);
-            });
-
-            // load the file
-            $.ajax({
-                type: 'GET',
-                url: getFilterUrl('importdocument'),
-                dataType: 'json'
-            })
-            .done(function (response) {
-                importOperations(response)
-                .done(function (operations) {
-                    editor.enableUndo(false);
-                    editor.applyOperations(operations, false, true);
-                    operationsBuffer = [];  // TODO: Apply with notify=false, and apply to other editor(s) directly, instead of filling up the array in the notifications!
-                    editor.enableUndo(true);
-                    def.resolve();
-                })
-                .fail(function (ex) {
-                    showExceptionError(ex);
-                    editor.initDocument();
-                    def.reject();
-                });
-            })
-            .fail(function (response) {
-                showAjaxError(response);
-                editor.initDocument();
-                def.reject();
-            });
-
-            return def;
-        };
-
-        /**
-         * Saves the document to its origin.
-         *
-         * @returns {jQuery.Deferred}
-         *  A deferred that reflects the result of the save operation.
-         */
-        app.save = function () {
-
-            var // initialize the deferred to be returned
-                def = $.Deferred().always(function () {
-                    win.idle();
-                    editor.grabFocus();
-                });
-
-            // do not try to save, if file descriptor is missing
-            if (!file) {
-                return def.reject();
-            }
-
-            win.busy();
-            var allOperations = editor.getOperations();
-            var dataObject = { operations: JSON.stringify(allOperations) };
-
-            $.ajax({
-                type: 'POST',
-                url: getFilterUrl('exportdocument'),
-                dataType: 'json',
-                data: dataObject,
-                beforeSend: function (xhr) {
-                    if (xhr && xhr.overrideMimeType) {
-                        xhr.overrideMimeType('application/j-son;charset=UTF-8');
-                    }
-                }
-            })
-            .done(function (response) {
-                filesApi.caches.get.clear(); // TODO
-                filesApi.caches.versions.clear();
-                filesApi.trigger('refresh.all');
-                editor.setModified(false);
-                def.resolve();
-            })
-            .fail(function (response) {
-                showAjaxError(response);
-                def.reject();
-            });
-
-            return def;
-        };
-
-        app.sendReceiveOperations = function () {
-
-            // First, check if the server has new ops for me
-            $.ajax({
-                type: 'GET',
-                url: getFilterUrl('pulloperationupdates'),
-                dataType: 'json'
-            })
-            .done(function (response) {
-                if (response && response.data) {
-                    var operations = JSON.parse(response.data);
-                    if (operations.length) {
-                        // We might need to do some "T" here!
-                        // TODO: Apply to all editors, as we can't use the notify parameter here!
-                        // TODO: Don't record operations anymore - save will simply make the already transfered operations persistent
-                        editor.applyOperations(operations, true, false);
-                    }
-                }
-                // Then, send our operations in case we have some...
-                if (operationsBuffer.length) {
-
-                    // We might first need to do some "T" here!
-                    app.sendOperations();   // will also restart the timer
-                }
-                else
-                    app.startOperationsTimer();
-            });
-        };
-
-        app.sendOperations = function () {
-
-            var sendOps = _.copy(operationsBuffer, true);
-
-            // We might receive new Ops while sending the current ones...
-            operationsBuffer = [];
-
-            var dataObject = { operations: JSON.stringify(sendOps) };
-
-            $.ajax({
-                type: 'POST',
-                url: getFilterUrl('pushoperationupdates'),
-                dataType: 'json',
-                data: dataObject,
-                beforeSend: function (xhr) {
-                    if (xhr && xhr.overrideMimeType) {
-                        xhr.overrideMimeType('application/j-son;charset=UTF-8');
-                    }
-                }
-            })
-            .done(function (response) {
-                app.startOperationsTimer();
-            })
-            .fail(function (response) {
-                // showAjaxError(response);
-                operationsBuffer = $.extend(true, operationsBuffer, sendOps); // Try again later. NOT TESTED YET!
-                app.startOperationsTimer();
-            });
-        };
-
-        app.startOperationsTimer = function (timeout) {
-            var _this = this;
-            var to = timeout || 100; // default - be fast for the demo ;)
-            operationsTimer = window.setTimeout(function () { _this.sendReceiveOperations(); }, to);
-
-
-        };
-
-        app.failSave = function () {
-            var point = { file: file, debugMode: debugMode };
-            return { module: MODULE_NAME, point: point };
-        };
-
-        app.failRestore = function (point) {
-            initializeApp(point);
-            updateDebugMode();
-            return app.load();
-        };
-
-        /**
-         * Applies the passed operations at all known editor objects but the
-         * editor specified as event source.
-         *
-         * @param {Object|Object[]} operations
-         *  An operation or an array of operations to be applied.
-         *
-         * @param {Editor} [eventSource]
-         *  The editor that has called the function. This editor will not
-         *  receive the passed operations again. May be omitted to apply the
-         *  operations to all editors.
-         */
-        app.applyOperations = function (operations, eventSource) {
-
-            // normalize operations parameter
-            if (!_.isArray(operations)) {
-                operations = [operations];
-            }
-
-            // apply operations to all editors
-            _(editors).each(function (editor) {
-                if (editor !== eventSource) {
-                    editor.applyOperations(operations, true);
-                }
-            });
-        };
-
-        /**
-         * Returns whether the application is in debug mode. See method
-         * setDebugMode() for details.
-         */
-        app.isDebugMode = function () {
-            return debugMode;
-        };
-
-        /**
-         * Enables or disables the debug mode. In debug mode, displays colored
-         * borders and background for 'p' and 'span' elements in the rich-text
-         * editor, and shows a plain-text editor and an output console for
-         * processed operations.
-         */
-        app.setDebugMode = function (state) {
-            if (debugMode !== state) {
-                debugMode = state;
-                updateDebugMode();
-            }
-            return this;
-        };
-
-        /**
-         * Destructs the application. Will be called automatically in a forced
-         * quit, but has to be called manually for a regular quit (e.g. from
-         * window close button).
-         */
-        app.destroy = function () {
-            if (operationsTimer)
-                window.clearTimeout(operationsTimer);
-            $(window).off('resize', windowResizeHandler);
-            controller.destroy();
-            toolbar.destroy();
-            app = win = toolbar = controller = editors = editor = null;
-        };
-
-        // initialization -----------------------------------------------------
-
-        // create the rich-text and plain-text editor
-        _(Editor.TextMode).each(function (textMode) {
-            var // class names for the editor
-                classes = 'io-ox-office-editor user-select-text ' + textMode,
-                // the editor root node
-                node = $('<div>', { contenteditable: true }).addClass(classes);
-            editors[textMode] = new Editor(node, textMode);
-        });
-
-        // register GUI elements and editors at the controller
-        controller
-            .registerViewComponent(toolbar)
-            .registerEditor(editors[Editor.TextMode.RICH])
-            .registerEditor(editors[Editor.TextMode.PLAIN], [/^action\//, 'debug/toggle']);
-
-        // primary editor for global operations (e.g. save)
-        editor = editors[Editor.TextMode.RICH];
-
-        // operations output console
-        editors.output = {
-            node: $('<div>').addClass('io-ox-office-editor user-select-text output'),
-            on: function () { return this; },
-            applyOperation: function (operation) {
-                this.node.append($('<p>').text(JSON.stringify(operation)));
-                this.node.scrollTop(this.node.get(0).scrollHeight);
-            },
-            applyOperations: $.noop
-        };
-
-        // build debug table for plain-text editor and operations output console
-        debugTable = $('<table>').append(
-            $('<colgroup>').append(
-                $('<col>', { width: '50%' }),
-                $('<col>', { width: '50%' })
-            ),
-            $('<tr>').append(
-                $('<td>').append(editors[Editor.TextMode.PLAIN].getNode()),
-                $('<td>').append(editors.output.node)
-            )
-        );
-
-        // listen to operations and deliver them to editors and output console
-        _(editors).each(function (editor) {
-            editor.on('operation', function (event, operation) {
-                // buffer operations for sending them later on...
-                operationsBuffer.push(operation);
-                app.applyOperations(operation, editor);
-                /*
-                _(editors).each(function (targetEditor) {
-                    if (editor !== targetEditor) {
-                        targetEditor.applyOperation(operation);
-                    }
-                });*/
-            });
-        });
-
-        // configure OX application
-        initializeApp(options);
-        app.startOperationsTimer(1000); // TODO: If doc operations and updated operations are already merged on the server, the pulling can start later (5000)
-        return app.setLauncher(launchHandler).setQuit(quitHandler);
-
-    } // createApplication()
-
-    // exports ================================================================
-
-    // io.ox.launch() expects an object with the method getApp()
-    return {
-        getApp: function (options) {
-
-            var // get file descriptor from options
-                file = _.isObject(options) ? options.file : null,
-
-                // find running editor application
-                running = _.isObject(file) ? ox.ui.App.get(MODULE_NAME).filter(function (app) {
-                    var appFile = app.getFileDescriptor();
-                    // TODO: check file version too?
-                    return _.isObject(appFile) &&
-                        (file.id === appFile.id) &&
-                        (file.folder_id === appFile.folder_id);
-                }) : [];
-
-            return running.length ? running[0] : createApplication(options);
-        }
-    };
-
-});
->>>>>>> 9df8623e
+/**
+ * All content on this website (including text, images, source
+ * code and any other original works), unless otherwise noted,
+ * is licensed under a Creative Commons License.
+ *
+ * http://creativecommons.org/licenses/by-nc-sa/2.5/
+ *
+ * Copyright (C) Open-Xchange Inc., 2006-2012
+ * Mail: info@open-xchange.com
+ *
+ * @author Daniel Rentz <daniel.rentz@open-xchange.com>
+ * @author Malte Timmermann <malte.timmermann@open-xchange.com>
+ * @author Ingo Schmidt-Rosbiegal <ingo.schmidt-rosbiegal@open-xchange.com>
+ */
+
+define('io.ox/office/main',
+    ['io.ox/files/api',
+     'io.ox/office/tk/toolbar',
+     'io.ox/office/tk/controller',
+     'io.ox/office/editor',
+     'gettext!io.ox/office/main',
+     'io.ox/office/actions',
+     'less!io.ox/office/main.css'
+    ], function (filesApi, ToolBar, Controller, Editor, gt) {
+
+    'use strict';
+
+    var // application identifier
+        MODULE_NAME = 'io.ox/office';
+
+    // class MainToolBar ======================================================
+
+    /**
+     * Creates and returns a new instance of the main editor tool bar.
+     *
+     * @constructor
+     */
+    var MainToolBar = ToolBar.extend({ constructor: function () {
+
+        // base constructor ---------------------------------------------------
+
+        ToolBar.call(this);
+
+        // initialization -----------------------------------------------------
+
+        // add all tool bar controls
+        this
+        .addControlGroup()
+            .addButton('action/undo', { icon: gt('icon-io-ox-undo'), tooltip: gt('Revert last operation') })
+            .addButton('action/redo', { icon: gt('icon-io-ox-redo'), tooltip: gt('Restore last operation') })
+        .end()
+        .addControlGroup()
+            .addButton('character/font/bold',      { icon: gt('icon-io-ox-bold'),      tooltip: gt('Bold'),      toggle: true })
+            .addButton('character/font/italic',    { icon: gt('icon-io-ox-italic'),    tooltip: gt('Italic'),    toggle: true })
+            .addButton('character/font/underline', { icon: gt('icon-io-ox-underline'), tooltip: gt('Underline'), toggle: true })
+        .end()
+        .addRadioGroup('paragraph/alignment', { type: 'auto', columns: 2, tooltip: gt('Paragraph alignment') })
+            .addButton('left',    { icon: gt('icon-align-left'),    tooltip: gt('Left') })
+            .addButton('center',  { icon: gt('icon-align-center'),  tooltip: gt('Center') })
+            .addButton('right',   { icon: gt('icon-align-right'),   tooltip: gt('Right') })
+            .addButton('justify', { icon: gt('icon-align-justify'), tooltip: gt('Justify') })
+        .end()
+        .addSizeChooser('insert/table', { label: gt('Table'), tooltip: gt('Insert table'), maxWidth: 15, maxHeight: 15 })
+        .addButton('debug/toggle', { icon: 'icon-eye-open', tooltip: 'Debug mode', toggle: true });
+
+    }}); // class MainToolBar
+
+    // class EditorController =================================================
+
+    var EditorController = Controller.extend({ constructor: function (app) {
+
+        var // current editor having the focus
+            editor = null,
+
+            // all the little controller items
+            items = {
+                'action/undo': {
+                    enable: function () { return editor.hasUndo(); },
+                    set: function () { editor.undo(); editor.grabFocus(); }
+                },
+                'action/redo': {
+                    enable: function () { return editor.hasRedo(); },
+                    set: function () { editor.redo(); editor.grabFocus(); }
+                },
+
+                'insert/table': {
+                    set: function (size) { editor.insertTable(size); editor.grabFocus(); }
+                },
+
+                'character/font/bold': {
+                    get: function () { return editor.getAttribute('bold'); },
+                    set: function (state) { editor.setAttribute('bold', state); editor.grabFocus(); }
+                },
+                'character/font/italic': {
+                    get: function () { return editor.getAttribute('italic'); },
+                    set: function (state) { editor.setAttribute('italic', state); editor.grabFocus(); }
+                },
+                'character/font/underline': {
+                    get: function () { return editor.getAttribute('underline'); },
+                    set: function (state) { editor.setAttribute('underline', state); editor.grabFocus(); }
+                },
+
+                'paragraph/alignment': {
+                    set: function (value) { editor.grabFocus(); }
+                },
+
+                'debug/toggle': {
+                    get: function () { return app.isDebugMode(); },
+                    set: function (state) { app.setDebugMode(state); app.getEditor().grabFocus(); }
+                }
+            };
+
+        // private methods ----------------------------------------------------
+
+        function cancelAction() {
+            editor.grabFocus();
+        }
+
+        // base constructor ---------------------------------------------------
+
+        Controller.call(this, items, cancelAction);
+
+        // methods ------------------------------------------------------------
+
+        /**
+         * Registers a new editor instance. If the editor has the browser
+         * focus, this controller will use it as target for item actions
+         * triggered by any registered view component.
+         */
+        this.registerEditor = function (newEditor, supportedItems) {
+            newEditor
+                .on('focus', _.bind(function (event, focused) {
+                    if (focused && (editor !== newEditor)) {
+                        // set as current editor
+                        editor = newEditor;
+                        // update view components
+                        this.enableAndDisable(supportedItems);
+                    }
+                }, this))
+                .on('operation', _.bind(function () {
+                    this.update([/^action\//, /^character\//, /^paragraph\//]);
+                }, this))
+                .on('selectionChanged', _.bind(function () {
+                    this.update([/^character\//, /^paragraph\//]);
+                }, this));
+            return this;
+        };
+
+    }}); // class EditorController
+
+    // createApplication() ====================================================
+
+    function createApplication(options) {
+
+        var // OX application object
+            app = ox.ui.createApp({ name: MODULE_NAME }),
+
+            // application window
+            win = null,
+
+            // connection to infostore file
+            file = null,
+
+            // controller as single connection point between editors and view elements
+            controller = new EditorController(app),
+
+            // main tool bar
+            toolbar = new MainToolBar(),
+
+            // editors mapped by text mode
+            editors = {},
+
+            // buffer for user operations. One should be enough, as the editors here are always in sync
+            operationsBuffer = [],
+
+            // timer for operations
+            operationsTimer = null,
+
+            // primary editor used in save, quit, etc.
+            editor = null,
+
+            // table element containing the debug mode elements
+            debugTable = null,
+
+            // if true, debug mode is active (second editor and operations output console)
+            debugMode = false;
+
+        // private functions --------------------------------------------------
+
+        function initializeApp(options) {
+            file = _.isObject(options) ? options.file : null;
+            debugMode = _.isObject(options) && (options.debugMode === true);
+        }
+
+        /**
+         * Returns the URL passed to the AJAX calls used to convert a document
+         * file from and to an operations list.
+         */
+        function getFilterUrl(action) {
+            return file && (ox.apiRoot +
+                '/oxodocumentfilter' +
+                '?action=' + action +
+                '&id=' + file.id +
+                '&folder_id=' + file.folder_id +
+                '&version=' + file.version +
+                '&filename=' + file.filename +
+                '&session=' + ox.session);
+        }
+
+        /**
+         * Shows a closable error message above the editor.
+         *
+         * @param {String} message
+         *  The message text.
+         *
+         * @param {String} [title='Error']
+         *  The title of the error message. Defaults to 'Error'.
+         */
+        function showError(message, title) {
+            win.nodes.appPane
+                .find('.alert').remove().end()
+                .prepend($.alert(title || gt('Error'), message));
+        }
+
+        /**
+         * Shows an error message extracted from the error object returned by
+         * a jQuery AJAX call.
+         *
+         * @param {Object} response
+         *  Response object returned by the failed AJAX call.
+         */
+        function showAjaxError(response) {
+            showError(response.responseText, gt('AJAX Error'));
+        }
+
+        /**
+         * Shows an error message for an unhandled exception.
+         *
+         * @param exception
+         *  The exception to be reported.
+         */
+        function showExceptionError(exception) {
+            showError('Exception caught: ' + exception, 'Internal Error');
+        }
+
+        /**
+         * Sets application title (launcher) and window title according to the
+         * current file name.
+         */
+        function updateTitles() {
+            var fileName = (file && file.filename) ? file.filename : gt('Unnamed');
+            app.setTitle(fileName);
+            win.setTitle(gt('OX Office') + ' - ' + fileName);
+        }
+
+        /**
+         * Updates the view according to the current state of the debug mode.
+         */
+        function updateDebugMode() {
+            editor.getNode().toggleClass('debug-highlight', debugMode);
+            win.nodes.debugPane.toggle(debugMode);
+            // resize editor pane
+            windowResizeHandler();
+        }
+
+        /**
+         * Recalculates the size of the editor frame according to the current
+         * view port size.
+         */
+        function windowResizeHandler() {
+            var debugHeight = debugMode ? win.nodes.debugPane.outerHeight() : 0;
+            win.nodes.appPane.height(window.innerHeight - win.nodes.appPane.offset().top - debugHeight);
+        }
+
+        /**
+         * The handler function that will be called while launching the
+         * application. Creates and initializes a new application window.
+         */
+        function launchHandler() {
+
+            // create the application window
+            win = ox.ui.createWindow({
+                name: MODULE_NAME,
+                close: true,
+                search: false,
+                toolbar: true
+            });
+            app.setWindow(win);
+
+            // do not detach when hiding to keep edit selection alive
+            win.detachable = false;
+
+            // create panes and attach them to the main window
+            win.nodes.main.addClass('io-ox-office-main').append(
+                // top pane for tool bars
+                win.nodes.toolPane = $('<div>').addClass('io-ox-office-tool-pane').append(toolbar.getNode()),
+                // main application container
+                win.nodes.appPane = $('<div>').addClass('container').append(editor.getNode()),
+                // bottom pane for debug output
+                win.nodes.debugPane = $('<div>').addClass('io-ox-office-debug-pane').append(debugTable)
+            );
+            updateDebugMode();
+
+            // update editor 'div' on window size change
+            $(window).resize(windowResizeHandler);
+
+            // trigger all window resize handlers on 'show' events
+            win.on('show', function () {
+                $(window).resize();
+                // disable FF spell checking. TODO: better solution...
+                $('body').attr('spellcheck', false);
+            });
+        }
+
+        /**
+         * The handler function that will be called when the application shuts
+         * down. If the edited document has unsaved changes, a dialog will be
+         * shown asking whether to save or drop the changes.
+         *
+         * @returns {jQuery.Deferred}
+         *  A deferred that will be resolved if the application can be closed
+         *  (either if it is unchanged, or the user has chosen to save or lose
+         *  the changes), or will be rejected if the application must remain
+         *  alive (user has cancelled the dialog, save operation failed).
+         */
+        function quitHandler() {
+            var def = $.Deferred().done(app.destroy);
+
+            // callback function for the 'Save' button
+            function saveChanges() {
+                // save and resolve/reject the own deferred according to the deferred returned by save()
+                app.save().pipe(
+                    function () { def.resolve(); },
+                    function () { def.reject(); }
+                );
+            }
+
+            if (editor && editor.isModified()) {
+                require(['io.ox/core/tk/dialogs'], function (dialogs) {
+                    new dialogs.ModalDialog()
+                        .text(gt('Do you really want to cancel editing this document?'))
+                        .addPrimaryButton('delete', gt('Lose changes'))
+                        .on('delete', function () { def.resolve(); })
+                        .addAlternativeButton('save', gt('Save'))
+                        .on('save', saveChanges)
+                        .addButton('cancel', gt('Cancel'))
+                        .on('cancel', function () { def.reject(); })
+                        .show();
+                });
+            } else {
+                def.resolve();
+            }
+
+            return def;
+        }
+
+        /**
+         * Extracts the operations list from the passed response object of an
+         * AJAX import request.
+         *
+         * @param {Object} response
+         *  The response object of the AJAX request.
+         *
+         * @return {jQuery.Deferred}
+         *  A deferred indicating the success or failure of the operations
+         *  import. On success, passes an array of operations to the done
+         *  handler. On failure, passes an exception object or a string to the
+         *  fail handler.
+         */
+        function importOperations(response) {
+
+            var // the deferred return value
+                def = $.Deferred();
+
+            // big try/catch, exception handler will reject the deferred with the exception
+            try {
+
+                // check that the passed AJAX result is an object
+                if (!_.isObject(response)) {
+                    throw 'Missing AJAX result.';
+                }
+
+                // convert JSON result string to object (may throw)
+                if (_.isString(response.data)) {
+                    response.data = JSON.parse(response.data);
+                }
+
+                // check that a result object exists and contains an operations array
+                if (!_.isObject(response.data) || !_.isArray(response.data.operations)) {
+                    throw 'Missing AJAX result data.';
+                }
+
+                // check all operation objects in the array
+                _(response.data.operations).each(function (operation) {
+                    if (!_.isObject(operation) || !_.isString(operation.name)) {
+                        throw 'Invalid element in operations list.';
+                    }
+                });
+
+            } catch (ex) {
+                // reject deferred on error
+                return def.reject(ex);
+            }
+
+            // resolve the deferred with the operations list
+            return def.resolve(response.data.operations);
+        }
+
+        // methods ============================================================
+
+        /**
+         * Returns the infostore file descriptor of the edited document.
+         */
+        app.getFileDescriptor = function () {
+            return file;
+        };
+
+        /**
+         * Returns the editor instance.
+         */
+        app.getEditor = function () {
+            return editor;
+        };
+
+        /**
+         * Shows the application window and activates the editor.
+         *
+         * @returns {jQuery.Deferred}
+         *  A deferred that is resolved if the application has been made
+         *  visible, or rejected if the application is in an invalid state.
+         */
+        app.show = function () {
+            var def = $.Deferred();
+
+            if (win && editor) {
+                win.show();
+                updateTitles();
+                editor.grabFocus();
+                def.resolve();
+            } else {
+                def.reject();
+            }
+
+            return def;
+        };
+
+        /**
+         * Loads the document described in the file descriptor passed to the
+         * constructor of this application, and shows the application window.
+         *
+         * @returns {jQuery.Deferred}
+         *  A deferred that reflects the result of the load operation.
+         */
+        app.load = function () {
+            var def = null;
+
+            // do not load twice (may be called repeatedly from app launcher)
+            app.load = app.show;
+
+            // do not try to load, if file descriptor is missing
+            if (!file) {
+                return app.show();
+            }
+
+            // show application window
+            win.show().busy();
+            $(window).resize();
+            updateTitles();
+
+            // initialize the deferred to be returned
+            def = $.Deferred().always(function () {
+                win.idle();
+                editor.setModified(false);
+                editor.grabFocus(true);
+            });
+
+            // load the file
+            $.ajax({
+                type: 'GET',
+                url: getFilterUrl('importdocument'),
+                dataType: 'json'
+            })
+            .done(function (response) {
+                importOperations(response)
+                .done(function (operations) {
+                    editor.enableUndo(false);
+                    editor.applyOperations(operations, false, true);
+                    operationsBuffer = [];  // TODO: Apply with notify=false, and apply to other editor(s) directly, instead of filling up the array in the notifications!
+                    editor.enableUndo(true);
+                    def.resolve();
+                })
+                .fail(function (ex) {
+                    showExceptionError(ex);
+                    editor.initDocument();
+                    def.reject();
+                });
+            })
+            .fail(function (response) {
+                showAjaxError(response);
+                editor.initDocument();
+                def.reject();
+            });
+
+            return def;
+        };
+
+        /**
+         * Saves the document to its origin.
+         *
+         * @returns {jQuery.Deferred}
+         *  A deferred that reflects the result of the save operation.
+         */
+        app.save = function () {
+
+            var // initialize the deferred to be returned
+                def = $.Deferred().always(function () {
+                    win.idle();
+                    editor.grabFocus();
+                });
+
+            // do not try to save, if file descriptor is missing
+            if (!file) {
+                return def.reject();
+            }
+
+            win.busy();
+            var allOperations = editor.getOperations();
+            var dataObject = { operations: JSON.stringify(allOperations) };
+
+            $.ajax({
+                type: 'POST',
+                url: getFilterUrl('exportdocument'),
+                dataType: 'json',
+                data: dataObject,
+                beforeSend: function (xhr) {
+                    if (xhr && xhr.overrideMimeType) {
+                        xhr.overrideMimeType('application/j-son;charset=UTF-8');
+                    }
+                }
+            })
+            .done(function (response) {
+                filesApi.caches.get.clear(); // TODO
+                filesApi.caches.versions.clear();
+                filesApi.trigger('refresh.all');
+                editor.setModified(false);
+                def.resolve();
+            })
+            .fail(function (response) {
+                showAjaxError(response);
+                def.reject();
+            });
+
+            return def;
+        };
+
+        app.sendReceiveOperations = function () {
+
+            // First, check if the server has new ops for me
+            $.ajax({
+                type: 'GET',
+                url: getFilterUrl('pulloperationupdates'),
+                dataType: 'json'
+            })
+            .done(function (response) {
+                if (response && response.data) {
+                    var operations = JSON.parse(response.data);
+                    if (operations.length) {
+                        // We might need to do some "T" here!
+                        // TODO: Apply to all editors, as we can't use the notify parameter here!
+                        // TODO: Don't record operations anymore - save will simply make the already transfered operations persistent
+                        editor.applyOperations(operations, true, false);
+                    }
+                }
+                // Then, send our operations in case we have some...
+                if (operationsBuffer.length) {
+
+                    // We might first need to do some "T" here!
+                    app.sendOperations();   // will also restart the timer
+                }
+                else
+                    app.startOperationsTimer();
+            });
+        };
+
+        app.sendOperations = function () {
+
+            var sendOps = _.copy(operationsBuffer, true);
+
+            // We might receive new Ops while sending the current ones...
+            operationsBuffer = [];
+
+            var dataObject = { operations: JSON.stringify(sendOps) };
+
+            $.ajax({
+                type: 'POST',
+                url: getFilterUrl('pushoperationupdates'),
+                dataType: 'json',
+                data: dataObject,
+                beforeSend: function (xhr) {
+                    if (xhr && xhr.overrideMimeType) {
+                        xhr.overrideMimeType('application/j-son;charset=UTF-8');
+                    }
+                }
+            })
+            .done(function (response) {
+                app.startOperationsTimer();
+            })
+            .fail(function (response) {
+                // showAjaxError(response);
+                operationsBuffer = $.extend(true, operationsBuffer, sendOps); // Try again later. NOT TESTED YET!
+                app.startOperationsTimer();
+            });
+        };
+
+        app.startOperationsTimer = function (timeout) {
+            var _this = this;
+            var to = timeout || 100; // default - be fast for the demo ;)
+            operationsTimer = window.setTimeout(function () { _this.sendReceiveOperations(); }, to);
+
+
+        };
+
+        app.failSave = function () {
+            var point = { file: file, debugMode: debugMode };
+            return { module: MODULE_NAME, point: point };
+        };
+
+        app.failRestore = function (point) {
+            initializeApp(point);
+            updateDebugMode();
+            return app.load();
+        };
+
+        /**
+         * Applies the passed operations at all known editor objects but the
+         * editor specified as event source.
+         *
+         * @param {Object|Object[]} operations
+         *  An operation or an array of operations to be applied.
+         *
+         * @param {Editor} [eventSource]
+         *  The editor that has called the function. This editor will not
+         *  receive the passed operations again. May be omitted to apply the
+         *  operations to all editors.
+         */
+        app.applyOperations = function (operations, eventSource) {
+
+            // normalize operations parameter
+            if (!_.isArray(operations)) {
+                operations = [operations];
+            }
+
+            // apply operations to all editors
+            _(editors).each(function (editor) {
+                if (editor !== eventSource) {
+                    editor.applyOperations(operations, true);
+                }
+            });
+        };
+
+        /**
+         * Returns whether the application is in debug mode. See method
+         * setDebugMode() for details.
+         */
+        app.isDebugMode = function () {
+            return debugMode;
+        };
+
+        /**
+         * Enables or disables the debug mode. In debug mode, displays colored
+         * borders and background for 'p' and 'span' elements in the rich-text
+         * editor, and shows a plain-text editor and an output console for
+         * processed operations.
+         */
+        app.setDebugMode = function (state) {
+            if (debugMode !== state) {
+                debugMode = state;
+                updateDebugMode();
+            }
+            return this;
+        };
+
+        /**
+         * Destructs the application. Will be called automatically in a forced
+         * quit, but has to be called manually for a regular quit (e.g. from
+         * window close button).
+         */
+        app.destroy = function () {
+            if (operationsTimer)
+                window.clearTimeout(operationsTimer);
+            $(window).off('resize', windowResizeHandler);
+            controller.destroy();
+            toolbar.destroy();
+            app = win = toolbar = controller = editors = editor = null;
+        };
+
+        // initialization -----------------------------------------------------
+
+        // create the rich-text and plain-text editor
+        _(Editor.TextMode).each(function (textMode) {
+            var // class names for the editor
+                classes = 'io-ox-office-editor user-select-text ' + textMode,
+                // the editor root node
+                node = $('<div>', { contenteditable: true }).addClass(classes);
+            editors[textMode] = new Editor(node, textMode);
+        });
+
+        // register GUI elements and editors at the controller
+        controller
+            .registerViewComponent(toolbar)
+            .registerEditor(editors[Editor.TextMode.RICH])
+            .registerEditor(editors[Editor.TextMode.PLAIN], /^(action|debug)\//);
+
+        // primary editor for global operations (e.g. save)
+        editor = editors[Editor.TextMode.RICH];
+
+        // operations output console
+        editors.output = {
+            node: $('<div>').addClass('io-ox-office-editor user-select-text output'),
+            on: function () { return this; },
+            applyOperation: function (operation) {
+                this.node.append($('<p>').text(JSON.stringify(operation)));
+                this.node.scrollTop(this.node.get(0).scrollHeight);
+            },
+            applyOperations: function (operations) {
+                if (_.isArray(operations)) {
+                    _(operations).each(_.bind(this.applyOperation, this));
+                } else {
+                    this.applyOperation(operations);
+                }
+            }
+        };
+
+        // build debug table for plain-text editor and operations output console
+        debugTable = $('<table>').append(
+            $('<colgroup>').append(
+                $('<col>', { width: '50%' }),
+                $('<col>', { width: '50%' })
+            ),
+            $('<tr>').append(
+                $('<td>').append(editors[Editor.TextMode.PLAIN].getNode()),
+                $('<td>').append(editors.output.node)
+            )
+        );
+
+        // listen to operations and deliver them to editors and output console
+        _(editors).each(function (editor) {
+            editor.on('operation', function (event, operation) {
+                // buffer operations for sending them later on...
+                operationsBuffer.push(operation);
+                app.applyOperations(operation, editor);
+                /*
+                _(editors).each(function (targetEditor) {
+                    if (editor !== targetEditor) {
+                        targetEditor.applyOperation(operation);
+                    }
+                });*/
+            });
+        });
+
+        // configure OX application
+        initializeApp(options);
+        app.startOperationsTimer(1000); // TODO: If doc operations and updated operations are already merged on the server, the pulling can start later (5000)
+        return app.setLauncher(launchHandler).setQuit(quitHandler);
+
+    } // createApplication()
+
+    // exports ================================================================
+
+    // io.ox.launch() expects an object with the method getApp()
+    return {
+        getApp: function (options) {
+
+            var // get file descriptor from options
+                file = _.isObject(options) ? options.file : null,
+
+                // find running editor application
+                running = _.isObject(file) ? ox.ui.App.get(MODULE_NAME).filter(function (app) {
+                    var appFile = app.getFileDescriptor();
+                    // TODO: check file version too?
+                    return _.isObject(appFile) &&
+                        (file.id === appFile.id) &&
+                        (file.folder_id === appFile.folder_id);
+                }) : [];
+
+            return running.length ? running[0] : createApplication(options);
+        }
+    };
+
+});