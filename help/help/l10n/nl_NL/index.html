--- conflicted
+++ resolved
@@ -34,16 +34,6 @@
 </h3></div></div>
 <div><p class="copyright">Copyright © 2016-2018 </p></div>
 <div><a href="ox.appsuite.user.legalnotice.html">Juridische kennisgeving</a></div>
-<<<<<<< HEAD
-<div><p class="pubdate">donderdag, 05. october 2017 Version 7.8.4 </p></div>
-<div><div class="abstract" id="ox.appsuite.user.startpage">
-<p class="title"></p>
-<h2 class="title">Overzicht van onderwerpen voor hulp</h2>
-<p>
-
-     </p>
-<ol class="orderedlist" id="ox.appsuite.user.startpage.toc" type="1">
-=======
 <div><p class="pubdate">vrijdag, 01. juni 2018 Version 7.10.0 </p></div>
 <div><div class="abstract" id="ox.appsuite.user.startpage">
 <p class="title"></p>
@@ -66,16 +56,11 @@
              </p></li>
 </ol>
 </li>
->>>>>>> 1c74fb5d
 <li class="listitem" id="ox.appsuite.user.startpage.toc.common">
 <p role="presentation">Aan de slag</p>
 <ol class="orderedlist" type="a">
 <li class="listitem"><p role="presentation">
-<<<<<<< HEAD
-               <a class="link" href="ox.appsuite.user.chap.firststeps.html">Eerste stappen</a>
-=======
                <a class="link" href="ox.appsuite.user.chap.firststeps.html">Eerste Stappen</a>
->>>>>>> 1c74fb5d
              </p></li>
 <li class="listitem"><p role="presentation">
                <a class="link" href="ox.appsuite.user.sect.firststeps.changepassword.html">Het wachtwoord wijzigen</a>
@@ -92,18 +77,6 @@
 <li class="listitem"><p role="presentation">
                <a class="link" href="ox.appsuite.user.sect.firststeps.wizard.html">Gebruik een wizard om clients en apps in te stellen</a>
              </p></li>
-<<<<<<< HEAD
-<li class="listitem"><p role="presentation">
-               <a class="link" href="ox.appsuite.user.index.html">Index</a>
-             </p></li>
-<li class="listitem"><p role="presentation">
-               <a class="link" href="ox.appsuite.user.sect.about.glossary.html">Begrippenlijst</a>
-             </p></li>
-<li class="listitem"><p role="presentation">
-               <a class="link" href="ox.appsuite.user.chap.bestpractices.html">Veel gestelde vragen</a>
-             </p></li>
-=======
->>>>>>> 1c74fb5d
 </ol>
 </li>
 <li class="listitem" id="ox.appsuite.user.startpage.toc.email">
@@ -242,14 +215,10 @@
                <a class="link" href="ox.appsuite.user.sect.files.add.html">Bestanden aanmaken</a>
              </p></li>
 <li class="listitem"><p role="presentation">
-<<<<<<< HEAD
-               <a class="link" href="ox.appsuite.user.sect.files.manage.html">Bestanden organiseren</a>
-=======
                <a class="link" href="ox.appsuite.user.sect.files.text.html">Maken of bewerken van tekstbestanden</a>
              </p></li>
 <li class="listitem"><p role="presentation">
                <a class="link" href="ox.appsuite.user.sect.files.manage.html">Bestanden Organiseren</a>
->>>>>>> 1c74fb5d
              </p></li>
 <li class="listitem"><p role="presentation">
                <a class="link" href="ox.appsuite.user.sect.files.search.html">Zoeken naar bestanden</a>
@@ -274,12 +243,6 @@
                <a class="link" href="ox.appsuite.user.sect.dataorganisation.folder.navigate.html">Navigeren binnen de mappenboom</a>
              </p></li>
 <li class="listitem"><p role="presentation">
-<<<<<<< HEAD
-               <a class="link" href="ox.appsuite.user.sect.dataorganisation.folder.create.html">Mappen aanmaken</a>
-             </p></li>
-<li class="listitem"><p role="presentation">
-=======
->>>>>>> 1c74fb5d
                <a class="link" href="ox.appsuite.user.sect.dataorganisation.folder.rename.html">Hernoemen van een map</a>
              </p></li>
 </ol>
@@ -296,9 +259,6 @@
                <a class="link" href="ox.appsuite.user.sect.dataorganisation.sharing.invitation.html">Uitnodigen om een item te delen</a>
              </p></li>
 <li class="listitem"><p role="presentation">
-<<<<<<< HEAD
-               <a class="link" href="ox.appsuite.user.sect.dataorganisation.sharing.manage.html">Gedeelde gegevens beheren</a>
-=======
                <a class="link" href="ox.appsuite.user.sect.dataorganisation.sharing.edit.html">Gedeelde gegevens beheren</a>
              </p></li>
 </ol>
@@ -322,7 +282,6 @@
              </p></li>
 <li class="listitem"><p role="presentation">
                <a class="link" href="ox.guard.user.sect.usage.settings.html">Beveiligingsinstellingen toepassen</a>
->>>>>>> 1c74fb5d
              </p></li>
 </ol>
 </li>
@@ -356,11 +315,7 @@
 </li>
 </ol>
 <p>
-<<<<<<< HEAD
-
-=======
       
->>>>>>> 1c74fb5d
     </p>
 </div></div>
 </div>
