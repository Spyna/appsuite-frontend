--- conflicted
+++ resolved
@@ -70,15 +70,10 @@
             }
 
             if (_.isArray(attachmentsCollection)) {
-<<<<<<< HEAD
-                this.set('attachments', new Attachments.Collection(attachmentsCollection), { silent: true });
-                attachmentsCollection = this.get('attachments');
-=======
                 var c = new Attachments.Collection();
                 c.add(attachmentsCollection);
                 this.set('attachments', c);
                 attachmentsCollection = c;
->>>>>>> 74174fc6
             }
 
             var content = attachmentsCollection.at(0);
@@ -113,14 +108,10 @@
                 }.bind(this));
             }
 
-<<<<<<< HEAD
-            if (!this.get('signatures')) this.getSignatures();
-=======
             // Set default signature dependant on mode, there are settings that correspond to this
             if (this.get('mode') !== 'compose') {
                 this.set('defaultSignatureId', settings.get('defaultReplyForwardSignature'));
             }
->>>>>>> 74174fc6
 
             if (!this.get('signatures')) this.getSignatures();
 
@@ -287,44 +278,11 @@
             );
 
             result = _.extend(result, {
-<<<<<<< HEAD
-                attachments:    attachmentCollection.mailAttachments(),  // get all attachments
-=======
                 attachments:    _(attachmentCollection.mailAttachments()).reject(function (o) { return o.source === 'drive'; }),  // get all attachments without files from drive
->>>>>>> 74174fc6
                 contacts_ids:   attachmentCollection.contactsIds(),      // flat cids for contacts_ids
                 infostore_ids:  attachmentCollection.driveFiles(),       // get ids only for infostore_ids
                 files:          attachmentCollection.localFiles()        // get fileObjs for locally attached files
             });
-<<<<<<< HEAD
-
-            // Drop empty values except for subject (may be empty), Numbers (priority, vcard) or Booleans (disp_notification_to)
-            result = _.omit(result, function (value, key) {
-                if (key === 'subject' || _.isNumber(value) || _.isBoolean(value)) return false;
-                return _.isEmpty(value);
-            });
-
-            // remove display name from sender if necessary
-            if (this.get('sendDisplayName') === false) {
-                result.from[0][0] = null;
-            }
-
-            return result;
-
-        },
-
-        getMailForAutosave: function () {
-            var mail = this.getMail();
-
-            if (mail.msgref && mail.sendtype !== mailAPI.SENDTYPE.EDIT_DRAFT) {
-                delete mail.msgref;
-            }
-            if (mail.sendtype !== mailAPI.SENDTYPE.EDIT_DRAFT) {
-                mail.sendtype = mailAPI.SENDTYPE.EDIT_DRAFT;
-                this.set('sendtype', mail.sendtype, { silent: true });
-            }
-
-=======
 
             // Drop empty values except for subject (may be empty), Numbers (priority, vcard) or Booleans (disp_notification_to)
             result = _.omit(result, function (value, key) {
@@ -373,7 +331,6 @@
 
             var mail = this.getMailForDraft();
 
->>>>>>> 74174fc6
             // delete mail.infostore_ids;
             if (mail.infostore_ids) {
                 // Reject files from drive to avoid duplicates
@@ -383,14 +340,6 @@
                 });
             }
 
-<<<<<<< HEAD
-            if (_(mail.flags).isUndefined()) {
-                mail.flags = mailAPI.FLAGS.DRAFT;
-            } else if ((mail.data.flags & 4) === 0) {
-                mail.flags += mailAPI.FLAGS.DRAFT;
-            }
-=======
->>>>>>> 74174fc6
             return mail;
         },
 
