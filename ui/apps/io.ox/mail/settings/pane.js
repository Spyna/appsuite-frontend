--- conflicted
+++ resolved
@@ -11,7 +11,6 @@
  * @author Christoph Kopp <christoph.kopp@open-xchange.com>
  */
 
-<<<<<<< HEAD
 define('io.ox/mail/settings/pane', [
     'settings!io.ox/mail',
     'io.ox/core/api/user',
@@ -23,24 +22,8 @@
     'io.ox/core/notifications',
     'gettext!io.ox/mail',
     'io.ox/core/api/account',
-    'io.ox/backbone/mini-views',
-    'io.ox/core/folder/api'
-], function (settings, userAPI, capabilities, contactsAPI, mailUtil, mailSettingsModel, ext, notifications, gt, api, mini, folderAPI) {
-=======
-define('io.ox/mail/settings/pane',
-    ['settings!io.ox/mail',
-     'io.ox/core/api/user',
-     'io.ox/core/capabilities',
-     'io.ox/contacts/api',
-     'io.ox/mail/util',
-     'io.ox/mail/settings/model',
-     'io.ox/core/extensions',
-     'io.ox/core/notifications',
-     'gettext!io.ox/mail',
-     'io.ox/core/api/account',
-     'io.ox/backbone/mini-views'
-    ], function (settings, userAPI, capabilities, contactsAPI, mailUtil, mailSettingsModel, ext, notifications, gt, api, mini) {
->>>>>>> 0be47987
+    'io.ox/backbone/mini-views'
+], function (settings, userAPI, capabilities, contactsAPI, mailUtil, mailSettingsModel, ext, notifications, gt, api, mini) {
 
     'use strict';
 
@@ -179,20 +162,6 @@
         index: 200,
         id: 'common',
         draw: function () {
-<<<<<<< HEAD
-            var arrayOfElements =  [],
-                contactCollectOnMailTransport = $('<div>').addClass('checkbox expertmode').append(
-                    $('<label>').text(gt('Automatically collect contacts in the folder "Collected addresses" while sending')).prepend(
-                        new mini.CheckboxView({ name: 'contactCollectOnMailTransport', model: mailSettings }).render().$el
-                    )
-                ),
-                contactCollectOnMailAccess = $('<div>').addClass('checkbox expertmode').append(
-                    $('<label>').text(gt('Automatically collect contacts in the folder "Collected addresses" while reading')).prepend(
-                        new mini.CheckboxView({ name: 'contactCollectOnMailAccess', model: mailSettings }).render().$el
-                    )
-                );
-=======
->>>>>>> 0be47987
 
             var contactCollect = !!capabilities.has('collect_email_addresses');
 
@@ -210,14 +179,14 @@
                         contactCollect ?
                             $('<div class="checkbox expertmode">').append(
                                 $('<label>').text(gt('Automatically collect contacts in the folder "Collected addresses" while sending')).prepend(
-                                    new mini.CheckboxView({ name: 'contactCollectOnMailTransport', model: mailSettings}).render().$el
+                                    new mini.CheckboxView({ name: 'contactCollectOnMailTransport', model: mailSettings }).render().$el
                                 )
                             ) : [],
                         // collect while reading
                         contactCollect ?
                             $('<div class="checkbox expertmode">').append(
                                 $('<label>').text(gt('Automatically collect contacts in the folder "Collected addresses" while reading')).prepend(
-                                    new mini.CheckboxView({ name: 'contactCollectOnMailAccess', model: mailSettings}).render().$el
+                                    new mini.CheckboxView({ name: 'contactCollectOnMailAccess', model: mailSettings }).render().$el
                                 )
                             ) : [],
                         // fixed width
