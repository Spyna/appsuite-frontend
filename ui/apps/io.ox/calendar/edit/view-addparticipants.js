--- conflicted
+++ resolved
@@ -148,34 +148,11 @@
                                     halo: false
                                 });
 
-<<<<<<< HEAD
                             this.append(pview.render().el);
-=======
-                        // apply a11y
-                        this.attr({
-                            'aria-label': pview.nodes.$text.text() + ' ' + pview.nodes.$mail.text() ,
-                            'tabIndex': 1
-                        });
-                    },
-                    click: function () {
-                        self.autoparticipants.trigger('selected', self.autoparticipants.getSelectedItem());
-                    }
-                })
-                .on('selected', function (e, selected) {
-                    if (_.isObject(selected)) {
-                        self.$('.add-participant').val('');
-                        self.trigger('select', selected.contact);
-                    } else {
-                        self.onClickAdd();
-                    }
-                });
-            return self;
-        },
->>>>>>> b25de4b8
 
                              // apply a11y
                             this.attr({
-                                'aria-label': this.find('.participant-name').text() + ' ' + this.find('.participant-email').text(),
+                                'aria-label': pview.nodes.$text.text() + ' ' + pview.nodes.$mail.text(),
                                 'tabIndex': 1
                             });
                         },
