--- conflicted
+++ resolved
@@ -11,13 +11,7 @@
  * @author Matthias Biggeleben <matthias.biggeleben@open-xchange.com>
  */
 
-<<<<<<< HEAD
-define('io.ox/files/actions',
-    ['io.ox/core/extensions',
-     'io.ox/core/extPatterns/links'], function (ext, links) {
-=======
 define("io.ox/files/actions", ["io.ox/core/extensions", "io.ox/core/extPatterns/links", "gettext!io.ox/files/files"], function (ext, links, gt) {
->>>>>>> 1a90323f
 
     'use strict';
 
@@ -49,7 +43,6 @@
         }
     });
 
-<<<<<<< HEAD
     new Action('io.ox/files/actions/download', {
         id: 'download',
         requires: 'some',
@@ -65,6 +58,16 @@
         }
     });
 
+    new Action('io.ox/files/actions/edit', {
+        id: 'upload',
+        requires: function (e) {
+            return true; //e.collection.has('modify');
+        },
+        action: function (context) {
+            context.detailView.edit();
+        }
+    });
+
     new Action('io.ox/files/actions/open', {
         id: 'open',
         requires: 'some',
@@ -85,37 +88,6 @@
         requires: 'some',
         multiple: function (list) {
             alert('TBD [' + list.length + ']');
-=======
-    ext.point("io.ox/files/actions/download").extend({
-        id: "download",
-        action: function (data) {
-            window.open(data.file.documentUrl + "&content_type=application/octet-stream" +
-                    "&content_disposition=attachment", data.file.title);
-        }
-    });
-    
-    ext.point("io.ox/files/actions/edit").extend({
-        id: "upload",
-        requires: function (e) {
-            return true; //e.collection.has('modify');
-        },
-        action: function (context) {
-            context.detailView.edit();
-        }
-    });
-
-    ext.point("io.ox/files/actions/open").extend({
-        id: "open",
-        action: function (data) {
-            window.open(data.file.documentUrl, data.file.title);
-        }
-    });
-
-    ext.point("io.ox/files/actions/send").extend({
-        id: "send",
-        action: function (data) {
-            alert("Zzzzzush: " + data.file.title);
->>>>>>> 1a90323f
         }
     });
 
@@ -125,29 +97,19 @@
         multiple: function (list) {
             require(['io.ox/files/api', 'io.ox/core/tk/dialogs'], function (api, dialogs) {
                 new dialogs.ModalDialog()
-<<<<<<< HEAD
-                    .text('Are you really sure about your decision? Are you aware of all consequences you have to live with?')
-                    .addButton('cancel', 'No, rather not')
-                    .addButton('delete', 'Shut up and delete it!', undefined, { classes: 'btn-primary' })
-                    .show()
-                    .done(function (action) {
-                        if (action === 'delete') {
-                            api.remove(list);
-=======
                     .text(gt("Are you really sure about your decision? Are you aware of all consequences you have to live with?"))
                     .addButton("cancel", gt("No, rather not"))
                     .addButton("delete", gt("Shut up and delete it!"), undefined, { classes: 'btn-primary' })
                     .show()
                     .done(function (action) {
-                        if (action === "delete") {
-                            api.remove(data.file);
->>>>>>> 1a90323f
+                        if (action === 'delete') {
+                            api.remove(list);
                         }
                     });
             });
         }
     });
-    
+
     // edit mode actions
     ext.point("io.ox/files/actions/edit/save").extend({
         id: "save",
@@ -159,15 +121,15 @@
             });
         }
     });
-    
+
     ext.point("io.ox/files/actions/edit/cancel").extend({
         id: "cancel",
         action: function (context) {
             context.detailView.endEdit();
         }
     });
-    
-    
+
+
     // version specific actions
 
     new Action('io.ox/files/versions/actions/makeCurrent', {
@@ -188,15 +150,9 @@
         action: function (data) {
             require(['io.ox/files/api', 'io.ox/core/tk/dialogs'], function (api, dialogs) {
                 new dialogs.ModalDialog()
-<<<<<<< HEAD
-                    .text('Are you really sure about your decision? Are you aware of all consequences you have to live with?')
-                    .addButton('cancel', 'No, rather not')
-                    .addButton('delete', 'Shut up and delete it!', undefined, { classes: 'btn-primary' })
-=======
                     .text(gt("Are you really sure about your decision? Are you aware of all consequences you have to live with?"))
                     .addButton("cancel", gt("No, rather not"))
                     .addButton("delete", gt("Shut up and delete it!"), undefined, { classes: 'btn-primary' })
->>>>>>> 1a90323f
                     .show()
                     .done(function (action) {
                         if (action === 'delete') {
@@ -212,89 +168,55 @@
 
     ext.point('io.ox/files/links/toolbar').extend(new links.Link({
         index: 100,
-<<<<<<< HEAD
-        id: 'upload',
-        label: 'Upload',
-        ref: 'io.ox/files/actions/upload'
-=======
         id: "upload",
         label: gt("Upload"),
         ref: "io.ox/files/actions/upload"
->>>>>>> 1a90323f
     }));
 
     ext.point('io.ox/files/links/toolbar').extend(new links.Link({
         index: 200,
-<<<<<<< HEAD
-        id: 'share',
-        label: 'Share',
-        ref: 'io.ox/files/actions/share'
-    }));
-
-    ext.point('io.ox/files/links/inline').extend(new links.Link({
-        id: 'open',
-        index: 100,
-        label: 'Open',
-        ref: 'io.ox/files/actions/open'
-=======
         id: "share",
         label: gt("Share"),
         ref: "io.ox/files/actions/share"
     }));
-    
+
     ext.point("io.ox/files/links/inline").extend(new links.Link({
         id: "edit",
         index: 50,
         label: gt("Edit"),
         ref: "io.ox/files/actions/edit"
     }));
-    
+
     ext.point("io.ox/files/links/inline").extend(new links.Link({
         id: "open",
         index: 100,
         label: gt("Open"),
         ref: "io.ox/files/actions/open"
->>>>>>> 1a90323f
     }));
 
     ext.point('io.ox/files/links/inline').extend(new links.Link({
         id: 'download',
         index: 200,
-<<<<<<< HEAD
-        label: 'Download',
-        ref: 'io.ox/files/actions/download'
-=======
         label: gt("Download"),
         ref: "io.ox/files/actions/download"
->>>>>>> 1a90323f
     }));
 
     ext.point('io.ox/files/links/inline').extend(new links.Link({
         id: 'send',
         index: 300,
-<<<<<<< HEAD
-        label: 'Send by E-Mail',
-        ref: 'io.ox/files/actions/send'
-=======
         label: gt("Send by E-Mail"),
         ref: "io.ox/files/actions/send"
->>>>>>> 1a90323f
     }));
 
     ext.point('io.ox/files/links/inline').extend(new links.Link({
         id: 'delete',
         index: 400,
-<<<<<<< HEAD
-        label: 'Delete',
-        ref: 'io.ox/files/actions/delete',
-        special: 'danger'
-=======
         label: gt("Delete"),
         ref: "io.ox/files/actions/delete"
     }));
-    
+
     // edit links
-    
+
     ext.point("io.ox/files/links/edit/inline").extend(new links.Button({
         id: "save",
         index: 100,
@@ -309,7 +231,6 @@
         label: gt("Cancel"),
         ref: "io.ox/files/actions/edit/cancel",
         cssClasses: "btn"
->>>>>>> 1a90323f
     }));
 
     // version links
@@ -318,37 +239,22 @@
     ext.point('io.ox/files/versions/links/inline').extend(new links.Link({
         id: 'open',
         index: 100,
-<<<<<<< HEAD
-        label: 'Open',
-        ref: 'io.ox/files/actions/open'
-=======
         label: gt("Open"),
         ref: "io.ox/files/actions/open"
->>>>>>> 1a90323f
     }));
 
     ext.point('io.ox/files/versions/links/inline').extend(new links.Link({
         id: 'download',
         index: 200,
-<<<<<<< HEAD
-        label: 'Download',
-        ref: 'io.ox/files/actions/download'
-=======
         label: gt("Download"),
         ref: "io.ox/files/actions/download"
->>>>>>> 1a90323f
     }));
 
     ext.point('io.ox/files/versions/links/inline').extend(new links.Link({
         id: 'makeCurrent',
         index: 250,
-<<<<<<< HEAD
-        label: 'Make this the current version',
-        ref: 'io.ox/files/versions/actions/makeCurrent',
-=======
         label: gt("Make this the current version"),
         ref: "io.ox/files/versions/actions/makeCurrent",
->>>>>>> 1a90323f
         isEnabled: function (file) {
             return !file.current_version;
         }
@@ -357,15 +263,9 @@
     ext.point('io.ox/files/versions/links/inline').extend(new links.Link({
         id: 'delete',
         index: 300,
-<<<<<<< HEAD
-        label: 'Delete version',
-        ref: 'io.ox/files/versions/actions/delete',
-        special: 'danger'
-=======
         label: gt("Delete version"),
         ref: "io.ox/files/versions/actions/delete",
         special: "danger"
->>>>>>> 1a90323f
     }));
 
     // Drag and Drop
@@ -373,11 +273,7 @@
     ext.point('io.ox/files/dnd/actions').extend({
         id: 'create',
         index: 10,
-<<<<<<< HEAD
-        label: 'Drop here to upload a new file',
-=======
         label: gt("Drop here to upload a new file"),
->>>>>>> 1a90323f
         action: function (file, app) {
             app.queues.create.offer(file);
         }
@@ -391,11 +287,6 @@
         },
         label: function (app) {
             if (app.currentFile.title) {
-<<<<<<< HEAD
-                return 'Drop here to upload a new version of "' + app.currentFile.title + '"';
-            } else {
-                return 'Drop here to upload a new version';
-=======
                 /**
                   FIXME: Once gt.format is available
                 return gt.format(
@@ -405,7 +296,6 @@
                 return "Drop here to upload a new version of '" + app.currentFile.title + "'";
             } else {
                 return gt("Drop here to upload a new version");
->>>>>>> 1a90323f
             }
         },
         action: function (file, app) {
