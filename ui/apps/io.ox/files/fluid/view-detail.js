/**
 * This work is provided under the terms of the CREATIVE COMMONS PUBLIC
 * LICENSE. This work is protected by copyright and/or other applicable
 * law. Any use of the work other than as authorized under this license
 * or copyright law is prohibited.
 *
 * http://creativecommons.org/licenses/by-nc-sa/2.5/
 *
 * © 2012 Open-Xchange Inc., Tarrytown, NY, USA. info@open-xchange.com
 *
 * @author Francisco Laguna <francisco.laguna@open-xchange.com>
 * @author Matthias Biggeleben <matthias.biggeleben@open-xchange.com>
 */

define('io.ox/files/fluid/view-detail', [
    'io.ox/core/extensions',
    'io.ox/core/extPatterns/links',
    'io.ox/core/extPatterns/actions',
    'io.ox/core/date',
    'io.ox/files/actions',
    'io.ox/files/api',
    'io.ox/preview/main',
    'io.ox/core/api/user',
    'io.ox/core/folder/breadcrumb',
    'io.ox/core/tk/attachments',
    'gettext!io.ox/files',
    'io.ox/files/util',
    'less!io.ox/files/style'
], function (ext, links, actionPerformer, date, actions, filesAPI, preview, userAPI, getBreadcrumb, attachments, gt, util) {

    'use strict';

    var POINT = 'io.ox/files/details';

    // Inline Actions
    ext.point(POINT).extend(new links.InlineLinks({
        index: 100,
        id: 'inline-links',
        ref: 'io.ox/files/links/inline'
    }));

    if (_.device('smartphone')) {
        ext.point(POINT).disable('inline-links');
    }

    // Title
    ext.point(POINT).extend({
        id: 'title',
        index: 200,
        draw: function (baton) {
            this.append(
                $('<h1>').addClass('title clear-title')
                .text(gt.noI18n(baton.data.filename || baton.data.title || '\u00A0'))
                .on('dblclick', function () {
                    actionPerformer.invoke('io.ox/files/actions/rename', null, baton);
                })
                .on('keydown', function (e) {
                    if ((e.keyCode || e.which) === 13) {
                        // enter
                        actionPerformer.invoke('io.ox/files/actions/rename', null, baton);
                    }
                }),
                baton.data.url ? $('<a>').text(baton.data.url).attr({ href: baton.data.url, target: '_blank' }) : $()
            );
        }
    });

    // Display locked file information
    ext.point(POINT).extend({
        index: 210,
        id: 'filelock',
        draw: function (baton) {
            if (filesAPI.tracker.isLocked(baton.data)) {
                var div, lockInfo;
                this.append(
                    div = $('<div>').addClass('alert alert-info')
                );
                if (filesAPI.tracker.isLockedByMe(baton.data)) {
                    lockInfo = gt('This file is locked by you');
                } else {
                    lockInfo = gt('This file is locked by %1$s');
                }
                lockInfo.replace(/(%1\$s)|([^%]+)/g, function (a, link, text) {
                    if (link) {
                        div.append(userAPI.getLink(baton.data.modified_by));
                    } else {
                        div.append($.txt(text));
                    }
                });
            }
        }
    });

    // Preview
    (function () {

        function parseArguments(file) {
            if (!file.filename) return null;
            return {
                name: file.filename,
                filename: file.filename,
                mimetype: file.file_mimetype,
                size: file.file_size,
                version: file.version,
                id: file.id,
                folder_id: file.folder_id,
                dataURL: filesAPI.getUrl(file, 'bare'),
                downloadURL: filesAPI.getUrl(file, 'download'),
                meta: file.meta
            };
        }

        ext.point(POINT).extend({
            id: 'preview',
            index: 300,
            draw: function (baton) {

                var lastWidth = 0, $previewNode, drawResizedPreview;

                function isEnabled(file) {
                    if (!file.filename) return false;
                    return (new preview.Preview(parseArguments(file))).supportsPreview() && util.previewMode(file);
                }

                function fnDrawPreview() {
                    var width = $previewNode.innerWidth();
                    if (width === lastWidth) return;
                    $previewNode.empty();
                    // Must only recalculate once we get bigger
                    lastWidth = width;
                    var file = parseArguments(baton.data);
                    // get proper URL
                    file.previewURL = filesAPI.getUrl(file, 'thumbnail', {
                        scaleType: 'contain',
                        thumbnailWidth: width,
                        thumbnailHeight: Math.round(width * 1.5)
                    });
                    var prev = new preview.Preview(file, { resize: false });
                    prev.appendTo($previewNode);
                }

                if (!isEnabled(baton.data)) return;

                this.append(
                    $previewNode = $('<div class="preview">')
                );

                // HACK: ugly hack for samsung galaxy s4 stock browser. Cannot exclude chrome because the stock browser says it's chrome
                if (_.device('small && android')) {
                    // delayed drawing of to large previews does not make the sidepane scrollable
                    // make it 1 pixel to big to force the s4 stockbrowser into scrolling mode
                    this.css('height', window.innerHeight + 1 + 'px');
                }
                drawResizedPreview = _.debounce(fnDrawPreview, 300);
                $(window).on('resize', drawResizedPreview);
                $previewNode.on('dispose', function () {
                    $(window).off('resize', drawResizedPreview);
                });
                _.defer(fnDrawPreview);
            }
        });
    }());

    // Description
    ext.point(POINT).extend({
        id: 'description',
        index: 400,
        draw: function (baton) {
            var text = $.trim(baton.data.description || '');
            if (text !== '') {
                this.append(
                    $('<div class="description">')
                    .text(gt.noI18n(text))
                    .on('dblclick', function () {
                        actionPerformer.invoke('io.ox/files/actions/edit-description', null, baton);
                    })
                );
            }
        }
    });

    ext.point(POINT).extend({
        id: 'breadcrumb',
        index: 500,
        draw: function (baton, app) {
            var folderSet;
            if (app) {
                folderSet = app.folder.set;
            }
            this.append(
                getBreadcrumb(baton.data.folder_id, {
                    exclude: ['9'],
                    handler: folderSet,
                    last: false,
                    prefix: gt('Saved in'),
                    subfolder: false
                })
                .addClass('chromeless')
            );
        }
    });

    // Upload Field
    ext.point(POINT).extend({
        id: 'upload',
        index: 600,
        draw: function (baton) {
<<<<<<< HEAD
            //no uploads in mail preview
            if (baton.openedBy === 'io.ox/mail/compose') return;
=======
            // no uploads in mail preview
            if (baton.openedBy === 'io.ox/mail/write') return;
>>>>>>> 6c7d6d7a
            var file = baton.data,
            $node,
            $commentArea,
            $comment,
            $uploadButton,
            $cancelUploadButton,
            $progressBarWrapper,
            $progressBar,
            $input = attachments.fileUploadWidget({
                // two new versions at the same time makes no sense
                multi: false,
                buttontext: gt('Upload a new version')
            });

            $node = $('<form>').append(
                $('<div>').append(
                    $('<div class="pull-left">').append(
                        $input
                    ),
                    $uploadButton = $('<button type="button" data-action="upload" tabindex="1">')
                        .addClass('uploadbutton btn btn-primary pull-right').text(gt('Upload file')),
                    $cancelUploadButton = $('<button>',  { 'data-dismiss': 'fileupload', tabindex: 1, 'aria-label': 'cancel' })
                        .addClass('btn pull-right').text(gt('Cancel')).hide(),
                    $progressBarWrapper = $('<div>').addClass('row').append($progressBar = $('<div>').addClass('progress-bar')),
                    $('<div>').addClass('comment').append(
                        $comment = $('<div>').append(
                            $('<label>').text(gt('Version Comment')),
                            $commentArea = $('<textarea class="form-control" rows="5" tabindex="1"></textarea>')
                        ).hide()
                    )
                )
            ).appendTo(this);

            var resetCommentArea = function () {
                $uploadButton.text(gt('Upload new version'));
                $commentArea.removeClass('disabled').val('');
                $comment.hide();
                $uploadButton.hide();
                $cancelUploadButton.hide();
                //general upload error
                $uploadButton.removeClass('disabled');
                $input.closest('form').get(0).reset();
                //hide progressbar
                $progressBarWrapper.removeClass('progress');
                $progressBar.css('width', '0%');
            };

            var uploadFailed = function (e) {
                require(['io.ox/core/notifications']).pipe(function (notifications) {
                    if (e && e.data && e.data.custom) {
                        notifications.yell(e.data.custom.type, e.data.custom.text);
                    }
                });
                resetCommentArea();
            };

            $uploadButton.on('click', function (e) {
                e.preventDefault();
                $(this).addClass('disabled').text(gt('Uploading...'));
                $commentArea.addClass('disabled');

                if (_.browser.IE !== 9) {
                    // show progressbar
                    $progressBarWrapper.addClass('progress');
                    var files = $input.find('input[type="file"]')[0].files || [];

                    filesAPI.uploadNewVersion({
                        file: _(files).first(),
                        id: file.id,
                        folder: file.folder_id,
                        timestamp: _.now(),
                        json: { version_comment: $commentArea.val() }
                    }).progress(function (e) {
                        var sub = (e.loaded / e.total) * 100;
                        $progressBar.css('width', sub + '%');
                    }).done(resetCommentArea)
                    .fail(uploadFailed);
                } else {
                    $input.find('input[type="file"]').attr('name', 'file');

                    filesAPI.uploadNewVersionOldSchool({
                        form: $node,
                        id: file.id,
                        folder: file.folder_id,
                        timestamp: _.now(),
                        json: { version_comment: $commentArea.val() }
                    }).done(resetCommentArea);
                }
                return false;
            });

            $input.on('change', function () {
                if (!_.isEmpty($input.find('input[type="file"]').val())) {
                    $cancelUploadButton.show();
                    $uploadButton.show();
                    $comment.show();
                    $commentArea.focus();
                } else {
                    resetCommentArea();
                }
            });
            $cancelUploadButton.on('click', function (e) {
                e.preventDefault();
                resetCommentArea(e);
            });

        }
    });

    // Version List
    var versionSorter = function (version1, version2) {
        return version2.version - version1.version;
    };

    ext.point(POINT).extend({
        id: 'versions',
        index: 700,
        draw: function (baton, detailView, allVersions) {

            var $content, openedBy = baton.openedBy;

            function drawAllVersions(allVersions) {
                _.chain(allVersions)
                .sort(versionSorter)
                .each(function (version) {
                    var $versionnumber;
                    var $entryRow = $('<tr>')
                            .addClass('version ' + (version.current_version ? 'info' : ''))
                            .append(
                                $versionnumber = $('<td>').append(
                                    $('<span>').text(gt.noI18n(version.version)).addClass('versionLabel')
                                )
                            );

                    var baton = ext.Baton({ data: version, openedBy: openedBy });
                    baton.isCurrent = version.id === baton.data.current_version;
                    ext.point(POINT + '/version').invoke('draw', $entryRow, baton);
                    $content.append($entryRow);
                });
            }

            if (baton.data.number_of_versions >= 1) {

                $content = $('<table class="versiontable table table-striped table-hover table-bordered">').append(
                    $('<thead>').append(
                        $('<tr>').append(
                            $('<th>').text(_.noI18n('#')),
                            $('<th>').text(gt('File'))
                        )
                    )
                );

                // Then let's fetch all versions and update the table accordingly
                if (!allVersions) {
                    filesAPI.versions({ id: baton.data.id }).done(drawAllVersions);
                } else {
                    drawAllVersions(allVersions);
                }

                var $historyDefaultLabel = gt('Show version history') + ' (' + baton.data.number_of_versions + ')',
                    $historyButton = $('<a>', { 'data-action': 'history', 'href': '#', tabindex: 1 })
                        .addClass('noI18n').text($historyDefaultLabel)
                        .on('click', function (e) {
                            e.preventDefault();
                            if ($content.is(':hidden')) {
                                $(this).text(gt('Version history') + ' (' + baton.data.number_of_versions + ')');
                            } else {
                                $(this).text($historyDefaultLabel);
                            }
                            $content.toggle();
                        });

                this.append(
                    $('<h2 class="version-button">').append(
                        $historyButton
                    ),
                    $content
                );
            }
        }
    });

    // dropdown
    ext.point(POINT + '/version/dropdown').extend(new links.Dropdown({
        index: 10,
        label: '',
        ref: 'io.ox/files/versions/links/inline'
    }));

    // Extensions for the version detail table
    ext.point(POINT + '/version').extend({ index: 10,
        id: 'filename',
        draw: function (baton) {
            baton.label = _.noI18n(baton.data.filename);
            var row;

            this.append(
                row = $('<td>')
            );

            ext.point(POINT + '/version/dropdown').invoke('draw', row, baton);
        }
    });

    // Basic Info Fields
    var bytesToSize = function (bytes) {
        var sizes = ['B', 'KB', 'MB', 'GB', 'TB'], i;
        if (bytes === 0) {
            return 'n/a';
        } else {
            i = parseInt(Math.floor(Math.log(bytes) / Math.log(1024)), 10);
            return (bytes / Math.pow(1024, i)).toFixed(1) + ' ' + sizes[i];
        }
    };

    ext.point(POINT + '/version').extend({
        id: 'size',
        index: 20,
        draw: function (baton) {
            this.find('td:last').append($('<span class="size pull-left">').text(gt.noI18n(bytesToSize(baton.data.file_size))));
        }
    });

    ext.point(POINT + '/version').extend({
        id: 'created_by',
        index: 40,
        draw: function (baton) {
            this.find('td:last').append($('<span class="pull-right createdby">').append(userAPI.getLink(baton.data.created_by).attr('tabindex', 1)));
        }
    });

    ext.point(POINT + '/version').extend({
        id: 'last_modified',
        index: 30,
        draw: function (baton) {
            var d = new date.Local(baton.data.last_modified);
            this.find('td:last').append($('<span class="pull-right last_modified">').text(gt.noI18n(d.format(date.DATE_TIME))));
        }
    });

    ext.point(POINT + '/version').extend({
        id: 'comment',
        index: 50,
        draw: function (baton) {
            if (baton.data.version_comment !== null &&  baton.data.version_comment !== '') {
                this.find('td:last').append($('<div class="comment">').append($('<span>').addClass('version-comment').text(gt.noI18n(baton.data.version_comment || '\u00A0'))));
            }
        }
    });

    var draw = function (baton, app) {

        if (!baton) return $('<div>');

        baton = ext.Baton.ensure(baton);
        baton.app = app;

        if (app) {
            // save the appname so the extensions know what opened them (to disable some options for example)
            baton.openedBy = app.getName();
        }

        var node = $.createViewContainer(baton.data, filesAPI);
        node.on('redraw', createRedraw(node, app)).addClass('file-details view');
        ext.point(POINT).invoke('draw', node, baton, app);

        return node;
    };

    var createRedraw = function (node, app) {
        return function (e, data) {
            var replacement = draw(data, app);
            if ('former_id' in data) replacement.attr('former-id', data.former_id);
            if (node.find('.versiontable:visible')) {//keep versionhistory status (expanded/collapsed)
                replacement.find('[data-action="history"]').click();
            }
            node.replaceWith(replacement);
        };
    };

    return {
        draw: draw
    };
});<|MERGE_RESOLUTION|>--- conflicted
+++ resolved
@@ -205,13 +205,8 @@
         id: 'upload',
         index: 600,
         draw: function (baton) {
-<<<<<<< HEAD
             //no uploads in mail preview
             if (baton.openedBy === 'io.ox/mail/compose') return;
-=======
-            // no uploads in mail preview
-            if (baton.openedBy === 'io.ox/mail/write') return;
->>>>>>> 6c7d6d7a
             var file = baton.data,
             $node,
             $commentArea,
