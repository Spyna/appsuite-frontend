--- conflicted
+++ resolved
@@ -23,11 +23,7 @@
     'gettext!io.ox/mail',
     'io.ox/core/api/account',
     'io.ox/backbone/mini-views'
-<<<<<<< HEAD
-], function (settings, userAPI, capabilities, contactsAPI, mailUtil, mailSettingsModel, ext, notifications, gt, api, mini) {
-=======
 ], function (settings, userAPI, capabilities, contactsAPI, mailUtil, mailSettings, ext, notifications, gt, api, mini) {
->>>>>>> 74174fc6
 
     'use strict';
 
