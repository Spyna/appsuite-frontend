<<<<<<< HEAD
open-xchange-appsuite (7.8.1-14) stable; urgency=medium

  * Build for patch 2016-07-04 (3400)

 -- Markus Wagner <markus.wagner@open-xchange.com>  Tue, 28 Jun 2016 15:46:00 +0000

open-xchange-appsuite (7.8.1-13) stable; urgency=medium

  * Build for patch 2016-06-20 (3347)

 -- Markus Wagner <markus.wagner@open-xchange.com>  Wed, 15 Jun 2016 10:31:14 +0000

open-xchange-appsuite (7.8.1-12) stable; urgency=medium

  * Build for patch 2016-06-06 (3317)

 -- Markus Wagner <markus.wagner@open-xchange.com>  Mon, 30 May 2016 10:43:58 +0000

open-xchange-appsuite (7.8.1-11) stable; urgency=medium

  * Build for patch 2016-05-23 (3294)

 -- Markus Wagner <markus.wagner@open-xchange.com>  Thu, 19 May 2016 10:41:39 +0000

open-xchange-appsuite (7.8.1-10) stable; urgency=medium

  * Build for patch 2016-05-09 (3272)

 -- Markus Wagner <markus.wagner@open-xchange.com>  Mon, 09 May 2016 09:39:28 +0000

open-xchange-appsuite (7.8.1-9) stable; urgency=medium

  * Build for patch 2016-04-25 (3239)

 -- Markus Wagner <markus.wagner@open-xchange.com>  Fri, 15 Apr 2016 13:30:31 +0000

open-xchange-appsuite (7.8.1-8) stable; urgency=medium

  * Build for patch 2016-04-06 (3222)

 -- Markus Wagner <markus.wagner@open-xchange.com>  Tue, 05 Apr 2016 11:09:59 +0000
=======
open-xchange-appsuite (7.8.2-4) stable; urgency=medium

  * Second candidate for 7.8.2 release

 -- Markus Wagner <markus.wagner@open-xchange.com>  Tue, 12 Jul 2016 12:55:44 +0000

open-xchange-appsuite (7.8.2-3) stable; urgency=medium

  * First candidate for 7.8.2 release

 -- Markus Wagner <markus.wagner@open-xchange.com>  Wed, 06 Jul 2016 14:16:04 +0000

open-xchange-appsuite (7.8.2-2) stable; urgency=medium

  * Second preview for 7.8.2 release

 -- Markus Wagner <markus.wagner@open-xchange.com>  Wed, 29 Jun 2016 15:31:05 +0000

open-xchange-appsuite (7.8.2-1) stable; urgency=medium

  * First release candidate for 7.8.2

 -- Markus Wagner <markus.wagner@open-xchange.com>  Tue, 14 Jun 2016 20:37:23 +0000

open-xchange-appsuite (7.8.2-0) unstable; urgency=medium

  * prepare for 7.8.2 release

 -- Markus Wagner <markus.wagner@open-xchange.com>  Fri, 08 Apr 2016 13:12:58 +0200
>>>>>>> 4b2e00f6

open-xchange-appsuite (7.8.1-7) stable; urgency=medium

  * Second candidate for 7.8.1 release

 -- Markus Wagner <markus.wagner@open-xchange.com>  Wed, 30 Mar 2016 13:05:13 +0000

open-xchange-appsuite (7.8.1-6) stable; urgency=medium

  * First candidate for 7.8.1 release

 -- Markus Wagner <markus.wagner@open-xchange.com>  Fri, 25 Mar 2016 12:20:56 +0000

open-xchange-appsuite (7.8.1-5) stable; urgency=medium

  * Fifth preview of 7.8.1 release

 -- Markus Wagner <markus.wagner@open-xchange.com>  Tue, 15 Mar 2016 14:51:11 +0000

open-xchange-appsuite (7.8.1-4) stable; urgency=medium

  * Fourth preview of 7.8.1 release

 -- Markus Wagner <markus.wagner@open-xchange.com>  Fri, 04 Mar 2016 15:00:24 +0000

open-xchange-appsuite (7.8.1-3) stable; urgency=medium

  * Third candidate for 7.8.1 release

 -- Markus Wagner <markus.wagner@open-xchange.com>  Sat, 20 Feb 2016 16:21:08 +0000

open-xchange-appsuite (7.8.1-2) stable; urgency=medium

  * Second candidate for 7.8.1 release

 -- Markus Wagner <markus.wagner@open-xchange.com>  Tue, 02 Feb 2016 10:39:54 +0000

open-xchange-appsuite (7.8.1-1) stable; urgency=medium

  * First candidate for 7.8.1 release

 -- Markus Wagner <markus.wagner@open-xchange.com>  Tue, 26 Jan 2016 10:26:24 +0000

open-xchange-appsuite (7.8.1-0) unstable; urgency=medium

  * prepare for 7.8.1

 -- Markus Wagner <markus.wagner@open-xchange.com>  Thu, 08 Oct 2015 17:07:04 +0200

open-xchange-appsuite (7.8.0-9) stable; urgency=medium

  * Build for patch 2015-11-09 (2840)

 -- Markus Wagner <markus.wagner@open-xchange.com>  Fri, 06 Nov 2015 13:35:01 +0100

open-xchange-appsuite (7.8.0-8) stable; urgency=medium

  * Build for patch 2015-10-26 (2816)

 -- Markus Wagner <markus.wagner@open-xchange.com>  Tue, 20 Oct 2015 11:39:54 +0200

open-xchange-appsuite (7.8.0-7) stable; urgency=medium

  * Build for patch 2015-10-26 (2812)

 -- Markus Wagner <markus.wagner@open-xchange.com>  Mon, 19 Oct 2015 13:29:48 +0200

open-xchange-appsuite (7.8.0-6) stable; urgency=medium

  * Sixth candidate for 7.8.0 release

 -- Markus Wagner <markus.wagner@open-xchange.com>  Tue, 06 Oct 2015 09:29:34 +0200

open-xchange-appsuite (7.8.0-5) stable; urgency=medium

  * Fith candidate for 7.8.0 release

 -- Markus Wagner <markus.wagner@open-xchange.com>  Fri, 25 Sep 2015 16:45:46 +0200

open-xchange-appsuite (7.8.0-4) stable; urgency=medium

  * Fourth candidate for 7.8.0 release

 -- Markus Wagner <markus.wagner@open-xchange.com>  Fri, 18 Sep 2015 11:50:09 +0200

open-xchange-appsuite (7.8.0-3) stable; urgency=medium

  * Third candidate for 7.8.0 release

 -- Markus Wagner <markus.wagner@open-xchange.com>  Mon, 07 Sep 2015 17:41:15 +0200

open-xchange-appsuite (7.8.0-2) stable; urgency=medium

  * Second candidate for 7.8.0 release

 -- Markus Wagner <markus.wagner@open-xchange.com>  Fri, 21 Aug 2015 17:02:12 +0200

open-xchange-appsuite (7.8.0-1) stable; urgency=low

  * First candidate for 7.8.0 release

 -- Markus Wagner <markus.wagner@open-xchange.com>  Wed, 05 Aug 2015 12:46:46 +0200

open-xchange-appsuite (7.8.0-0) unstable; urgency=medium

  * prepare for 7.8.0 release

 -- Markus Wagner <markus.wagner@open-xchange.com>  Wed, 05 Nov 2014 16:20:51 +0100

open-xchange-appsuite (7.6.2-29) stable; urgency=medium

  * Build for patch 2015-11-16 (2862)

 -- Markus Wagner <markus.wagner@open-xchange.com>  Wed, 11 Nov 2015 20:15:10 +0100

open-xchange-appsuite (7.6.2-28) stable; urgency=medium

  * Build for patch 2015-11-09 (2841)

 -- Markus Wagner <markus.wagner@open-xchange.com>  Tue, 03 Nov 2015 15:36:07 +0100

open-xchange-appsuite (7.6.2-27) stable; urgency=medium

  * Build for patch 2015-11-11 (2844)

 -- Markus Wagner <markus.wagner@open-xchange.com>  Thu, 29 Oct 2015 13:49:19 +0100

open-xchange-appsuite (7.6.2-26) stable; urgency=medium

  * Build for patch  2015-10-12 (2784)

 -- Markus Wagner <markus.wagner@open-xchange.com>  Wed, 30 Sep 2015 17:46:37 +0200

open-xchange-appsuite (7.6.2-25) stable; urgency=medium

  * Build for patch 2015-09-28 (2767)

 -- Markus Wagner <markus.wagner@open-xchange.com>  Thu, 24 Sep 2015 12:40:27 +0200

open-xchange-appsuite (7.6.2-24) stable; urgency=medium

  * Build for patch 2015-09-14 (2732)

 -- Markus Wagner <markus.wagner@open-xchange.com>  Tue, 08 Sep 2015 14:41:54 +0200

open-xchange-appsuite (7.6.2-23) stable; urgency=medium

  * Build for patch 2015-08-24 (2674)

 -- Markus Wagner <markus.wagner@open-xchange.com>  Tue, 18 Aug 2015 17:32:10 +0200

open-xchange-appsuite (7.6.2-22) stable; urgency=low

  * Build for patch 2015-08-10

 -- Markus Wagner <markus.wagner@open-xchange.com>  Wed, 05 Aug 2015 09:42:05 +0200

open-xchange-appsuite (7.6.2-21) stable; urgency=low

  * Build for patch 2015-08-03 (2650)

 -- Markus Wagner <markus.wagner@open-xchange.com>  Tue, 04 Aug 2015 11:56:24 +0200

open-xchange-appsuite (7.6.2-20) stable; urgency=low

  * Build for patch 2015-07-20 (2614)

 -- Markus Wagner <markus.wagner@open-xchange.com>  Fri, 17 Jul 2015 09:16:16 +0200

open-xchange-appsuite (7.6.2-19) stable; urgency=low

  * Build for patch 2015-06-29 (2569)

 -- Markus Wagner <markus.wagner@open-xchange.com>  Tue, 30 Jun 2015 15:20:40 +0200

open-xchange-appsuite (7.6.2-18) stable; urgency=low

  * Build for patch 2015-06-08 (2540)

 -- Markus Wagner <markus.wagner@open-xchange.com>  Wed, 10 Jun 2015 16:28:09 +0200

open-xchange-appsuite (7.6.2-17) stable; urgency=low

  * Build for patch 2015-05-26 (2521)

 -- Markus Wagner <markus.wagner@open-xchange.com>  Tue, 19 May 2015 15:08:37 +0200

open-xchange-appsuite (7.6.2-16) stable; urgency=low

  * Build for patch 2015-05-04 (2496)

 -- Markus Wagner <markus.wagner@open-xchange.com>  Tue, 05 May 2015 15:27:00 +0200

open-xchange-appsuite (7.6.2-15) stable; urgency=low

  * Build for patch 2015-09-09 (2495)

 -- Markus Wagner <markus.wagner@open-xchange.com>  Fri, 24 Apr 2015 10:13:56 +0200

open-xchange-appsuite (7.6.2-14) stable; urgency=low

  * Build for patch 2015-04-17 (2491)

 -- Markus Wagner <markus.wagner@open-xchange.com>  Thu, 23 Apr 2015 11:54:54 +0200

open-xchange-appsuite (7.6.2-13) stable; urgency=low

  * Build for patch 2015-04-13 (2474)

 -- Markus Wagner <markus.wagner@open-xchange.com>  Tue, 14 Apr 2015 18:48:05 +0200

open-xchange-appsuite (7.6.2-12) stable; urgency=low

  * Twelfth candidate for 7.6.2 release

 -- Markus Wagner <markus.wagner@open-xchange.com>  Fri, 13 Mar 2015 16:24:06 +0100

open-xchange-appsuite (7.6.2-11) stable; urgency=low

  * Eleventh candidate for 7.6.2 release

 -- Markus Wagner <markus.wagner@open-xchange.com>  Fri, 06 Mar 2015 16:24:29 +0100

open-xchange-appsuite (7.6.2-10) stable; urgency=low

  * Tenth candidate for 7.6.2 release

 -- Markus Wagner <markus.wagner@open-xchange.com>  Wed, 04 Mar 2015 14:30:27 +0100

open-xchange-appsuite (7.6.2-9) stable; urgency=low

  * Nineth candidate for 7.6.2 release

 -- Markus Wagner <markus.wagner@open-xchange.com>  Tue, 03 Mar 2015 13:30:28 +0100

open-xchange-appsuite (7.6.2-8) stable; urgency=low

  * Eighth candidate for 7.6.2 release

 -- Markus Wagner <markus.wagner@open-xchange.com>  Tue, 24 Feb 2015 16:35:07 +0100

open-xchange-appsuite (7.6.2-7) stable; urgency=low

  * Seventh candidate for 7.6.2 release

 -- Markus Wagner <markus.wagner@open-xchange.com>  Wed, 11 Feb 2015 16:02:13 +0100

open-xchange-appsuite (7.6.2-6) stable; urgency=low

  * Sixth candidate for 7.6.2 release

 -- Markus Wagner <markus.wagner@open-xchange.com>  Fri, 30 Jan 2015 16:28:12 +0100

open-xchange-appsuite (7.6.2-5) stable; urgency=low

  * Fifth candidate for 7.6.2 release

 -- Markus Wagner <markus.wagner@open-xchange.com>  Tue, 27 Jan 2015 11:40:26 +0100

open-xchange-appsuite (7.6.2-4) stable; urgency=low

  * Fourth candidate for 7.6.2 release

 -- Markus Wagner <markus.wagner@open-xchange.com>  Fri, 12 Dec 2014 15:21:45 +0100

open-xchange-appsuite (7.6.2-3) stable; urgency=medium

  * Third candidate for 7.6.2 release

 -- Markus Wagner <markus.wagner@open-xchange.com>  Fri, 05 Dec 2014 15:20:12 +0100

open-xchange-appsuite (7.6.2-2) stable; urgency=low

  * Second candidate for 7.6.2 release

 -- Markus Wagner <markus.wagner@open-xchange.com>  Fri, 21 Nov 2014 11:47:01 +0100

open-xchange-appsuite (7.6.2-1) stable; urgency=medium

  * First candidate for 7.6.2 release

 -- Markus Wagner <markus.wagner@open-xchange.com>  Fri, 31 Oct 2014 13:51:49 +0100

open-xchange-appsuite (7.6.2-0) unstable; urgency=medium

  * prepare for 7.6.2 release

 -- Markus Wagner <markus.wagner@open-xchange.com>  Wed, 17 Sep 2014 12:42:40 +0200

open-xchange-appsuite (7.6.1-26) stable; urgency=low

  * Build for patch 2015-08-17 (2666)

 -- Markus Wagner <markus.wagner@open-xchange.com>  Thu, 06 Aug 2015 11:19:57 +0200

open-xchange-appsuite (7.6.1-25) stable; urgency=low

  * Build for patch 2015-07-20 (2637)

 -- Markus Wagner <markus.wagner@open-xchange.com>  Fri, 17 Jul 2015 09:45:34 +0200

open-xchange-appsuite (7.6.1-24) stable; urgency=low

  * Build for patch 2015-06-26 (2573)

 -- Markus Wagner <markus.wagner@open-xchange.com>  Wed, 24 Jun 2015 14:24:12 +0200

open-xchange-appsuite (7.6.1-23) stable; urgency=low

  * Build for patch 2015-06-08 (2539)

 -- Markus Wagner <markus.wagner@open-xchange.com>  Tue, 09 Jun 2015 13:44:06 +0200

open-xchange-appsuite (7.6.1-22) stable; urgency=low

  * Build for patch 2015-05-26 (2520)

 -- Markus Wagner <markus.wagner@open-xchange.com>  Fri, 15 May 2015 15:59:22 +0200

open-xchange-appsuite (7.6.1-21) stable; urgency=low

  * Build for patch 2015-04-13 (2473)

 -- Markus Wagner <markus.wagner@open-xchange.com>  Tue, 14 Apr 2015 17:26:55 +0000

open-xchange-appsuite (7.6.1-20) stable; urgency=low

  * Build for patch 2015-03-29 (2475)

 -- Markus Wagner <markus.wagner@open-xchange.com>  Fri, 27 Mar 2015 15:22:02 +0000

open-xchange-appsuite (7.6.1-19) stable; urgency=low

  * Build for patch 2015-03-30 (2459)

 -- Markus Wagner <markus.wagner@open-xchange.com>  Wed, 25 Mar 2015 07:30:57 +0000

open-xchange-appsuite (7.6.1-18) stable; urgency=low

  * Build for patch 2015-03-30 (2446)

 -- Markus Wagner <markus.wagner@open-xchange.com>  Mon, 23 Mar 2015 15:29:49 +0000

open-xchange-appsuite (7.6.1-17) stable; urgency=low

  * Build for patch 2015-03-16

 -- Markus Wagner <markus.wagner@open-xchange.com>  Fri, 13 Mar 2015 12:30:53 +0100

open-xchange-appsuite (7.6.1-16) stable; urgency=low

  * Build for patch 2015-02-23

 -- Markus Wagner <markus.wagner@open-xchange.com>  Thu, 12 Feb 2015 14:29:39 +0100

open-xchange-appsuite (7.6.1-15) stable; urgency=low

  * Build for patch 2015-02-11

 -- Markus Wagner <markus.wagner@open-xchange.com>  Tue, 10 Feb 2015 10:21:10 +0100

open-xchange-appsuite (7.6.1-14) stable; urgency=low

  * Build for patch 2015-02-09

 -- Markus Wagner <markus.wagner@open-xchange.com>  Tue, 03 Feb 2015 17:01:20 +0100

open-xchange-appsuite (7.6.1-13) stable; urgency=low

  * Build for patch 2014-10-27

 -- Markus Wagner <markus.wagner@open-xchange.com>  Wed, 21 Jan 2015 14:38:39 +0100

open-xchange-appsuite (7.6.1-12) stable; urgency=low

  * Build for patch 2015-01-26

 -- Markus Wagner <markus.wagner@open-xchange.com>  Wed, 21 Jan 2015 11:02:45 +0100

open-xchange-appsuite (7.6.1-11) stable; urgency=low

  * Build for patch 2015-01-12

 -- Markus Wagner <markus.wagner@open-xchange.com>  Wed, 07 Jan 2015 16:22:02 +0100

open-xchange-appsuite (7.6.1-10) stable; urgency=low

  * Build for patch 2014-12-22

 -- Markus Wagner <markus.wagner@open-xchange.com>  Tue, 16 Dec 2014 16:52:04 +0100

open-xchange-appsuite (7.6.1-9) stable; urgency=low

  * Build for patch 2014-12-15

 -- Markus Wagner <markus.wagner@open-xchange.com>  Wed, 10 Dec 2014 12:57:51 +0100

open-xchange-appsuite (7.6.1-8) stable; urgency=low

  * Build for patch 2014-12-01

 -- Markus Wagner <markus.wagner@open-xchange.com>  Tue, 25 Nov 2014 13:26:21 +0100

open-xchange-appsuite (7.6.1-7) stable; urgency=medium

  * Build for patch 2014-11-17

 -- Markus Wagner <markus.wagner@open-xchange.com>  Thu, 13 Nov 2014 14:38:49 +0000

open-xchange-appsuite (7.6.1-6) stable; urgency=low

  * Build for patch 2014-10-30

 -- Markus Wagner <markus.wagner@open-xchange.com>  Mon, 27 Oct 2014 10:01:36 +0100

open-xchange-appsuite (7.6.1-5) stable; urgency=low

  * Fifth candidate for 7.6.1 release

 -- Markus Wagner <markus.wagner@open-xchange.com>  Tue, 14 Oct 2014 13:36:33 +0200

open-xchange-appsuite (7.6.1-4) stable; urgency=low

  * Fourth candidate for 7.6.1 release

 -- Markus Wagner <markus.wagner@open-xchange.com>  Fri, 10 Oct 2014 15:20:03 +0200

open-xchange-appsuite (7.6.1-3) stable; urgency=low

  * Third candidate for 7.6.1 release

 -- Markus Wagner <markus.wagner@open-xchange.com>  Thu, 02 Oct 2014 16:14:36 +0200

open-xchange-appsuite (7.6.1-2) stable; urgency=low

  * Second candidate for 7.6.1 release

 -- Markus Wagner <markus.wagner@open-xchange.com>  Tue, 16 Sep 2014 16:31:58 +0200

open-xchange-appsuite (7.6.1-1) stable; urgency=low

  * First release candidate for 7.6.1

 -- Markus Wagner <markus.wagner@open-xchange.com>  Fri, 05 Sep 2014 14:55:23 +0200

open-xchange-appsuite (7.6.1-0) unstable; urgency=medium

  * prepare for 7.6.1

 -- Markus Wagner <markus.wagner@open-xchange.com>  Fri, 05 Sep 2014 11:48:03 +0200

open-xchange-appsuite (7.6.0-17) stable; urgency=low

  * Build for patch 2014-11-03

 -- Markus Wagner <markus.wagner@open-xchange.com>  Tue, 28 Oct 2014 15:08:16 +0100

open-xchange-appsuite (7.6.0-16) stable; urgency=medium

  * Build for patch 2014-10-22

 -- Markus Wagner <markus.wagner@open-xchange.com>  Wed, 22 Oct 2014 11:25:44 +0000

open-xchange-appsuite (7.6.0-15) stable; urgency=low

  * Build for patch 2014-10-20

 -- Markus Wagner <markus.wagner@open-xchange.com>  Mon, 13 Oct 2014 15:55:06 +0200

open-xchange-appsuite (7.6.0-14) stable; urgency=medium

  * Build for patch 2014-10-06

 -- Markus Wagner <markus.wagner@open-xchange.com>  Tue, 30 Sep 2014 11:23:11 +0000

open-xchange-appsuite (7.6.0-13) stable; urgency=medium

  * Build for patch 2014-10-02

 -- Markus Wagner <markus.wagner@open-xchange.com>  Tue, 23 Sep 2014 08:55:27 +0000

open-xchange-appsuite (7.6.0-12) stable; urgency=low

  * Build for patch 2014-09-15

 -- Markus Wagner <markus.wagner@open-xchange.com>  Thu, 11 Sep 2014 12:18:38 +0200

open-xchange-appsuite (7.6.0-11) stable; urgency=low

  * Build for patch 2014-08-25

 -- Markus Wagner <markus.wagner@open-xchange.com>  Wed, 20 Aug 2014 08:56:48 +0200

open-xchange-appsuite (7.6.0-10) stable; urgency=low

  * Build for patch 2014-08-11

 -- Markus Wagner <markus.wagner@open-xchange.com>  Mon, 11 Aug 2014 17:57:28 +0200

open-xchange-appsuite (7.6.0-9) stable; urgency=low

  * Build for patch 2014-07-30

 -- Markus Wagner <markus.wagner@open-xchange.com>  Wed, 23 Jul 2014 16:19:09 +0200

open-xchange-appsuite (7.6.0-8) stable; urgency=low

  * Build for patch 2014-07-21

 -- Markus Wagner <markus.wagner@open-xchange.com>  Mon, 21 Jul 2014 08:33:09 +0200

open-xchange-appsuite (7.6.0-7) stable; urgency=low

  * Seventh candidate for 7.6.0 release

 -- Markus Wagner <markus.wagner@open-xchange.com>  Wed, 25 Jun 2014 09:56:37 +0200

open-xchange-appsuite (7.6.0-6) stable; urgency=low

  * Sixth candidate for 7.6.0 release

 -- Markus Wagner <markus.wagner@open-xchange.com>  Fri, 20 Jun 2014 12:56:04 +0200

open-xchange-appsuite (7.6.0-5) stable; urgency=low

  * Fifth candidate for 7.6.0 release

 -- Markus Wagner <markus.wagner@open-xchange.com>  Fri, 13 Jun 2014 14:05:16 +0200

open-xchange-appsuite (7.6.0-4) stable; urgency=low

  * Fourth candidate for 7.6.0 release

 -- Markus Wagner <markus.wagner@open-xchange.com>  Fri, 30 May 2014 14:16:14 +0200

open-xchange-appsuite (7.6.0-3) stable; urgency=low

  * Third candidate for 7.6.0 release

 -- Markus Wagner <markus.wagner@open-xchange.com>  Fri, 16 May 2014 13:51:17 +0200

open-xchange-appsuite (7.6.0-2) stable; urgency=low

  * Second release candidate for 7.6.0

 -- Markus Wagner <markus.wagner@open-xchange.com>  Mon, 05 May 2014 12:34:54 +0200

open-xchange-appsuite (7.6.0-1) stable; urgency=low

  * First release candidate for 7.6.0

 -- Markus Wagner <markus.wagner@open-xchange.com>  Tue, 22 Apr 2014 18:05:54 +0200

open-xchange-appsuite (7.6.0-0) unstable; urgency=low

  * prepare for 7.6.0

 -- Markus Wagner <markus.wagner@open-xchange.com>  Wed, 12 Feb 2014 11:46:45 +0100

open-xchange-appsuite (7.4.2-29) stable; urgency=low

  * Build for patch 2014-12-15

 -- Markus Wagner <markus.wagner@open-xchange.com>  Mon, 08 Dec 2014 17:10:25 +0100

open-xchange-appsuite (7.4.2-27) stable; urgency=low

  * Build for patch 2014-10-06

 -- Markus Wagner <markus.wagner@open-xchange.com>  Thu, 25 Sep 2014 14:14:46 +0200

open-xchange-appsuite (7.4.2-25) stable; urgency=low

  * Build for patch 2014-08-25

 -- Markus Wagner <markus.wagner@open-xchange.com>  Mon, 18 Aug 2014 09:46:57 +0200

open-xchange-appsuite (7.4.2-24) stable; urgency=low

  * Build for patch 2014-08-11

 -- Markus Wagner <markus.wagner@open-xchange.com>  Thu, 07 Aug 2014 13:32:54 +0200

open-xchange-appsuite (7.4.2-23) stable; urgency=low

  * Build for patch 2014-07-28

 -- Markus Wagner <markus.wagner@open-xchange.com>  Mon, 21 Jul 2014 10:12:43 +0200

open-xchange-appsuite (7.4.2-22) stable; urgency=low

  * Build for patch 2014-07-14

 -- Markus Wagner <markus.wagner@open-xchange.com>  Wed, 09 Jul 2014 14:18:11 +0200

open-xchange-appsuite (7.4.2-21) stable; urgency=low

  * Build for patch 2014-06-30

 -- Markus Wagner <markus.wagner@open-xchange.com>  Thu, 26 Jun 2014 08:55:50 +0200

open-xchange-appsuite (7.4.2-20) stable; urgency=low

  * Build for patch 2014-06-16

 -- Markus Wagner <markus.wagner@open-xchange.com>  Tue, 10 Jun 2014 13:08:17 +0200

open-xchange-appsuite (7.4.2-19) stable; urgency=low

  * Build for patch 2014-05-26

 -- Markus Wagner <markus.wagner@open-xchange.com>  Thu, 22 May 2014 11:03:40 +0200

open-xchange-appsuite (7.4.2-18) stable; urgency=low

  * Build for patch 2014-05-05

 -- Markus Wagner <markus.wagner@open-xchange.com>  Mon, 05 May 2014 11:00:08 +0200

open-xchange-appsuite (7.4.2-17) stable; urgency=low

  * Build for patch 2014-04-22

 -- Markus Wagner <markus.wagner@open-xchange.com>  Tue, 15 Apr 2014 09:42:04 +0200

open-xchange-appsuite (7.4.2-16) stable; urgency=low

  * Build for patch 2014-04-08

 -- Markus Wagner <markus.wagner@open-xchange.com>  Wed, 09 Apr 2014 09:31:36 +0200

open-xchange-appsuite (7.4.2-15) stable; urgency=low

  * Build for patch 2014-04-07

 -- Markus Wagner <markus.wagner@open-xchange.com>  Thu, 03 Apr 2014 15:30:51 +0200

open-xchange-appsuite (7.4.2-14) stable; urgency=low

  * Build for patch 2014-03-31

 -- Markus Wagner <markus.wagner@open-xchange.com>  Mon, 31 Mar 2014 10:45:34 +0200

open-xchange-appsuite (7.4.2-13) stable; urgency=low

  * Build for patch 2014-03-24

 -- Markus Wagner <markus.wagner@open-xchange.com>  Wed, 19 Mar 2014 10:32:23 +0100

open-xchange-appsuite (7.4.2-12) stable; urgency=low

  * Build for patch 2014-03-14

 -- Markus Wagner <markus.wagner@open-xchange.com>  Fri, 14 Mar 2014 14:38:53 +0100

open-xchange-appsuite (7.4.2-11) stable; urgency=low

  * Build for patch 2013-03-04

 -- Markus Wagner <markus.wagner@open-xchange.com>  Tue, 04 Mar 2014 17:09:35 +0100

open-xchange-appsuite (7.4.2-10) stable; urgency=low

  * Build for patch 2013-03-05

 -- Markus Wagner <markus.wagner@open-xchange.com>  Thu, 27 Feb 2014 15:50:06 +0100

open-xchange-appsuite (7.4.2-9) stable; urgency=low

  * Build for patch 2014-02-24

 -- Markus Wagner <markus.wagner@open-xchange.com>  Tue, 25 Feb 2014 16:46:21 +0100

open-xchange-appsuite (7.4.2-8) stable; urgency=low

  * Build for patch 2014-02-26

 -- Markus Wagner <markus.wagner@open-xchange.com>  Tue, 25 Feb 2014 14:44:07 +0100

open-xchange-appsuite (7.4.2-7) stable; urgency=low

  * Build for patch 2014-02-20

 -- Markus Wagner <markus.wagner@open-xchange.com>  Thu, 20 Feb 2014 11:37:14 +0100

open-xchange-appsuite (7.4.2-6) stable; urgency=low

  * Sixth candidate for 7.4.2 release

 -- Markus Wagner <markus.wagner@open-xchange.com>  Tue, 11 Feb 2014 12:58:17 +0100

open-xchange-appsuite (7.4.2-5) stable; urgency=low

  * Fifth candidate for 7.4.2 release

 -- Markus Wagner <markus.wagner@open-xchange.com>  Thu, 06 Feb 2014 14:58:25 +0100

open-xchange-appsuite (7.4.2-4) stable; urgency=low

  * Fourth candidate for 7.4.2 release

 -- Markus Wagner <markus.wagner@open-xchange.com>  Tue, 04 Feb 2014 17:09:46 +0100

open-xchange-appsuite (7.4.2-3) stable; urgency=low

  * Third candidate for 7.4.2 release

 -- Markus Wagner <markus.wagner@open-xchange.com>  Thu, 23 Jan 2014 16:31:28 +0100

open-xchange-appsuite (7.4.2-2) stable; urgency=low

  * Second candidate for 7.4.2 release

 -- Markus Wagner <markus.wagner@open-xchange.com>  Fri, 10 Jan 2014 16:31:43 +0100

open-xchange-appsuite (7.4.2-1) stable; urgency=low

  * First candidate for 7.4.2 release

 -- Markus Wagner <markus.wagner@open-xchange.com>  Mon, 23 Dec 2013 13:15:53 +0100

open-xchange-appsuite (7.4.2-0) unstable; urgency=low

  * prepare for 7.4.2

 -- Markus Wagner <markus.wagner@open-xchange.com>  Thu, 19 Dec 2013 09:08:03 +0100

open-xchange-appsuite (7.4.1-11) stable; urgency=low

  * Build for patch 2014-03-24

 -- Markus Wagner <markus.wagner@open-xchange.com>  Fri, 21 Mar 2014 14:32:42 +0100

open-xchange-appsuite (7.4.1-10) stable; urgency=low

  * Build for patch 2014-02-26

 -- Markus Wagner <markus.wagner@open-xchange.com>  Tue, 25 Feb 2014 12:49:22 +0100

open-xchange-appsuite (7.4.1-9) stable; urgency=low

  * Build for patch 2014-01-30

 -- Markus Wagner <markus.wagner@open-xchange.com>  Tue, 28 Jan 2014 17:37:16 +0100

open-xchange-appsuite (7.4.1-8) stable; urgency=low

  * Build for patch 2013-12-09

 -- Markus Wagner <markus.wagner@open-xchange.com>  Thu, 02 Jan 2014 16:16:10 +0100

open-xchange-appsuite (7.4.1-7) stable; urgency=low

  * Build for patch 2013-12-23

 -- Markus Wagner <markus.wagner@open-xchange.com>  Thu, 19 Dec 2013 10:08:14 +0100

open-xchange-appsuite (7.4.1-6) stable; urgency=low

  * Build for patch 2013-12-09

 -- Markus Wagner <markus.wagner@open-xchange.com>  Thu, 05 Dec 2013 13:44:27 +0100

open-xchange-appsuite (7.4.1-5) stable; urgency=low

  * Fifth candidate for 7.4.1 release

 -- Markus Wagner <markus.wagner@open-xchange.com>  Wed, 20 Nov 2013 12:12:44 +0100

open-xchange-appsuite (7.4.1-4) stable; urgency=low

  * Fourth candidate for 7.4.1 release

 -- Markus Wagner <markus.wagner@open-xchange.com>  Mon, 18 Nov 2013 10:20:29 +0100

open-xchange-appsuite (7.4.1-3) stable; urgency=low

  * Third candidate for 7.4.1 release

 -- Markus Wagner <markus.wagner@open-xchange.com>  Thu, 07 Nov 2013 10:17:58 +0100

open-xchange-appsuite (7.4.1-2) stable; urgency=low

  * Second candidate for 7.4.1 release

 -- Markus Wagner <markus.wagner@open-xchange.com>  Wed, 23 Oct 2013 10:11:10 +0200

open-xchange-appsuite (7.4.1-1) stable; urgency=low

  * First sprint increment for 7.4.1 release

 -- Markus Wagner <markus.wagner@open-xchange.com>  Thu, 10 Oct 2013 17:57:24 +0200

open-xchange-appsuite (7.4.1-0) unstable; urgency=low

  * prepare for 7.4.1 release

 -- Markus Wagner <markus.wagner@open-xchange.com>  Fri, 20 Sep 2013 16:29:32 +0200

open-xchange-appsuite (7.4.0-19) stable; urgency=low

  * Build for patch 2013-03-05

 -- Markus Wagner <markus.wagner@open-xchange.com>  Tue, 04 Mar 2014 14:56:12 +0100

open-xchange-appsuite (7.4.0-18) stable; urgency=low

  * Build for patch 2013-03-05

 -- Markus Wagner <markus.wagner@open-xchange.com>  Thu, 27 Feb 2014 15:50:06 +0100

open-xchange-appsuite (7.4.0-17) stable; urgency=low

  * Build for patch 2014-02-07

 -- Markus Wagner <markus.wagner@open-xchange.com>  Fri, 07 Feb 2014 09:17:10 +0100

open-xchange-appsuite (7.4.0-16) stable; urgency=low

  * Build for patch 2013-11-13

 -- Markus Wagner <markus.wagner@open-xchange.com>  Tue, 12 Nov 2013 13:42:30 +0100

open-xchange-appsuite (7.4.0-15) stable; urgency=low

  * Build for patch 2013-11-08

 -- Markus Wagner <markus.wagner@open-xchange.com>  Mon, 11 Nov 2013 11:56:08 +0100

open-xchange-appsuite (7.4.0-14) stable; urgency=low

  * Build for patch 2013-10-28

 -- Markus Wagner <markus.wagner@open-xchange.com>  Wed, 30 Oct 2013 16:56:18 +0100

open-xchange-appsuite (7.4.0-13) stable; urgency=low

  * Build for patch 2013-10-28

 -- Markus Wagner <markus.wagner@open-xchange.com>  Wed, 23 Oct 2013 15:04:38 +0200

open-xchange-appsuite (7.4.0-12) stable; urgency=low

  * Build for patch 2013-10-09

 -- Markus Wagner <markus.wagner@open-xchange.com>  Wed, 09 Oct 2013 16:39:09 +0200

open-xchange-appsuite (7.4.0-11) stable; urgency=low

  * Eleventh candidate for 7.4.0 release

 -- Markus Wagner <markus.wagner@open-xchange.com>  Wed, 25 Sep 2013 11:14:23 +0200

open-xchange-appsuite (7.4.0-10) stable; urgency=low

  * Tenth candidate for 7.4.0 release

 -- Markus Wagner <markus.wagner@open-xchange.com>  Fri, 20 Sep 2013 10:36:26 +0200

open-xchange-appsuite (7.4.0-9) stable; urgency=low

  * Ninth candidate for 7.4.0 release

 -- Markus Wagner <markus.wagner@open-xchange.com>  Fri, 13 Sep 2013 15:48:07 +0200

open-xchange-appsuite (7.4.0-8) stable; urgency=low

  * Eighth candidate for 7.4.0 release

 -- Markus Wagner <markus.wagner@open-xchange.com>  Mon, 02 Sep 2013 10:44:51 +0200

open-xchange-appsuite (7.4.0-7) stable; urgency=low

  * Seventh candidate for 7.4.0 release

 -- Markus Wagner <markus.wagner@open-xchange.com>  Tue, 27 Aug 2013 14:06:30 +0200

open-xchange-appsuite (7.4.0-6) stable; urgency=low

  * Sixth candidate for 7.4.0 release

 -- Markus Wagner <markus.wagner@open-xchange.com>  Fri, 23 Aug 2013 13:10:30 +0200

open-xchange-appsuite (7.4.0-5) stable; urgency=low

  * Fifth candidate for 7.4.0 release

 -- Markus Wagner <markus.wagner@open-xchange.com>  Mon, 19 Aug 2013 12:38:26 +0200

open-xchange-appsuite (7.4.0-4) stable; urgency=low

  * Fourth candidate for 7.4.0 release

 -- Markus Wagner <markus.wagner@open-xchange.com>  Tue, 13 Aug 2013 10:12:55 +0200

open-xchange-appsuite (7.4.0-3) stable; urgency=low

  * Third release candidate for 7.4.0

 -- Markus Wagner <markus.wagner@open-xchange.com>  Tue, 06 Aug 2013 12:25:50 +0200

open-xchange-appsuite (7.4.0-2) stable; urgency=low

  * Second release candidate for 7.4.0

 -- Markus Wagner <markus.wagner@open-xchange.com>  Fri, 02 Aug 2013 14:17:30 +0200

open-xchange-appsuite (7.4.0-1) stable; urgency=low

  * First release candidate for 7.4.0

 -- Markus Wagner <markus.wagner@open-xchange.com>  Wed, 17 Jul 2013 10:44:17 +0200

open-xchange-appsuite (7.4.0-0) unstable; urgency=low

  * prepare for 7.4.0

 -- Markus Wagner <markus.wagner@open-xchange.com>  Tue, 16 Jul 2013 14:54:25 +0200

open-xchange-appsuite (7.2.2-20) stable; urgency=low

  * Build for patch 2014-03-24

 -- Markus Wagner <markus.wagner@open-xchange.com>  Fri, 21 Mar 2014 14:39:41 +0100

open-xchange-appsuite (7.2.2-19) stable; urgency=low

  * Build for patch 2014-01-22

 -- Markus Wagner <markus.wagner@open-xchange.com>  Fri, 24 Jan 2014 14:33:16 +0100

open-xchange-appsuite (7.2.2-18) stable; urgency=low

  * Build for patch 2013-11-29

 -- Markus Wagner <markus.wagner@open-xchange.com>  Tue, 10 Dec 2013 08:32:40 +0100

open-xchange-appsuite (7.2.2-17) stable; urgency=low

  * Build for patch 2013-10-03

 -- Markus Wagner <markus.wagner@open-xchange.com>  Wed, 02 Oct 2013 17:06:23 +0200

open-xchange-appsuite (7.2.2-16) stable; urgency=low

  * Build for patch 2013-09-26

 -- Markus Wagner <markus.wagner@open-xchange.com>  Tue, 17 Sep 2013 12:00:15 +0200

open-xchange-appsuite (7.2.2-15) stable; urgency=low

  * Build for patch 2013-09-12

 -- Markus Wagner <markus.wagner@open-xchange.com>  Wed, 11 Sep 2013 15:21:56 +0200

open-xchange-appsuite (7.2.2-14) stable; urgency=low

  * Build for patch 2013-09-26

 -- Markus Wagner <markus.wagner@open-xchange.com>  Mon, 02 Sep 2013 13:51:05 +0200

open-xchange-appsuite (7.2.2-13) stable; urgency=low

  * Build for patch 2013-08-26

 -- Markus Wagner <markus.wagner@open-xchange.com>  Mon, 26 Aug 2013 16:28:15 +0200

open-xchange-appsuite (7.2.2-12) stable; urgency=low

  * Build for patch 2013-08-19

 -- Markus Wagner <markus.wagner@open-xchange.com>  Tue, 20 Aug 2013 11:24:10 +0200

open-xchange-appsuite (7.2.2-11) stable; urgency=low

  * Build for patch 2013-08-09

 -- Markus Wagner <markus.wagner@open-xchange.com>  Mon, 05 Aug 2013 11:02:03 +0200

open-xchange-appsuite (7.2.2-10) stable; urgency=low

  * Build for patch 2013-07-22

 -- Markus Wagner <markus.wagner@open-xchange.com>  Mon, 22 Jul 2013 09:50:53 +0200

open-xchange-appsuite (7.2.2-9) stable; urgency=low

  * Build for patch 2013-07-25

 -- Markus Wagner <markus.wagner@open-xchange.com>  Mon, 15 Jul 2013 15:44:24 +0200

open-xchange-appsuite (7.2.2-8) stable; urgency=low

  * Build for patch 2013-07-09

 -- Markus Wagner <markus.wagner@open-xchange.com>  Thu, 11 Jul 2013 11:26:44 +0200

open-xchange-appsuite (7.2.2-7) stable; urgency=low

  * Third candidate for 7.2.2 release

 -- Markus Wagner <markus.wagner@open-xchange.com>  Tue, 02 Jul 2013 13:51:37 +0200

open-xchange-appsuite (7.2.2-6) stable; urgency=low

  * Second candidate for 7.2.2 release

 -- Markus Wagner <markus.wagner@open-xchange.com>  Fri, 28 Jun 2013 16:17:19 +0200

open-xchange-appsuite (7.2.2-5) stable; urgency=low

  * Release candidate for 7.2.2 release

 -- Markus Wagner <markus.wagner@open-xchange.com>  Wed, 26 Jun 2013 19:18:51 +0200

open-xchange-appsuite (7.2.2-4) stable; urgency=low

  * Second feature freeze for 7.2.2 release

 -- Markus Wagner <markus.wagner@open-xchange.com>  Fri, 21 Jun 2013 16:36:47 +0200

open-xchange-appsuite (7.2.2-3) stable; urgency=low

  * Sprint increment for 7.2.2 release

 -- Markus Wagner <markus.wagner@open-xchange.com>  Mon, 03 Jun 2013 13:30:35 +0200

open-xchange-appsuite (7.2.2-2) unstable; urgency=low

  * First sprint increment for 7.2.2 release

 -- Markus Wagner <markus.wagner@open-xchange.com>  Mon, 03 Jun 2013 13:30:35 +0200

open-xchange-appsuite (7.2.2-1) unstable; urgency=low

  * First candidate for 7.2.2 release

 -- Markus Wagner <markus.wagner@open-xchange.com>  Wed, 29 May 2013 17:38:49 +0200

open-xchange-appsuite (7.2.2-0) unstable; urgency=low

  * prepare for 7.2.0

 -- Markus Wagner <markus.wagner@open-xchange.com>  Fri, 15 Mar 2013 13:52:15 +0100

open-xchange-appsuite (7.2.1-6) stable; urgency=low

  * Build for patch 2013-06-20

 -- Markus Wagner <markus.wagner@open-xchange.com>  Thu, 20 Jun 2013 15:51:09 +0200

open-xchange-appsuite (7.2.1-5) stable; urgency=low

  * Build for patch 2013-06-17

 -- Markus Wagner <markus.wagner@open-xchange.com>  Tue, 18 Jun 2013 09:35:46 +0200

open-xchange-appsuite (7.2.1-4) stable; urgency=low

  * Build for patch 2013-06-14

 -- Markus Wagner <markus.wagner@open-xchange.com>  Wed, 12 Jun 2013 18:15:45 +0200

open-xchange-appsuite (7.2.1-3) unstable; urgency=low

  * Third candidate for 7.2.1 release

 -- Markus Wagner <markus.wagner@open-xchange.com>  Wed, 22 May 2013 16:07:43 +0200

open-xchange-appsuite (7.2.1-2) unstable; urgency=low

  * Second candidate for 7.2.1 release

 -- Markus Wagner <markus.wagner@open-xchange.com>  Wed, 15 May 2013 17:49:12 +0200

open-xchange-appsuite (7.2.1-1) unstable; urgency=low

  * First candidate for 7.2.1 release

 -- Markus Wagner <markus.wagner@open-xchange.com>  Mon, 22 Apr 2013 15:18:20 +0200

open-xchange-appsuite (7.2.1-0) unstable; urgency=low

  * prepare for 7.2.1

 -- Markus Wagner <markus.wagner@open-xchange.com>  Mon, 15 Apr 2013 11:18:33 +0200

open-xchange-appsuite (7.2.0-6) unstable; urgency=low

  * Build for patch 2013-05-10

 -- Markus Wagner <markus.wagner@open-xchange.com>  Wed, 15 May 2013 09:33:11 +0200

open-xchange-appsuite (7.2.0-5) unstable; urgency=low

  * Build for patch 2013-04-23

 -- Markus Wagner <markus.wagner@open-xchange.com>  Thu, 02 May 2013 09:09:28 +0200

open-xchange-appsuite (7.2.0-4) unstable; urgency=low

  * Fourth candidate for 7.2.0 release

 -- Markus Wagner <markus.wagner@open-xchange.com>  Wed, 10 Apr 2013 17:49:28 +0200

open-xchange-appsuite (7.2.0-3) unstable; urgency=low

  * Third candidate for 7.2.0 release

 -- Markus Wagner <markus.wagner@open-xchange.com>  Mon, 08 Apr 2013 17:21:25 +0200

open-xchange-appsuite (7.2.0-2) unstable; urgency=low

  * Second candidate for 7.2.0 release

 -- Markus Wagner <markus.wagner@open-xchange.com>  Tue, 02 Apr 2013 16:21:13 +0200

open-xchange-appsuite (7.2.0-1) unstable; urgency=low

  * First release candidate for 7.2.0

 -- Markus Wagner <markus.wagner@open-xchange.com>  Tue, 26 Mar 2013 13:01:19 +0100

open-xchange-appsuite (7.2.0-0) unstable; urgency=low

  * prepare for 7.2.0

 -- Markus Wagner <markus.wagner@open-xchange.com>  Thu, 15 Mar 2013 13:52:15 +0100

open-xchange-appsuite (7.0.1-6) stable; urgency=low

  * Build for patch 2013-09-12

 -- Viktor Pracht <viktor.pracht@open-xchange.com>  Wed, 11 Sep 2013 15:35:30 +0200

open-xchange-appsuite (7.0.1-5) unstable; urgency=low

  * Build for patch 2013-03-01

 -- Viktor Pracht <viktor.pracht@open-xchange.com>  Thu, 28 Feb 2013 17:42:15 +0100

open-xchange-appsuite (7.0.1-4) unstable; urgency=low

  * Fourth release candidate for 7.0.1

 -- Viktor Pracht <viktor.pracht@open-xchange.com>  Tue, 19 Feb 2013 16:41:58 +0100

open-xchange-appsuite (7.0.1-3) unstable; urgency=low

  * Third release candidate for 7.0.1

 -- Viktor Pracht <viktor.pracht@open-xchange.com>  Tue, 19 Feb 2013 09:22:25 +0100

open-xchange-appsuite (7.0.1-2) unstable; urgency=low

  * Second release candiate for 7.0.1

 -- Viktor Pracht <viktor.pracht@open-xchange.com>  Thu, 14 Feb 2013 14:28:34 +0100

open-xchange-appsuite (7.0.1-1) unstable; urgency=low

  * First release candidate for 7.0.1

 -- Viktor Pracht <viktor.pracht@open-xchange.com>  Fri, 01 Feb 2013 15:28:23 +0100

open-xchange-appsuite (7.0.1-0) unstable; urgency=low

  * prepare for 7.0.1

 -- Viktor Pracht <viktor.pracht@open-xchange.com>  Fri, 01 Feb 2013 15:01:46 +0100

open-xchange-appsuite (7.0.0-12) unstable; urgency=low

  * Third release candidate for 7.0.0

 -- Viktor Pracht <viktor.pracht@open-xchange.com>  Tue, 18 Dec 2012 14:53:51 +0100

open-xchange-appsuite (7.0.0-11) unstable; urgency=low

  * Second release candidate for 7.0.0

 -- Viktor Pracht <viktor.pracht@open-xchange.com>  Mon, 17 Dec 2012 18:55:33 +0100

open-xchange-appsuite (7.0.0-10) unstable; urgency=low

  * Pre release candidate for 7.0.0

 -- Viktor Pracht <viktor.pracht@open-xchange.com>  Thu, 13 Dec 2012 18:47:20 +0100

open-xchange-appsuite (7.0.0-9) unstable; urgency=low

  * First release candidate for 7.0.0

 -- Viktor Pracht <viktor.pracht@open-xchange.com>  Tue, 11 Dec 2012 11:44:25 +0100

open-xchange-appsuite (7.0.0-8) unstable; urgency=low

  * First release candidate for EDP drop #6

 -- Viktor Pracht <viktor.pracht@open-xchange.com>  Tue, 13 Nov 2012 15:02:51 +0100

open-xchange-appsuite (7.0.0-7) unstable; urgency=low

  * Third release candidate for EDP drop #5

 -- Viktor Pracht <viktor.pracht@open-xchange.com>  Mon, 22 Oct 2012 15:48:11 +0200

open-xchange-appsuite (7.0.0-6) unstable; urgency=low

  * Second release candidate for EDP drop #5

 -- Viktor Pracht <viktor.pracht@open-xchange.com>  Mon, 22 Oct 2012 14:23:03 +0200

open-xchange-appsuite (7.0.0-5) unstable; urgency=low

  * First release candidate for EDP drop #5

 -- Viktor Pracht <viktor.pracht@open-xchange.com>  Tue, 12 Oct 2012 13:07:35 +0200

open-xchange-appsuite (7.0.0-4) unstable; urgency=low

  * First release candidate for EDP drop #4

 -- Viktor Pracht <viktor.pracht@open-xchange.com>  Tue, 04 Sep 2012 15:14:35 +0200

open-xchange-appsuite (7.0.0-3) unstable; urgency=low

  * Release build for 7.0.0

 -- Viktor Pracht <viktor.pracht@open-xchange.com>  Tue, 07 Aug 2012 14:58:23 +0200

open-xchange-appsuite (7.0.0-2) unstable; urgency=low

  * Release build for EDP drop #3

 -- Viktor Pracht <viktor.pracht@open-xchange.com>  Tue, 07 Aug 2012 11:48:03 +0200

open-xchange-appsuite (7.0.0-1) unstable; urgency=low

  * Initial Release.

 -- Viktor Pracht <viktor.pracht@open-xchange.com>  Wed, 09 Nov 2011 12:20:23 +0100<|MERGE_RESOLUTION|>--- conflicted
+++ resolved
@@ -1,46 +1,3 @@
-<<<<<<< HEAD
-open-xchange-appsuite (7.8.1-14) stable; urgency=medium
-
-  * Build for patch 2016-07-04 (3400)
-
- -- Markus Wagner <markus.wagner@open-xchange.com>  Tue, 28 Jun 2016 15:46:00 +0000
-
-open-xchange-appsuite (7.8.1-13) stable; urgency=medium
-
-  * Build for patch 2016-06-20 (3347)
-
- -- Markus Wagner <markus.wagner@open-xchange.com>  Wed, 15 Jun 2016 10:31:14 +0000
-
-open-xchange-appsuite (7.8.1-12) stable; urgency=medium
-
-  * Build for patch 2016-06-06 (3317)
-
- -- Markus Wagner <markus.wagner@open-xchange.com>  Mon, 30 May 2016 10:43:58 +0000
-
-open-xchange-appsuite (7.8.1-11) stable; urgency=medium
-
-  * Build for patch 2016-05-23 (3294)
-
- -- Markus Wagner <markus.wagner@open-xchange.com>  Thu, 19 May 2016 10:41:39 +0000
-
-open-xchange-appsuite (7.8.1-10) stable; urgency=medium
-
-  * Build for patch 2016-05-09 (3272)
-
- -- Markus Wagner <markus.wagner@open-xchange.com>  Mon, 09 May 2016 09:39:28 +0000
-
-open-xchange-appsuite (7.8.1-9) stable; urgency=medium
-
-  * Build for patch 2016-04-25 (3239)
-
- -- Markus Wagner <markus.wagner@open-xchange.com>  Fri, 15 Apr 2016 13:30:31 +0000
-
-open-xchange-appsuite (7.8.1-8) stable; urgency=medium
-
-  * Build for patch 2016-04-06 (3222)
-
- -- Markus Wagner <markus.wagner@open-xchange.com>  Tue, 05 Apr 2016 11:09:59 +0000
-=======
 open-xchange-appsuite (7.8.2-4) stable; urgency=medium
 
   * Second candidate for 7.8.2 release
@@ -70,7 +27,6 @@
   * prepare for 7.8.2 release
 
  -- Markus Wagner <markus.wagner@open-xchange.com>  Fri, 08 Apr 2016 13:12:58 +0200
->>>>>>> 4b2e00f6
 
 open-xchange-appsuite (7.8.1-7) stable; urgency=medium
 
