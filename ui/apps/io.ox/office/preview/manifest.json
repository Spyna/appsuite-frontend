[
    {
        "requires": "document_preview",
        "path": "io.ox/office/preview/app/fileactions",
<<<<<<< HEAD
        "namespace": "io.ox/files/actions"
=======
        "namespace": ["io.ox/files/actions", "plugins/portal/files/register"]
>>>>>>> f834ac5b
    },
    {
        "requires": "document_preview",
        "path": "io.ox/office/preview/app/mailactions",
        "namespace": "io.ox/mail/actions"
    },
    {
        "requires": "document_preview",
        "path": "io.ox/office/preview/app/taskactions",
        "namespace": "io.ox/tasks/actions"
    }
]<|MERGE_RESOLUTION|>--- conflicted
+++ resolved
@@ -2,11 +2,7 @@
     {
         "requires": "document_preview",
         "path": "io.ox/office/preview/app/fileactions",
-<<<<<<< HEAD
-        "namespace": "io.ox/files/actions"
-=======
         "namespace": ["io.ox/files/actions", "plugins/portal/files/register"]
->>>>>>> f834ac5b
     },
     {
         "requires": "document_preview",
