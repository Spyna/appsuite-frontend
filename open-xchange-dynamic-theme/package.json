{
  "name": "open-xchange-dynamic-theme",
<<<<<<< HEAD
  "version": "7.8.0-20",
=======
  "version": "7.8.1-7",
  "scripts": {
    "test": "cp -r build ../ui/; cd ../ui/build; node ../../open-xchange-dynamic-theme/lib/update-dynamic-theme.js"
  },
>>>>>>> 15b67d9d
  "dependencies": {
    "less": "1.7.3",
    "assemble": "^0.4.42"
  },
  "optionalDependencies": {
    "grunt-check-dependencies": "^0.9.0",
    "open-xchange-shared-grunt-config": "^0.11.3"
  },
  "devDependencies": {
    "grunt-contrib-watch": "^0.6.1",
    "grunt-contrib-connect": "^0.7.1"
  }
}<|MERGE_RESOLUTION|>--- conflicted
+++ resolved
@@ -1,13 +1,9 @@
 {
   "name": "open-xchange-dynamic-theme",
-<<<<<<< HEAD
-  "version": "7.8.0-20",
-=======
   "version": "7.8.1-7",
   "scripts": {
     "test": "cp -r build ../ui/; cd ../ui/build; node ../../open-xchange-dynamic-theme/lib/update-dynamic-theme.js"
   },
->>>>>>> 15b67d9d
   "dependencies": {
     "less": "1.7.3",
     "assemble": "^0.4.42"
